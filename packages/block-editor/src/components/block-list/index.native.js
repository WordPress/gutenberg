/**
 * External dependencies
 */
import { identity } from 'lodash';
import { View, Platform, TouchableWithoutFeedback } from 'react-native';

/**
 * WordPress dependencies
 */
import { Component } from '@wordpress/element';
import { withDispatch, withSelect } from '@wordpress/data';
import { compose, withPreferredColorScheme } from '@wordpress/compose';
import { createBlock } from '@wordpress/blocks';
import {
	KeyboardAwareFlatList,
	ReadableContentView,
} from '@wordpress/components';
import { __ } from '@wordpress/i18n';

/**
 * Internal dependencies
 */
import styles from './style.scss';
import BlockListBlock from './block';
import BlockListAppender from '../block-list-appender';
import BlockInsertionPoint from './insertion-point';

export class BlockList extends Component {
	constructor() {
		super( ...arguments );

		this.renderItem = this.renderItem.bind( this );
		this.renderBlockListFooter = this.renderBlockListFooter.bind( this );
		this.renderDefaultBlockAppender = this.renderDefaultBlockAppender.bind(
			this
		);
		this.onCaretVerticalPositionChange = this.onCaretVerticalPositionChange.bind(
			this
		);
		this.scrollViewInnerRef = this.scrollViewInnerRef.bind( this );
		this.addBlockToEndOfPost = this.addBlockToEndOfPost.bind( this );
		this.shouldFlatListPreventAutomaticScroll = this.shouldFlatListPreventAutomaticScroll.bind(
			this
		);
		this.shouldShowInnerBlockAppender = this.shouldShowInnerBlockAppender.bind(
			this
		);
	}

	addBlockToEndOfPost( newBlock ) {
		this.props.insertBlock( newBlock, this.props.blockCount );
	}

	onCaretVerticalPositionChange( targetId, caretY, previousCaretY ) {
		KeyboardAwareFlatList.handleCaretVerticalPositionChange(
			this.scrollViewRef,
			targetId,
			caretY,
			previousCaretY
		);
	}

	scrollViewInnerRef( ref ) {
		this.scrollViewRef = ref;
	}

	shouldFlatListPreventAutomaticScroll() {
		return this.props.isBlockInsertionPointVisible;
	}

	renderDefaultBlockAppender() {
		const { shouldShowInsertionPointBefore } = this.props;
		const willShowInsertionPoint = shouldShowInsertionPointBefore(); // call without the client_id argument since this is the appender
		return (
			<View style={ styles.defaultAppender }>
				<ReadableContentView>
					<BlockListAppender // show the default appender, anormal, when not inserting a block
						rootClientId={ this.props.rootClientId }
						renderAppender={ this.props.renderAppender }
						showSeparator={ willShowInsertionPoint }
					/>
				</ReadableContentView>
			</View>
		);
	}

	shouldShowInnerBlockAppender() {
		const { blockClientIds, renderAppender } = this.props;

		return renderAppender && blockClientIds.length > 0;
	}

	render() {
		const {
			clearSelectedBlock,
			blockClientIds,
			title,
			header,
			isReadOnly,
			isRootList,
			horizontal,
			shouldShowInsertionPointBefore,
			shouldShowInsertionPointAfter,
			marginVertical = styles.defaultBlock.marginTop,
			marginHorizontal = styles.defaultBlock.marginLeft,
<<<<<<< HEAD
			isFloatingToolbarVisible,
=======
			isStackedHorizontally,
			horizontalAlignment,
>>>>>>> 3ce4265a
		} = this.props;

		const {
			blockToolbar,
			blockBorder,
			headerToolbar,
			floatingToolbar,
		} = styles;

		const forceRefresh =
			shouldShowInsertionPointBefore || shouldShowInsertionPointAfter;

		const containerStyle = {
			flex: isRootList ? 1 : 0,
			// We set negative margin in the parent to remove the edge spacing between parent block and child block in ineer blocks
			marginVertical: isRootList ? 0 : -marginVertical,
			marginHorizontal: isRootList ? 0 : -marginHorizontal,
		};

		return (
			<View
				style={ containerStyle }
				onAccessibilityEscape={ clearSelectedBlock }
			>
				<KeyboardAwareFlatList
					{ ...( Platform.OS === 'android'
						? { removeClippedSubviews: false }
						: {} ) } // Disable clipping on Android to fix focus losing. See https://github.com/wordpress-mobile/gutenberg-mobile/pull/741#issuecomment-472746541
					accessibilityLabel="block-list"
					autoScroll={ this.props.autoScroll }
					innerRef={ this.scrollViewInnerRef }
					extraScrollHeight={
						blockToolbar.height + blockBorder.width
					}
					inputAccessoryViewHeight={
						headerToolbar.height +
						( isFloatingToolbarVisible
							? floatingToolbar.height
							: 0 )
					}
					keyboardShouldPersistTaps="always"
					scrollViewStyle={ [
						{ flex: isRootList ? 1 : 0 },
						! isRootList && styles.overflowVisible,
					] }
					horizontal={ horizontal }
					scrollEnabled={ isRootList }
					contentContainerStyle={
						horizontal && styles.horizontalContentContainer
					}
					style={ [
						! isRootList && styles.overflowVisible,
						isStackedHorizontally && styles.horizontal,
						horizontalAlignment &&
							styles[ `is-aligned-${ horizontalAlignment }` ],
					] }
					data={ blockClientIds }
					keyExtractor={ identity }
					extraData={ forceRefresh }
					renderItem={ this.renderItem }
					shouldPreventAutomaticScroll={
						this.shouldFlatListPreventAutomaticScroll
					}
					title={ title }
					ListHeaderComponent={ header }
					ListEmptyComponent={
						! isReadOnly && this.renderDefaultBlockAppender
					}
					ListFooterComponent={ this.renderBlockListFooter }
				/>

				{ this.shouldShowInnerBlockAppender() && (
					<View
						style={ {
							marginHorizontal:
								marginHorizontal -
								styles.innerAppender.marginLeft,
						} }
					>
						<BlockListAppender
							rootClientId={ this.props.rootClientId }
							renderAppender={ this.props.renderAppender }
							showSeparator
						/>
					</View>
				) }
			</View>
		);
	}

	renderItem( { item: clientId } ) {
		const {
			isReadOnly,
			shouldShowInsertionPointBefore,
			shouldShowInsertionPointAfter,
			marginVertical = styles.defaultBlock.marginTop,
			marginHorizontal = styles.defaultBlock.marginLeft,
			isStackedHorizontally,
			contentResizeMode,
			contentStyle,
			onAddBlock,
			onDeleteBlock,
		} = this.props;

		const readableContentViewStyle = contentResizeMode === 'stretch' && {
			flex: 1,
		};

		return (
			<ReadableContentView style={ readableContentViewStyle }>
				<View
					style={ readableContentViewStyle }
					pointerEvents={ isReadOnly ? 'box-only' : 'auto' }
				>
					{ shouldShowInsertionPointBefore( clientId ) && (
						<BlockInsertionPoint />
					) }
					<BlockListBlock
						key={ clientId }
						showTitle={ false }
						clientId={ clientId }
						marginVertical={ marginVertical }
						marginHorizontal={ marginHorizontal }
						rootClientId={ this.props.rootClientId }
						onCaretVerticalPositionChange={
							this.onCaretVerticalPositionChange
						}
						parentWidth={ this.props.parentWidth }
						isStackedHorizontally={ isStackedHorizontally }
						contentStyle={ contentStyle }
						onAddBlock={ onAddBlock }
						onDeleteBlock={ onDeleteBlock }
					/>
					{ ! this.shouldShowInnerBlockAppender() &&
						shouldShowInsertionPointAfter( clientId ) && (
							<BlockInsertionPoint />
						) }
				</View>
			</ReadableContentView>
		);
	}

	renderBlockListFooter() {
		const paragraphBlock = createBlock( 'core/paragraph' );
		const {
			isReadOnly,
			withFooter = true,
			renderFooterAppender,
		} = this.props;

		if ( ! isReadOnly && withFooter ) {
			return (
				<>
					<TouchableWithoutFeedback
						accessibilityLabel={ __( 'Add paragraph block' ) }
						onPress={ () => {
							this.addBlockToEndOfPost( paragraphBlock );
						} }
					>
						<View style={ styles.blockListFooter } />
					</TouchableWithoutFeedback>
				</>
			);
		} else if ( renderFooterAppender ) {
			return renderFooterAppender();
		}
		return null;
	}
}

export default compose( [
	withSelect( ( select, { rootClientId, __experimentalMoverDirection } ) => {
		const {
			getBlockCount,
			getBlockOrder,
			getSelectedBlockClientId,
			getBlockInsertionPoint,
			isBlockInsertionPointVisible,
			getSettings,
			getBlockHierarchyRootClientId,
		} = select( 'core/block-editor' );

		const isStackedHorizontally =
			__experimentalMoverDirection === 'horizontal';

		const selectedBlockClientId = getSelectedBlockClientId();
		const blockClientIds = getBlockOrder( rootClientId );
		const insertionPoint = getBlockInsertionPoint();
		const blockInsertionPointIsVisible = isBlockInsertionPointVisible();
		const shouldShowInsertionPointBefore = ( clientId ) => {
			return (
				! isStackedHorizontally &&
				blockInsertionPointIsVisible &&
				insertionPoint.rootClientId === rootClientId &&
				// if list is empty, show the insertion point (via the default appender)
				( blockClientIds.length === 0 ||
					// or if the insertion point is right before the denoted block
					blockClientIds[ insertionPoint.index ] === clientId )
			);
		};
		const shouldShowInsertionPointAfter = ( clientId ) => {
			return (
				! isStackedHorizontally &&
				blockInsertionPointIsVisible &&
				insertionPoint.rootClientId === rootClientId &&
				// if the insertion point is at the end of the list
				blockClientIds.length === insertionPoint.index &&
				// and the denoted block is the last one on the list, show the indicator at the end of the block
				blockClientIds[ insertionPoint.index - 1 ] === clientId
			);
		};

		const isReadOnly = getSettings().readOnly;

		const rootBlockId = getBlockHierarchyRootClientId(
			selectedBlockClientId
		);
		const hasRootInnerBlocks = !! getBlockCount( rootBlockId );

		const isFloatingToolbarVisible =
			!! selectedBlockClientId && hasRootInnerBlocks;

		return {
			blockClientIds,
			blockCount: getBlockCount( rootClientId ),
			isBlockInsertionPointVisible: isBlockInsertionPointVisible(),
			shouldShowInsertionPointBefore,
			shouldShowInsertionPointAfter,
			selectedBlockClientId,
			isReadOnly,
			isRootList: rootClientId === undefined,
<<<<<<< HEAD
			horizontalDirection,
			isFloatingToolbarVisible,
=======
			isStackedHorizontally,
>>>>>>> 3ce4265a
		};
	} ),
	withDispatch( ( dispatch ) => {
		const { insertBlock, replaceBlock, clearSelectedBlock } = dispatch(
			'core/block-editor'
		);

		return {
			clearSelectedBlock,
			insertBlock,
			replaceBlock,
		};
	} ),
	withPreferredColorScheme,
] )( BlockList );<|MERGE_RESOLUTION|>--- conflicted
+++ resolved
@@ -103,12 +103,9 @@
 			shouldShowInsertionPointAfter,
 			marginVertical = styles.defaultBlock.marginTop,
 			marginHorizontal = styles.defaultBlock.marginLeft,
-<<<<<<< HEAD
 			isFloatingToolbarVisible,
-=======
 			isStackedHorizontally,
 			horizontalAlignment,
->>>>>>> 3ce4265a
 		} = this.props;
 
 		const {
@@ -340,12 +337,8 @@
 			selectedBlockClientId,
 			isReadOnly,
 			isRootList: rootClientId === undefined,
-<<<<<<< HEAD
-			horizontalDirection,
 			isFloatingToolbarVisible,
-=======
 			isStackedHorizontally,
->>>>>>> 3ce4265a
 		};
 	} ),
 	withDispatch( ( dispatch ) => {
