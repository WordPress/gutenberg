/**
 * External dependencies
 */
import { identity } from 'lodash';
import { View, Platform, TouchableWithoutFeedback } from 'react-native';

/**
 * WordPress dependencies
 */
import { Component } from '@wordpress/element';
import { withDispatch, withSelect } from '@wordpress/data';
import { compose, withPreferredColorScheme } from '@wordpress/compose';
import { createBlock } from '@wordpress/blocks';
import {
	KeyboardAwareFlatList,
	ReadableContentView,
} from '@wordpress/components';
import { __ } from '@wordpress/i18n';

/**
 * Internal dependencies
 */
import styles from './style.scss';
import BlockListBlock from './block';
import BlockListAppender from '../block-list-appender';
import BlockInsertionPoint from './insertion-point';

export class BlockList extends Component {
	constructor() {
		super( ...arguments );

		this.renderItem = this.renderItem.bind( this );
		this.renderBlockListFooter = this.renderBlockListFooter.bind( this );
		this.renderDefaultBlockAppender = this.renderDefaultBlockAppender.bind(
			this
		);
		this.onCaretVerticalPositionChange = this.onCaretVerticalPositionChange.bind(
			this
		);
		this.scrollViewInnerRef = this.scrollViewInnerRef.bind( this );
		this.addBlockToEndOfPost = this.addBlockToEndOfPost.bind( this );
		this.shouldFlatListPreventAutomaticScroll = this.shouldFlatListPreventAutomaticScroll.bind(
			this
		);
		this.shouldShowInnerBlockAppender = this.shouldShowInnerBlockAppender.bind(
			this
		);
	}

	addBlockToEndOfPost( newBlock ) {
		this.props.insertBlock( newBlock, this.props.blockCount );
	}

	onCaretVerticalPositionChange( targetId, caretY, previousCaretY ) {
		KeyboardAwareFlatList.handleCaretVerticalPositionChange(
			this.scrollViewRef,
			targetId,
			caretY,
			previousCaretY
		);
	}

	scrollViewInnerRef( ref ) {
		this.scrollViewRef = ref;
	}

	shouldFlatListPreventAutomaticScroll() {
		return this.props.isBlockInsertionPointVisible;
	}

	renderDefaultBlockAppender() {
		const { shouldShowInsertionPointBefore } = this.props;
		const willShowInsertionPoint = shouldShowInsertionPointBefore(); // call without the client_id argument since this is the appender
		return (
<<<<<<< HEAD
			<View style={ [ styles.defaultAppender ] }>
=======
			<View style={ styles.defaultAppender }>
>>>>>>> 9599f883
				<ReadableContentView>
					<BlockListAppender // show the default appender, anormal, when not inserting a block
						rootClientId={ this.props.rootClientId }
						renderAppender={ this.props.renderAppender }
						showSeparator={ willShowInsertionPoint }
					/>
				</ReadableContentView>
			</View>
		);
	}

	shouldShowInnerBlockAppender() {
		const { blockClientIds, renderAppender } = this.props;
		return renderAppender && blockClientIds.length > 0;
	}

	render() {
		const {
			clearSelectedBlock,
			blockClientIds,
			title,
			header,
			withFooter = true,
			isReadOnly,
			isRootList,
			flatListProps,
			shouldShowInsertionPointBefore,
			shouldShowInsertionPointAfter,
			marginVertical = styles.defaultBlock.marginTop,
			marginHorizontal = styles.defaultBlock.marginLeft,
		} = this.props;

		const { blockToolbar, blockBorder, headerToolbar } = styles;

		const forceRefresh =
			shouldShowInsertionPointBefore || shouldShowInsertionPointAfter;

		const containerStyle = {
			flex: isRootList ? 1 : 0,
<<<<<<< HEAD
=======
			// We set negative margin in the parent to remove the edge spacing between parent block and child block in ineer blocks
>>>>>>> 9599f883
			marginVertical: isRootList ? 0 : -marginVertical,
			marginHorizontal: isRootList ? 0 : -marginHorizontal,
		};

		return (
			<View
				style={ containerStyle }
				onAccessibilityEscape={ clearSelectedBlock }
			>
				<KeyboardAwareFlatList
					{ ...flatListProps }
					{ ...( Platform.OS === 'android'
						? { removeClippedSubviews: false }
						: {} ) } // Disable clipping on Android to fix focus losing. See https://github.com/wordpress-mobile/gutenberg-mobile/pull/741#issuecomment-472746541
					accessibilityLabel="block-list"
					autoScroll={ this.props.autoScroll }
					innerRef={ this.scrollViewInnerRef }
					extraScrollHeight={
						blockToolbar.height + blockBorder.width
					}
					inputAccessoryViewHeight={ headerToolbar.height }
					keyboardShouldPersistTaps="always"
					scrollViewStyle={ {
						flex: isRootList ? 1 : 0,
<<<<<<< HEAD
						overflow: 'visible',
=======
>>>>>>> 9599f883
					} }
					data={ blockClientIds }
					keyExtractor={ identity }
					extraData={ forceRefresh }
					renderItem={ this.renderItem }
					shouldPreventAutomaticScroll={
						this.shouldFlatListPreventAutomaticScroll
					}
					title={ title }
					ListHeaderComponent={ header }
					ListEmptyComponent={
						! isReadOnly && this.renderDefaultBlockAppender
					}
					ListFooterComponent={
						! isReadOnly && withFooter && this.renderBlockListFooter
					}
				/>

				{ this.shouldShowInnerBlockAppender() && (
					<View
						style={ {
							marginHorizontal:
								marginHorizontal -
								styles.innerAppender.marginLeft,
						} }
					>
						<BlockListAppender
							rootClientId={ this.props.rootClientId }
							renderAppender={ this.props.renderAppender }
							showSeparator
						/>
					</View>
				) }
			</View>
		);
	}

	renderItem( { item: clientId } ) {
		const {
			isReadOnly,
			shouldShowInsertionPointBefore,
			shouldShowInsertionPointAfter,
			__experimentalMoverDirection,
<<<<<<< HEAD
			customOnDelete,
			containerStyle,
			columnsSettings,
=======
			customBlockProps,
>>>>>>> 9599f883
			marginVertical = styles.defaultBlock.marginTop,
			marginHorizontal = styles.defaultBlock.marginLeft,
		} = this.props;

		const horizontalDirection =
			__experimentalMoverDirection === 'horizontal';

		const { readableContentViewStyle } = customBlockProps || {};

		return (
			<ReadableContentView style={ readableContentViewStyle }>
				<View
					style={ readableContentViewStyle }
					pointerEvents={ isReadOnly ? 'box-only' : 'auto' }
				>
					{ shouldShowInsertionPointBefore( clientId ) && (
						<BlockInsertionPoint />
					) }
					<BlockListBlock
						key={ clientId }
						showTitle={ false }
						clientId={ clientId }
						marginVertical={ marginVertical }
						marginHorizontal={ marginHorizontal }
						rootClientId={ this.props.rootClientId }
						onCaretVerticalPositionChange={
							this.onCaretVerticalPositionChange
						}
						horizontalDirection={ horizontalDirection }
						customBlockProps={ customBlockProps }
					/>
					{ ! this.shouldShowInnerBlockAppender() &&
						shouldShowInsertionPointAfter( clientId ) && (
							<BlockInsertionPoint />
						) }
				</View>
			</ReadableContentView>
		);
	}

	renderBlockListFooter() {
		const paragraphBlock = createBlock( 'core/paragraph' );
		return (
			<>
				<TouchableWithoutFeedback
					accessibilityLabel={ __( 'Add paragraph block' ) }
					onPress={ () => {
						this.addBlockToEndOfPost( paragraphBlock );
					} }
				>
					<View style={ styles.blockListFooter } />
				</TouchableWithoutFeedback>
			</>
		);
	}
}

export default compose( [
	withSelect( ( select, { rootClientId, __experimentalMoverDirection } ) => {
		const {
			getBlockCount,
			getBlockOrder,
			getSelectedBlockClientId,
			getBlockInsertionPoint,
			isBlockInsertionPointVisible,
			getSettings,
		} = select( 'core/block-editor' );

		const horizontalDirection =
			__experimentalMoverDirection === 'horizontal';

		const selectedBlockClientId = getSelectedBlockClientId();
		const blockClientIds = getBlockOrder( rootClientId );
		const insertionPoint = getBlockInsertionPoint();
		const blockInsertionPointIsVisible = isBlockInsertionPointVisible();
		const shouldShowInsertionPointBefore = ( clientId ) => {
			return (
				! horizontalDirection &&
				blockInsertionPointIsVisible &&
				insertionPoint.rootClientId === rootClientId &&
				// if list is empty, show the insertion point (via the default appender)
				( blockClientIds.length === 0 ||
					// or if the insertion point is right before the denoted block
					blockClientIds[ insertionPoint.index ] === clientId )
			);
		};
		const shouldShowInsertionPointAfter = ( clientId ) => {
			return (
				! horizontalDirection &&
				blockInsertionPointIsVisible &&
				insertionPoint.rootClientId === rootClientId &&
				// if the insertion point is at the end of the list
				blockClientIds.length === insertionPoint.index &&
				// and the denoted block is the last one on the list, show the indicator at the end of the block
				blockClientIds[ insertionPoint.index - 1 ] === clientId
			);
		};

		const isReadOnly = getSettings().readOnly;

		return {
			blockClientIds,
			blockCount: getBlockCount( rootClientId ),
			isBlockInsertionPointVisible: isBlockInsertionPointVisible(),
			shouldShowInsertionPointBefore,
			shouldShowInsertionPointAfter,
			selectedBlockClientId,
			isReadOnly,
			isRootList: rootClientId === undefined,
		};
	} ),
	withDispatch( ( dispatch ) => {
		const { insertBlock, replaceBlock, clearSelectedBlock } = dispatch(
			'core/block-editor'
		);

		return {
			clearSelectedBlock,
			insertBlock,
			replaceBlock,
		};
	} ),
	withPreferredColorScheme,
] )( BlockList );<|MERGE_RESOLUTION|>--- conflicted
+++ resolved
@@ -72,11 +72,7 @@
 		const { shouldShowInsertionPointBefore } = this.props;
 		const willShowInsertionPoint = shouldShowInsertionPointBefore(); // call without the client_id argument since this is the appender
 		return (
-<<<<<<< HEAD
-			<View style={ [ styles.defaultAppender ] }>
-=======
 			<View style={ styles.defaultAppender }>
->>>>>>> 9599f883
 				<ReadableContentView>
 					<BlockListAppender // show the default appender, anormal, when not inserting a block
 						rootClientId={ this.props.rootClientId }
@@ -116,10 +112,7 @@
 
 		const containerStyle = {
 			flex: isRootList ? 1 : 0,
-<<<<<<< HEAD
-=======
 			// We set negative margin in the parent to remove the edge spacing between parent block and child block in ineer blocks
->>>>>>> 9599f883
 			marginVertical: isRootList ? 0 : -marginVertical,
 			marginHorizontal: isRootList ? 0 : -marginHorizontal,
 		};
@@ -144,10 +137,7 @@
 					keyboardShouldPersistTaps="always"
 					scrollViewStyle={ {
 						flex: isRootList ? 1 : 0,
-<<<<<<< HEAD
-						overflow: 'visible',
-=======
->>>>>>> 9599f883
+						...( ! isRootList && { overflow: 'visible' } ),
 					} }
 					data={ blockClientIds }
 					keyExtractor={ identity }
@@ -191,13 +181,7 @@
 			shouldShowInsertionPointBefore,
 			shouldShowInsertionPointAfter,
 			__experimentalMoverDirection,
-<<<<<<< HEAD
-			customOnDelete,
-			containerStyle,
-			columnsSettings,
-=======
 			customBlockProps,
->>>>>>> 9599f883
 			marginVertical = styles.defaultBlock.marginTop,
 			marginHorizontal = styles.defaultBlock.marginLeft,
 		} = this.props;
