// This removes the margins set here: https://github.com/WordPress/gutenberg/blob/17e5c2d870d84fb6de48dcd5bc3c38cd0c0fb0d0/packages/block-library/src/editor.scss#L56
// It removes the margins around blocks when a BlockPreview is rendered in the block style selector
.block-editor-block-styles .block-editor-block-list__block {
	margin: 0;
}

/**
 * Notices & Block Selected/Hover Styles.
 */

.block-editor-block-list__layout .block-editor-block-list__block {
	position: relative;

	// Break long strings of text without spaces so they don't overflow the block.
	overflow-wrap: break-word;

	.reusable-block-edit-panel * { // Needs specificity to override inherited styles.
		z-index: z-index(".block-editor-block-list__block .reusable-block-edit-panel *");
	}

	/**
	 * Notices
	 */

	.components-placeholder .components-with-notices-ui {
		margin: -10px 0 12px 0;
	}

	.components-with-notices-ui {
		margin: 0 0 12px 0;
		width: 100%;

		.components-notice {
			margin-left: 0;
			margin-right: 0;

			.components-notice__content {
				font-size: $default-font-size;
			}
		}
	}


	/**
	 * Block Layout
	 */

	// Navigate mode & Focused wrapper.
	// We're using a pseudo element to overflow placeholder borders
	// and any border inside the block itself.
	&:not([contenteditable]):focus {
		outline: none;

		&::after {
			position: absolute;
			z-index: 1;
			pointer-events: none;
			content: "";
			top: $border-width;
			bottom: $border-width;
			left: $border-width;
			right: $border-width;

			// 2px outside.
			box-shadow: 0 0 0 $border-width-focus var(--wp-admin-theme-color);
			border-radius: $radius-block-ui - $border-width; // Border is outset, so so subtract the width to achieve correct radius.

			// Show a light color for dark themes.
			.is-dark-theme & {
				box-shadow: 0 0 0 $border-width-focus $dark-theme-focus;
			}
		}
	}

	// Spotlight mode.
	&.is-focus-mode:not(.is-multi-selected) {
		opacity: 0.5;
		transition: opacity 0.1s linear;
		@include reduce-motion("transition");

		&:not(.is-focused) .block-editor-block-list__block,
		&.is-focused {
			opacity: 1;
		}
	}

	/**
	* Block styles and alignments
	*/

	&::after {
		content: "";
		pointer-events: none;
		position: absolute;
		top: 0;
		right: 0;
		bottom: 0;
		left: 0;
		border-radius: $radius-block-ui;
		box-shadow: 0 0 0 $border-width-focus transparent;
		transition: box-shadow 0.1s ease-in;
		@include reduce-motion("transition");
	}

	// Warnings
	&.has-warning {
		min-height: ( $block-padding + $block-spacing ) * 2;

		// When a block has a warning, you shouldn't be able to manipulate the contents.
		> * {
			pointer-events: none;
			user-select: none;
		}

		// Allow the warning action buttons to be manipulable.
		.block-editor-warning {
			pointer-events: all;
		}
	}

	// Scrim overlay.
	&.has-warning::after {
		content: "";
		position: absolute;
		top: 0;
		right: 0;
		bottom: 0;
		left: 0;
		border-radius: $radius-block-ui;
		background-color: rgba($white, 0.4);
	}

	// Avoid conflict with the multi-selection highlight color.
	&.has-warning.is-multi-selected::after {
		background-color: transparent;
	}

	// Reusable blocks clickthrough overlays.
	&.is-reusable > .block-editor-inner-blocks > .block-editor-block-list__layout.has-overlay {
		// Remove only the top click overlay.
		&::after {
			display: none;
		}

		// Restore it for subsequent.
		.block-editor-block-list__layout.has-overlay::after {
			display: block;
		}
	}

	// Select tool/navigation mode shows the default cursor until an additional click edits.
	.is-navigate-mode & {
		cursor: default;
	}

	// Clear floats.
	&[data-clear="true"] {
		float: none;
	}

	// This essentially duplicates the mobile styles for the appender component.
	// It would be nice to be able to use element queries in that component instead https://github.com/tomhodgins/element-queries-spec
	.block-editor-block-list__layout {
		.block-editor-default-block-appender .block-editor-inserter {
			left: auto;
			right: $grid-unit-10;
		}
	}
}

.block-editor-block-list__layout .block-editor-block-list__block,
.block-editor-block-list__layout .block-list-appender {
	position: relative;

	// Between-blocks dropzone line indicator.
	&.is-drop-target::before {
		content: "";
		position: absolute;
		z-index: 0;
		pointer-events: none;
		transition: border-color 0.1s linear, border-style 0.1s linear, box-shadow 0.1s linear;
		top: -$default-block-margin / 2;
		right: 0;
		left: 0;
		border-top: 4px solid var(--wp-admin-theme-color);
	}

	&.is-drop-target.is-dropping-horizontally::before {
		top: 0;
		bottom: 0;
		// Drop target border-width plus a couple of pixels so that the border looks between blocks.
		left: -6px;
		border-top: none;
		border-left: 4px solid var(--wp-admin-theme-color);
	}
}

/**
 * Cross-Block Selection
 */

.block-editor-block-list__layout {
	position: relative;

	// The primary indicator of selection in text is the native selection marker.
	// When selecting multiple blocks, we provide an additional selection indicator.
	.is-navigate-mode & .block-editor-block-list__block.is-selected,
	.is-navigate-mode & .block-editor-block-list__block.is-hovered,
	.block-editor-block-list__block.is-highlighted,
	.block-editor-block-list__block.is-multi-selected {

		// Show selection borders around every non-nested block's actual footprint.
		&::after {
			position: absolute;
			z-index: 1;
			pointer-events: none;
			content: "";
			top: $border-width;
			bottom: $border-width;
			left: $border-width;
			right: $border-width;

			// Everything else.
			// 2px outside.
			box-shadow: 0 0 0 $border-width-focus var(--wp-admin-theme-color);
			border-radius: $radius-block-ui - $border-width; // Border is outset, so so subtract the width to achieve correct radius.

			// Windows High Contrast mode will show this outline.
			outline: 2px solid transparent;

			// Show a lighter color for dark themes.
			.is-dark-theme & {
				box-shadow: 0 0 0 $border-width-focus $dark-theme-focus;
			}
		}

		// Provide exceptions for placeholders.
		.components-placeholder {
			::selection {
				background: transparent;
			}
		}
	}

	.is-navigate-mode & .block-editor-block-list__block.is-hovered:not(.is-selected)::after {
		box-shadow: 0 0 0 1px $gray-600;
	}

	.is-block-moving-mode & .block-editor-block-list__block.has-child-selected {
		box-shadow: 0 0 0 $border-width-focus var(--wp-admin-theme-color);
		outline: $border-width-focus solid transparent;
	}

	.is-block-moving-mode & .block-editor-block-list__block.is-selected {

		&::before {
			content: "";
			position: absolute;
			z-index: 0;
			pointer-events: none;
			transition:
				border-color 0.1s linear,
				border-style 0.1s linear,
				box-shadow 0.1s linear;
			right: 0;
			left: 0;
			top: -$default-block-margin / 2;
			border-radius: $radius-block-ui;
			border-top: 4px solid $gray-400;
		}

		&::after {
			content: none;
		}
	}

	.is-block-moving-mode.can-insert-moving-block & .block-editor-block-list__block.is-selected {
		&::before {
			border-color: var(--wp-admin-theme-color);
		}
	}
}


.is-block-moving-mode.block-editor-block-list__block-selection-button {
	// Should be invisible but not unfocusable.
	opacity: 0;
	font-size: 1px;
	height: 1px;
	padding: 0;
}

<<<<<<< HEAD
=======
/**
 * Block styles and alignments
 */

.block-editor-block-list__layout .block-editor-block-list__block {
	&.has-warning {
		min-height: ( $block-padding + $block-spacing ) * 2;
	}

	&::after {
		content: "";
		pointer-events: none;
		position: absolute;
		top: 0;
		right: 0;
		bottom: 0;
		left: 0;
		border-radius: $radius-block-ui;
		box-shadow: 0 0 0 $border-width-focus transparent;
	}

	// Warnings
	&.has-warning {
		// When a block has a warning, you shouldn't be able to manipulate the contents.
		> * {
			pointer-events: none;
			user-select: none;
		}

		// Allow the warning action buttons to be manipulable.
		.block-editor-warning {
			pointer-events: all;
		}
	}

	// Scrim overlay.
	&.has-warning::after {
		content: "";
		position: absolute;
		top: 0;
		right: 0;
		bottom: 0;
		left: 0;
		border-radius: $radius-block-ui;
		background-color: rgba($white, 0.4);
	}

	// Avoid conflict with the multi-selection highlight color.
	&.has-warning.is-multi-selected::after {
		background-color: transparent;
	}

	// Reusable blocks clickthrough overlays.
	&.is-reusable > .block-editor-inner-blocks > .block-editor-block-list__layout.has-overlay {
		// Remove only the top click overlay.
		&::after {
			display: none;
		}

		// Restore it for subsequent.
		.block-editor-block-list__layout.has-overlay::after {
			display: block;
		}
	}

	// Select tool/navigation mode shows the default cursor until an additional click edits.
	.is-navigate-mode & {
		cursor: default;
	}

	// Clear floats.
	&[data-clear="true"] {
		float: none;
	}

	// This essentially duplicates the mobile styles for the appender component.
	// It would be nice to be able to use element queries in that component instead https://github.com/tomhodgins/element-queries-spec
	.block-editor-block-list__layout {
		.block-editor-default-block-appender .block-editor-inserter {
			left: auto;
			right: $grid-unit-10;
		}
	}
}

>>>>>>> 736890da
// Extra specificity needed to override default element margins like lists (ul).
.block-editor-block-list__layout .wp-block {
	margin-left: auto;
	margin-right: auto;
}

.wp-block {
	// Alignments.
	&[data-align="left"],
	&[data-align="right"] {
		width: 100%;

		// When images are floated, the block itself should collapse to zero height.
		height: 0;

		&::before {
			content: none;
		}
	}

	&[data-align="left"] > *,
	&[data-align="right"] > * {
		// Without z-index, won't be clickable as "above" adjacent content.
		z-index: z-index("{core/image aligned left or right} .wp-block");
	}

	// Left.
	&[data-align="left"] > * {
		// This is in the editor only; the image should be floated on the frontend.
		/*!rtl:begin:ignore*/
		float: left;
		margin-right: 2em;
		/*!rtl:end:ignore*/
	}

	// Right.
	&[data-align="right"] > * {
		// Right: This is in the editor only; the image should be floated on the frontend.
		/*!rtl:begin:ignore*/
		float: right;
		margin-left: 2em;
		/*!rtl:end:ignore*/
	}

	// Wide and full-wide.
	&[data-align="full"],
	&[data-align="wide"] {
		clear: both;
	}
}

/**
 * In-Canvas Inserter
 */

.block-editor-block-list .block-editor-inserter {
	margin: $grid-unit-10;
	cursor: move; // Fallback for IE/Edge < 14
	cursor: grab;
}

// Insertion point (includes inbetween/sibling inserter and insertion indicator)
.block-editor-block-list__insertion-point {
	position: relative;
	z-index: z-index(".block-editor-block-list__insertion-point");
	margin-top: -$block-padding;

	&.is-insert-after {
		margin-top: $block-padding;
	}
}

.block-editor-block-list__insertion-point-indicator {
	position: absolute;
	top: calc(50% - #{ $border-width });
	height: $border-width-focus;
	left: 0;
	right: 0;
	background: var(--wp-admin-theme-color);
}

// This is the clickable plus.
.block-editor-block-list__insertion-point-inserter {
	// Don't show on mobile.
	display: none;
	@include break-mobile() {
		display: flex;
	}

	justify-content: center;

	// Hide the inserter above the selected block.
	&.is-inserter-hidden .block-editor-inserter__toggle {
		visibility: hidden;
		pointer-events: none;
	}
}

.block-editor-block-list__block-popover-inserter {
	position: absolute;
	top: -9999em;
	margin-bottom: $block-padding;

	&.is-visible {
		position: static;
	}
}

// Sibling inserter / "inbetweenserter".
.block-editor-block-list__empty-block-inserter,
.block-editor-default-block-appender,
.block-editor-block-list__insertion-point-inserter,
.block-editor-block-list__block-popover-inserter {
	.block-editor-inserter__toggle.components-button.has-icon {
		// Basic look
		background: $gray-900;
		border-radius: $radius-block-ui;
		color: $white;
		padding: 0;

		// Special dimensions for this button.
		min-width: $button-size-small;
		height: $button-size-small;

		&:hover {
			color: $white;
		}
	}
}


.block-editor-block-list__insertion-point-inserter,
.block-editor-block-list__block-popover-inserter {
	.block-editor-inserter__toggle.components-button {
		// Fade it in after a delay.
		animation: block-editor-inserter__toggle__fade-in-animation-delayed 0.3s ease;
		animation-fill-mode: forwards;
		@include reduce-motion("animation");
	}
}

@keyframes block-editor-inserter__toggle__fade-in-animation-delayed {
	0% {
		opacity: 0;
	}
	80% {
		opacity: 0;
	}
	100% {
		opacity: 1;
	}
}

@keyframes block-editor-inserter__toggle__fade-in-animation {
	from {
		opacity: 0;
		transform: scale(0);
	}
	to {
		opacity: 1;
		transform: scale(1);
	}
}

// Hide the appender that sits at the end of block lists, when inside a nested block,
// unless the block itself, or a parent, is selected.
.wp-block .block-list-appender .block-editor-inserter__toggle {
	animation: block-editor-inserter__toggle__fade-in-animation 0.1s ease;
	animation-fill-mode: forwards;
	@include reduce-motion("animation");
}

.block-editor-block-list__block:not(.is-selected):not(.has-child-selected) .block-editor-default-block-appender {
	display: none;

	.block-editor-inserter__toggle {
		opacity: 0;
		transform: scale(0);
	}
}

// This is the edge-to-edge hover area that contains the plus.
.block-editor-block-list__block {
	> .block-editor-block-list__insertion-point {
		position: absolute;
		top: -$block-padding - $block-spacing / 2;

		// Matches the whole empty space between two blocks.
		height: $block-padding * 2;
		bottom: auto;

		// Match width of actual content.
		left: $block-padding;
		right: $block-padding;
	}
}

.block-editor-block-list__block .block-editor-block-list__block-html-textarea {
	display: block;
	margin: 0;
	padding: $grid-unit-15;
	width: 100%;
	border: none;
	outline: none;
	border-radius: 2px;
	box-shadow: inset 0 0 0 $border-width $gray-900;
	resize: none;
	overflow: hidden;
	font-family: $editor-html-font;
	font-size: $text-editor-font-size;
	line-height: 1.5;
	transition: padding 0.2s linear;
	@include reduce-motion("transition");

	&:focus {
		box-shadow: inset 0 0 0 $border-width-focus var(--wp-admin-theme-color);
	}
}


/**
 * Block Toolbar when contextual.
 */

.block-editor-block-contextual-toolbar {
	// Block UI appearance.
	border: $border-width solid $gray-900;
	border-radius: $radius-block-ui;
	background-color: $white;

	.block-editor-block-toolbar .components-toolbar-group,
	.block-editor-block-toolbar .components-toolbar {
		border-right-color: $gray-900;
	}

	.block-editor-block-mover-button {
		overflow: hidden;
	}

	// Extra specificity to override standard toolbar button styles.
	.block-editor-block-mover.is-horizontal .block-editor-block-mover-button.block-editor-block-mover-button {
		min-width: $block-toolbar-height/2;
		width: $block-toolbar-height/2;
	}

	.block-editor-block-mover:not(.is-horizontal) {
		// Position SVGs.
		.block-editor-block-mover-button {
			&.is-up-button {
				svg {
					margin-top: 2px;
				}
			}

			&.is-down-button {
				svg {
					margin-bottom: 3px;
				}
			}

			&:focus::before {
				left: 0 !important;
				min-width: 0;
				width: 100%;
			}
		}
	}
}


/**
 * Block Label for Navigation/Selection Mode
 */

.block-editor-block-list__block-selection-button {
	display: block;
	z-index: z-index(".block-editor-block-list__block-selection-button");

	// The button here has a special style to appear as a toolbar.
	.components-button {
		font-size: $default-font-size;
		height: $block-toolbar-height - $border-width - $border-width;
		padding: $grid-unit-15 $grid-unit-20;

		// Position this to align with the block toolbar.
		position: relative;
		top: -$border-width;

		// Block UI appearance.
		box-shadow: 0 0 0 $border-width $gray-900;
		border-radius: $radius-block-ui - $border-width; // Border is outset, so so subtract the width to achieve correct radius.
		background-color: $white;

		// When button is focused, it receives a box-shadow instead of the border.
		&:focus {
			box-shadow: 0 0 0 $border-width-focus var(--wp-admin-theme-color);
		}
	}
}


/**
 * Warnings.
 */

.block-editor-block-list__block .block-editor-warning {
	z-index: z-index(".block-editor-warning");
	position: relative;

	&.block-editor-block-list__block-crash-warning {
		// The block crash warning has no block preview underneath it.
		// The lack of a preview combined with the negative margin that
		// the warning normally has results in crashed blocks overlapping
		// any blocks that come after them. Resetting the margin to `auto`
		// solves this.
		margin-bottom: auto;
	}
}


/**
 * Popovers.
 */

.block-editor-block-list__insertion-point-popover.is-without-arrow {
	z-index: z-index(".block-editor-block-list__insertion-point-popover");
	position: absolute;

	.components-popover__content.components-popover__content { // Needs specificity.
		background: none;
		border: none;
		box-shadow: none;
		overflow-y: visible;
		margin-left: 0;
	}
}

// Hide the popover block editor list while dragging.
// Using a hacky animation to delay hiding the element.
// It's needed because if we hide the element immediately upon dragging,
// the dragging will end immediately since there are no elements to be dragged anymore.
// Fortunately, we only have to keep it visible for a frame immediately after dragging,
// after that, we can safely hide it altogether.
@keyframes hide-during-dragging {
	to {
		position: fixed;
		transform: translate(9999px, 9999px);
	}
}

.components-popover.block-editor-block-list__block-popover {
	z-index: z-index(".block-editor-block-list__block-popover");
	position: absolute;

	.components-popover__content {
		margin: 0 !important;
		min-width: auto;
		width: max-content;
		background: none;
		border: none;
		box-shadow: none;
		overflow-y: visible;

		// Allow clicking through the toolbar holder.
		pointer-events: none;

		> * {
			pointer-events: all;
		}

		// Position the block toolbar.
		.block-editor-block-list__block-selection-button,
		.block-editor-block-contextual-toolbar {
			margin-bottom: $grid-unit-15;
		}
	}

	.is-dragging-components-draggable & {
		opacity: 0;
		// Use a minimal duration to delay hiding the element, see hide-during-dragging animation for more details.
		// It's essential to hide the toolbar/popover so that `dragEnter` events can pass through them to the underlying elements.
		animation: hide-during-dragging 1ms linear forwards;
	}
}

.is-dragging-components-draggable .components-tooltip {
	display: none;
}<|MERGE_RESOLUTION|>--- conflicted
+++ resolved
@@ -1,171 +1,7 @@
-// This removes the margins set here: https://github.com/WordPress/gutenberg/blob/17e5c2d870d84fb6de48dcd5bc3c38cd0c0fb0d0/packages/block-library/src/editor.scss#L56
+// This remove the margins set here: https://github.com/WordPress/gutenberg/blob/17e5c2d870d84fb6de48dcd5bc3c38cd0c0fb0d0/packages/block-library/src/editor.scss#L56
 // It removes the margins around blocks when a BlockPreview is rendered in the block style selector
 .block-editor-block-styles .block-editor-block-list__block {
 	margin: 0;
-}
-
-/**
- * Notices & Block Selected/Hover Styles.
- */
-
-.block-editor-block-list__layout .block-editor-block-list__block {
-	position: relative;
-
-	// Break long strings of text without spaces so they don't overflow the block.
-	overflow-wrap: break-word;
-
-	.reusable-block-edit-panel * { // Needs specificity to override inherited styles.
-		z-index: z-index(".block-editor-block-list__block .reusable-block-edit-panel *");
-	}
-
-	/**
-	 * Notices
-	 */
-
-	.components-placeholder .components-with-notices-ui {
-		margin: -10px 0 12px 0;
-	}
-
-	.components-with-notices-ui {
-		margin: 0 0 12px 0;
-		width: 100%;
-
-		.components-notice {
-			margin-left: 0;
-			margin-right: 0;
-
-			.components-notice__content {
-				font-size: $default-font-size;
-			}
-		}
-	}
-
-
-	/**
-	 * Block Layout
-	 */
-
-	// Navigate mode & Focused wrapper.
-	// We're using a pseudo element to overflow placeholder borders
-	// and any border inside the block itself.
-	&:not([contenteditable]):focus {
-		outline: none;
-
-		&::after {
-			position: absolute;
-			z-index: 1;
-			pointer-events: none;
-			content: "";
-			top: $border-width;
-			bottom: $border-width;
-			left: $border-width;
-			right: $border-width;
-
-			// 2px outside.
-			box-shadow: 0 0 0 $border-width-focus var(--wp-admin-theme-color);
-			border-radius: $radius-block-ui - $border-width; // Border is outset, so so subtract the width to achieve correct radius.
-
-			// Show a light color for dark themes.
-			.is-dark-theme & {
-				box-shadow: 0 0 0 $border-width-focus $dark-theme-focus;
-			}
-		}
-	}
-
-	// Spotlight mode.
-	&.is-focus-mode:not(.is-multi-selected) {
-		opacity: 0.5;
-		transition: opacity 0.1s linear;
-		@include reduce-motion("transition");
-
-		&:not(.is-focused) .block-editor-block-list__block,
-		&.is-focused {
-			opacity: 1;
-		}
-	}
-
-	/**
-	* Block styles and alignments
-	*/
-
-	&::after {
-		content: "";
-		pointer-events: none;
-		position: absolute;
-		top: 0;
-		right: 0;
-		bottom: 0;
-		left: 0;
-		border-radius: $radius-block-ui;
-		box-shadow: 0 0 0 $border-width-focus transparent;
-		transition: box-shadow 0.1s ease-in;
-		@include reduce-motion("transition");
-	}
-
-	// Warnings
-	&.has-warning {
-		min-height: ( $block-padding + $block-spacing ) * 2;
-
-		// When a block has a warning, you shouldn't be able to manipulate the contents.
-		> * {
-			pointer-events: none;
-			user-select: none;
-		}
-
-		// Allow the warning action buttons to be manipulable.
-		.block-editor-warning {
-			pointer-events: all;
-		}
-	}
-
-	// Scrim overlay.
-	&.has-warning::after {
-		content: "";
-		position: absolute;
-		top: 0;
-		right: 0;
-		bottom: 0;
-		left: 0;
-		border-radius: $radius-block-ui;
-		background-color: rgba($white, 0.4);
-	}
-
-	// Avoid conflict with the multi-selection highlight color.
-	&.has-warning.is-multi-selected::after {
-		background-color: transparent;
-	}
-
-	// Reusable blocks clickthrough overlays.
-	&.is-reusable > .block-editor-inner-blocks > .block-editor-block-list__layout.has-overlay {
-		// Remove only the top click overlay.
-		&::after {
-			display: none;
-		}
-
-		// Restore it for subsequent.
-		.block-editor-block-list__layout.has-overlay::after {
-			display: block;
-		}
-	}
-
-	// Select tool/navigation mode shows the default cursor until an additional click edits.
-	.is-navigate-mode & {
-		cursor: default;
-	}
-
-	// Clear floats.
-	&[data-clear="true"] {
-		float: none;
-	}
-
-	// This essentially duplicates the mobile styles for the appender component.
-	// It would be nice to be able to use element queries in that component instead https://github.com/tomhodgins/element-queries-spec
-	.block-editor-block-list__layout {
-		.block-editor-default-block-appender .block-editor-inserter {
-			left: auto;
-			right: $grid-unit-10;
-		}
-	}
 }
 
 .block-editor-block-list__layout .block-editor-block-list__block,
@@ -290,16 +126,89 @@
 	padding: 0;
 }
 
-<<<<<<< HEAD
-=======
-/**
- * Block styles and alignments
- */
-
-.block-editor-block-list__layout .block-editor-block-list__block {
-	&.has-warning {
-		min-height: ( $block-padding + $block-spacing ) * 2;
-	}
+.block-editor-block-list__layout .block-editor-block-list__block { // Needs specificity to override inherited styles.
+	position: relative;
+
+	/**
+	* Notices & Block Selected/Hover Styles.
+	*/
+
+	// Break long strings of text without spaces so they don't overflow the block.
+	overflow-wrap: break-word;
+
+	.reusable-block-edit-panel * {
+		z-index: z-index(".block-editor-block-list__block .reusable-block-edit-panel *");
+	}
+
+	/**
+	 * Notices
+	 */
+
+	.components-placeholder .components-with-notices-ui {
+		margin: -10px 0 12px 0;
+	}
+
+	.components-with-notices-ui {
+		margin: 0 0 12px 0;
+		width: 100%;
+
+		.components-notice {
+			margin-left: 0;
+			margin-right: 0;
+
+			.components-notice__content {
+				font-size: $default-font-size;
+			}
+		}
+	}
+
+
+	/**
+	 * Block Layout
+	 */
+
+	// Navigate mode & Focused wrapper.
+	// We're using a pseudo element to overflow placeholder borders
+	// and any border inside the block itself.
+	&:not([contenteditable]):focus {
+		outline: none;
+
+		&::after {
+			position: absolute;
+			z-index: 1;
+			pointer-events: none;
+			content: "";
+			top: $border-width;
+			bottom: $border-width;
+			left: $border-width;
+			right: $border-width;
+
+			// 2px outside.
+			box-shadow: 0 0 0 $border-width-focus var(--wp-admin-theme-color);
+			border-radius: $radius-block-ui - $border-width; // Border is outset, so so subtract the width to achieve correct radius.
+
+			// Show a light color for dark themes.
+			.is-dark-theme & {
+				box-shadow: 0 0 0 $border-width-focus $dark-theme-focus;
+			}
+		}
+	}
+
+	// Spotlight mode.
+	&.is-focus-mode:not(.is-multi-selected) {
+		opacity: 0.5;
+		transition: opacity 0.1s linear;
+		@include reduce-motion("transition");
+
+		&:not(.is-focused) .block-editor-block-list__block,
+		&.is-focused {
+			opacity: 1;
+		}
+	}
+
+	/**
+	* Block styles and alignments
+	*/
 
 	&::after {
 		content: "";
@@ -315,6 +224,8 @@
 
 	// Warnings
 	&.has-warning {
+		min-height: ( $block-padding + $block-spacing ) * 2;
+
 		// When a block has a warning, you shouldn't be able to manipulate the contents.
 		> * {
 			pointer-events: none;
@@ -377,7 +288,6 @@
 	}
 }
 
->>>>>>> 736890da
 // Extra specificity needed to override default element margins like lists (ul).
 .block-editor-block-list__layout .wp-block {
 	margin-left: auto;
