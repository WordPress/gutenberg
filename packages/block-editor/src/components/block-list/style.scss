--- conflicted
+++ resolved
@@ -10,13 +10,8 @@
 .block-editor-block-list__layout .block-editor-block-list__block.is-selected { // Needs specificity to override inherited styles.
 	// While block is being dragged, dim the slot dragged from, and hide some UI.
 	&.is-dragging {
-<<<<<<< HEAD
-		.editor-block-list__block-edit::before {
+		.block-editor-block-list__block-edit::before {
 			border: none;
-=======
-		.block-editor-block-list__block-edit::before {
-			outline: none;
->>>>>>> 2dad4efb
 		}
 
 		> .block-editor-block-list__block-edit > * {
@@ -138,15 +133,9 @@
 	}
 
 	// Selected style.
-<<<<<<< HEAD
 	&.is-selected {
-=======
-	&.is-selected > .block-editor-block-list__block-edit::before {
-		// Use opacity to work in various editor styles.
-		outline: $border-width solid $dark-opacity-light-500;
->>>>>>> 2dad4efb
-
-		> .editor-block-list__block-edit::before {
+
+		> .block-editor-block-list__block-edit::before {
 			// Use opacity to work in various editor styles.
 			border-color: $dark-opacity-light-800;
 			box-shadow: inset $block-left-border-width 0 0 0 $dark-gray-500;
@@ -168,13 +157,8 @@
 	}
 
 	// Hover style.
-<<<<<<< HEAD
-	&.is-hovered > .editor-block-list__block-edit::before {
+	&.is-hovered > .block-editor-block-list__block-edit::before {
 		box-shadow: -$block-left-border-width 0 0 0 $light-gray-500;
-=======
-	&.is-hovered > .block-editor-block-list__block-edit::before {
-		outline: $border-width solid theme(outlines);
->>>>>>> 2dad4efb
 	}
 
 	// Spotlight mode.
@@ -248,11 +232,7 @@
 		}
 	}
 
-<<<<<<< HEAD
-	&.has-warning .editor-block-list__block-edit::before {
-=======
-	&.has-warning:not(.is-hovered) .block-editor-block-list__block-edit::before {
->>>>>>> 2dad4efb
+	&.has-warning .block-editor-block-list__block-edit::before {
 		// Use opacity to work in various editor styles.
 		border-color: $dark-opacity-light-500;
 		border-left: $border-width solid $dark-opacity-light-500;
@@ -309,8 +289,7 @@
 	}
 
 	// Reusable blocks
-<<<<<<< HEAD
-	&.is-reusable > .editor-block-list__block-edit::before {
+	&.is-reusable > .block-editor-block-list__block-edit::before {
 		border: $border-width dashed $dark-opacity-light-500;
 
 		.is-dark-theme & {
@@ -318,10 +297,7 @@
 		}
 	}
 
-	&.is-reusable.is-selected > .editor-block-list__block-edit::before {
-=======
-	&.is-reusable > .block-editor-block-list__block-edit::before {
->>>>>>> 2dad4efb
+	&.is-reusable.is-selected > .block-editor-block-list__block-edit::before {
 		// Use opacity to work in various editor styles.
 		border-color: $dark-opacity-light-800;
 		border-left-color: transparent;
@@ -342,13 +318,8 @@
 		// When images are floated, the block itself should collapse to zero height.
 		height: 0;
 
-<<<<<<< HEAD
 		// Hide block border when an image is floated.
-		.editor-block-list__block-edit {
-=======
-		// Hide block outline when an image is floated.
 		.block-editor-block-list__block-edit {
->>>>>>> 2dad4efb
 			&::before {
 				content: none;
 			}
@@ -493,15 +464,9 @@
 
 	// Full-wide
 	&[data-align="full"] {
-<<<<<<< HEAD
 		// Position hover label on the left for the top level block.
-		> .editor-block-list__block-edit > .editor-block-list__breadcrumb {
+		> .block-editor-block-list__block-edit > .block-editor-block-list__breadcrumb {
 			left: 0;
-=======
-		// Position hover label on the right for the top level block.
-		> .block-editor-block-list__block-edit > .block-editor-block-list__breadcrumb {
-			right: 0;
->>>>>>> 2dad4efb
 		}
 
 		// Compensate for main container padding and subtract border.
@@ -889,15 +854,9 @@
 		}
 	}
 
-<<<<<<< HEAD
 	// Floated items have special needs for the contextual toolbar position + the thicker left border.
-	&[data-align="left"] .editor-block-contextual-toolbar,
-	&[data-align="right"] .editor-block-contextual-toolbar {
-=======
-	// Floated items have special needs for the contextual toolbar position.
 	&[data-align="left"] .block-editor-block-contextual-toolbar,
 	&[data-align="right"] .block-editor-block-contextual-toolbar {
->>>>>>> 2dad4efb
 		margin-bottom: $border-width;
 		margin-top: -$block-toolbar-height;
 
