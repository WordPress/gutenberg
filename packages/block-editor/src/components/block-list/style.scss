--- conflicted
+++ resolved
@@ -4,101 +4,10 @@
 	margin: 0;
 }
 
-<<<<<<< HEAD
-=======
 /**
  * Notices & Block Selected/Hover Styles.
  */
 
-.block-editor-block-list__layout .block-editor-block-list__block {
-	position: relative;
-
-	// Break long strings of text without spaces so they don't overflow the block.
-	overflow-wrap: break-word;
-
-	/**
-	 * Notices
-	 */
-
-	.components-placeholder .components-with-notices-ui {
-		margin: -10px 0 12px 0;
-	}
-
-	.components-with-notices-ui {
-		margin: 0 0 12px 0;
-		width: 100%;
-
-		.components-notice {
-			margin-left: 0;
-			margin-right: 0;
-
-			.components-notice__content {
-				font-size: $default-font-size;
-			}
-		}
-	}
-
-
-	/**
-	 * Block Layout
-	 */
-
-	// Navigate mode & Focused wrapper.
-	// We're using a pseudo element to overflow placeholder borders
-	// and any border inside the block itself.
-	&:not([contenteditable]):focus {
-		outline: none;
-
-		&::after {
-			position: absolute;
-			z-index: 1;
-			pointer-events: none;
-			content: "";
-			top: $border-width;
-			bottom: $border-width;
-			left: $border-width;
-			right: $border-width;
-
-			// 2px outside.
-			box-shadow: 0 0 0 $border-width-focus var(--wp-admin-theme-color);
-			border-radius: $radius-block-ui - $border-width; // Border is outset, so so subtract the width to achieve correct radius.
-
-			// Show a light color for dark themes.
-			.is-dark-theme & {
-				box-shadow: 0 0 0 $border-width-focus $dark-theme-focus;
-			}
-		}
-	}
-
-	// Spotlight mode.
-	&.is-focus-mode:not(.is-multi-selected) {
-		opacity: 0.5;
-		transition: opacity 0.1s linear;
-		@include reduce-motion("transition");
-
-		&:not(.is-focused) .block-editor-block-list__block,
-		&.is-focused {
-			opacity: 1;
-		}
-	}
-
-	// Active entity spotlight.
-	&.has-active-entity:not(.is-focus-mode) {
-		opacity: 0.5;
-		transition: opacity 0.1s linear;
-		@include reduce-motion("transition");
-
-		&.is-active-entity,
-		&.has-child-selected,
-		&:not(.has-child-selected) .block-editor-block-list__block,
-		&.is-active-entity .block-editor-block-list__block,
-		.is-active-entity .block-editor-block-list__block {
-			opacity: 1;
-		}
-	}
-}
-
->>>>>>> de003736
 .block-editor-block-list__layout .block-editor-block-list__block,
 .block-editor-block-list__layout .block-list-appender {
 	position: relative;
@@ -140,8 +49,8 @@
 	.block-editor-block-list__block.is-highlighted,
 	.block-editor-block-list__block.is-multi-selected {
 
-		// Show selection borders around every non-nested block's actual footprint.
 		&::after {
+			// Show selection borders around every non-nested block's actual footprint.
 			position: absolute;
 			z-index: 1;
 			pointer-events: none;
@@ -221,12 +130,8 @@
 	padding: 0;
 }
 
-.block-editor-block-list__layout .block-editor-block-list__block { // Needs specificity to override inherited styles.
+.block-editor-block-list__layout .block-editor-block-list__block {
 	position: relative;
-
-	/**
-	* Notices & Block Selected/Hover Styles.
-	*/
 
 	// Break long strings of text without spaces so they don't overflow the block.
 	overflow-wrap: break-word;
@@ -301,10 +206,24 @@
 		}
 	}
 
+	// Active entity spotlight.
+	&.has-active-entity:not(.is-focus-mode) {
+		opacity: 0.5;
+		transition: opacity 0.1s linear;
+		@include reduce-motion("transition");
+
+		&.is-active-entity,
+		&.has-child-selected,
+		&:not(.has-child-selected) .block-editor-block-list__block,
+		&.is-active-entity .block-editor-block-list__block,
+		.is-active-entity .block-editor-block-list__block {
+			opacity: 1;
+		}
+	}
+
 	/**
 	* Block styles and alignments
 	*/
-
 	&::after {
 		content: "";
 		pointer-events: none;
