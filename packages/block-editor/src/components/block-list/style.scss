--- conflicted
+++ resolved
@@ -446,13 +446,6 @@
 				display: inline-flex;
 			}
 		}
-<<<<<<< HEAD
-=======
-
-		// If the block movers are visible, push the breadcrumb down to make room for them.
-		.block-editor-block-mover.is-visible + .block-editor-block-list__breadcrumb {
-			top: (-$block-padding - $block-left-border-width - ($grid-size-small / 2));
-		}
 
 		// Align block toolbar to floated content.
 		@include break-mobile() {
@@ -470,7 +463,6 @@
 				/*!rtl:end:ignore*/
 			}
 		}
->>>>>>> 6ef0222b
 	}
 
 	// Wide
