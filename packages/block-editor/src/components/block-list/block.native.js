--- conflicted
+++ resolved
@@ -117,6 +117,7 @@
 			showFloatingToolbar,
 			showFloatingToolbarForChild,
 			isFirstBlock,
+			parentId,
 		} = this.props;
 
 		const borderColor = isSelected ? focusedBorderColor : 'transparent';
@@ -127,14 +128,10 @@
 
 		return (
 			<>
-<<<<<<< HEAD
 				{ /* Keep in mind that the FloatingToolbar for the first child is rendered in its parent -
 				that means we should use selectedBlockId rather clientID since clientID will be a parent's id */ }
-				{ showToolbar && <FloatingToolbar adjustVerticalPosition={ showFloatingToolbarForChild ? styles.blockContainerFocused.paddingTop : 0 } /> }
-=======
-				{ showFloatingToolbar && ( ! isFirstBlock || parentId === '' ) && <FloatingToolbar.Slot /> }
-				{ showFloatingToolbar &&
-					( <FloatingToolbar>
+				{ showToolbar &&
+					( <FloatingToolbar adjustVerticalPosition={ showFloatingToolbarForChild ? styles.blockContainerFocused.paddingTop : 0 } >
 						<Toolbar passedStyle={ styles.toolbar }>
 							<ToolbarButton
 								title={ __( 'Navigate Up' ) }
@@ -145,7 +142,6 @@
 						</Toolbar>
 					</FloatingToolbar>
 					) }
->>>>>>> 9a92dbb1
 				<TouchableWithoutFeedback
 					onPress={ this.onFocus }
 					accessible={ ! isSelected }
@@ -226,6 +222,7 @@
 			getAccessibilityLabelExtra,
 			showFloatingToolbar,
 			showFloatingToolbarForChild,
+			parentId,
 		};
 	} ),
 	withDispatch( ( dispatch, ownProps, { select } ) => {
