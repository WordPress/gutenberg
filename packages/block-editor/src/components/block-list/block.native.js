/**
 * External dependencies
 */
import { View, Text, TouchableWithoutFeedback } from 'react-native';

/**
 * WordPress dependencies
 */
import { Component } from '@wordpress/element';
import { ToolbarButton, Toolbar } from '@wordpress/components';
import { withDispatch, withSelect } from '@wordpress/data';
import { compose, withPreferredColorScheme } from '@wordpress/compose';
import {
	getBlockType,
	getUnregisteredTypeHandlerName,
	__experimentalGetAccessibleBlockLabel as getAccessibleBlockLabel,
} from '@wordpress/blocks';
import { __ } from '@wordpress/i18n';

/**
 * Internal dependencies
 */
import styles from './block.scss';
import BlockEdit from '../block-edit';
import BlockInvalidWarning from './block-invalid-warning';
import BlockMobileToolbar from '../block-mobile-toolbar';
import FloatingToolbar from './block-mobile-floating-toolbar';
import Breadcrumbs from './breadcrumb';
import NavigateUpSVG from './nav-up-icon';

class BlockListBlock extends Component {
	constructor() {
		super( ...arguments );

		this.insertBlocksAfter = this.insertBlocksAfter.bind( this );
		this.onFocus = this.onFocus.bind( this );
	}

	onFocus() {
		const { firstToSelectId, isSelected, onSelect } = this.props;
		if ( ! isSelected ) {
			onSelect( firstToSelectId );
		}
	}

	insertBlocksAfter( blocks ) {
		this.props.onInsertBlocks( blocks, this.props.order + 1 );

		if ( blocks[ 0 ] ) {
			// focus on the first block inserted
			this.props.onSelect( blocks[ 0 ].clientId );
		}
	}

	getBlockForType() {
		return (
			<BlockEdit
				name={ this.props.name }
				isSelected={ this.props.isSelected }
				attributes={ this.props.attributes }
				setAttributes={ this.props.onChange }
				onFocus={ this.onFocus }
				onReplace={ this.props.onReplace }
				insertBlocksAfter={ this.insertBlocksAfter }
				mergeBlocks={ this.props.mergeBlocks }
				onCaretVerticalPositionChange={
					this.props.onCaretVerticalPositionChange
				}
				clientId={ this.props.clientId }
				columnsSettings={ this.props.columnsSettings }
			/>
		);
	}

	renderBlockTitle() {
		return (
			<View style={ styles.blockTitle }>
				<Text>BlockType: { this.props.name }</Text>
			</View>
		);
	}

	applyBlockStyle() {
		const {
			isDimmed,
			hasParent,
			isLastBlock,
			isFirstBlock,
<<<<<<< HEAD
			name,
=======
			isHorizontal,
			isSelected,
>>>>>>> e14e8ca1
		} = this.props;
		return [
			// Do not add horizontal margin in nested blocks
			! hasParent && styles.withMarginHorizontal,
			// remove margin bottom for the last block (the margin is added to the parent)
<<<<<<< HEAD
			! isLastBlock && name !== 'core/column' && styles.withMarginBottom,
			// TODO1: handle bottom margin in horizontal block (keep in note that in Column there will be also appender before mobile toolbar)
			// TODO2: handle proper FloatingToolbar position when Column block is selected
			name === 'core/column' && { marginBottom: 32 },
			// remove margin top for the first block that is not on the root level (the margin is added to the parent)
			! ( isFirstBlock && hasParent ) &&
				name !== 'core/column' &&
				styles.withMarginTop,
=======
			! isLastBlock && ! isSelected && styles.isVerticalMarginBottom,
			// remove margin top for the first block that is not on the root level (the margin is added to the parent)
			! ( isFirstBlock && hasParent ) && styles.isVerticalMarginTop,
			isHorizontal && styles.isHorizontal,
>>>>>>> e14e8ca1
			isDimmed && styles.dimmed,
			name === 'core/column' && { flex: 1 },
		];
	}

	render() {
		const {
			attributes,
			blockType,
			clientId,
			icon,
			isSelected,
			isValid,
			order,
			title,
			parentId,
			isFirstBlock,
			isHorizontal,
			isTouchable,
			disallowRemoveInnerBlocks,
			hasParent,
			isParentSelected,
			onSelect,
			showFloatingToolbar,
			getStylesFromColorScheme,
		} = this.props;

		const accessibilityLabel = getAccessibleBlockLabel(
			blockType,
			attributes,
			order + 1
		);

		return (
			<TouchableWithoutFeedback
				onPress={ this.onFocus }
				accessible={ ! isSelected }
				accessibilityRole={ 'button' }
			>
				<View
					style={ { flex: 1 } }
					accessibilityLabel={ accessibilityLabel }
				>
					{ showFloatingToolbar && (
						<FloatingToolbar
							isFirstBlock={
								( hasParent && isFirstBlock ) || isHorizontal
							}
						>
							{ hasParent && (
								<Toolbar passedStyle={ styles.toolbar }>
									<ToolbarButton
										title={ __( 'Navigate Up' ) }
										onClick={ () => onSelect( parentId ) }
										icon={ NavigateUpSVG }
									/>
									<View style={ styles.pipe } />
								</Toolbar>
							) }
							<Breadcrumbs clientId={ clientId } />
						</FloatingToolbar>
					) }
					<View
						pointerEvents={ isTouchable ? 'auto' : 'box-only' }
						accessibilityLabel={ accessibilityLabel }
						style={ this.applyBlockStyle() }
					>
						{ isSelected && (
							<View
								style={ [
									styles.solidBorder,
									getStylesFromColorScheme(
										styles.solidBorderColor,
										styles.solidBorderColorDark
									),
								] }
							/>
						) }
						{ isParentSelected && (
							<View
								style={ [
									styles.dashedBorder,
									getStylesFromColorScheme(
										styles.dashedBorderColor,
										styles.dashedBorderColorDark
									),
								] }
							/>
						) }
						{ isValid ? (
							this.getBlockForType()
						) : (
							<BlockInvalidWarning
								blockTitle={ title }
								icon={ icon }
							/>
						) }
						<View style={ styles.neutralToolbar }>
							{ isSelected && (
								<BlockMobileToolbar
									clientId={ clientId }
									disallowRemoveBlock={
										disallowRemoveInnerBlocks
									}
								/>
							) }
						</View>
					</View>
				</View>
			</TouchableWithoutFeedback>
		);
	}
}

export default compose( [
	withSelect( ( select, { clientId, rootClientId } ) => {
		const {
			getBlockIndex,
			isBlockSelected,
			__unstableGetBlockWithoutInnerBlocks,
			getBlockHierarchyRootClientId,
			getSelectedBlockClientId,
			getBlock,
			getBlockRootClientId,
			getLowestCommonAncestorWithSelectedBlock,
			getBlockParents,
			getBlockCount,
		} = select( 'core/block-editor' );

		const order = getBlockIndex( clientId, rootClientId );
		const isSelected = isBlockSelected( clientId );
		const isFirstBlock = order === 0;
		const isLastBlock = order === getBlockCount( rootClientId ) - 1;
		const block = __unstableGetBlockWithoutInnerBlocks( clientId );
		const { name, attributes, isValid } = block || {};

		const isUnregisteredBlock = name === getUnregisteredTypeHandlerName();
		const blockType = getBlockType( name || 'core/missing' );
		const title = blockType.title;
		const icon = blockType.icon;

		const parents = getBlockParents( clientId, true );
		const parentId = parents[ 0 ] || '';

		const rootBlockId = getBlockHierarchyRootClientId( clientId );
		const rootBlock = getBlock( rootBlockId );
		const hasRootInnerBlocks = rootBlock.innerBlocks.length !== 0;

		const showFloatingToolbar = isSelected && hasRootInnerBlocks;

		const selectedBlockClientId = getSelectedBlockClientId();

		const commonAncestor = getLowestCommonAncestorWithSelectedBlock(
			clientId
		);
		const commonAncestorIndex = parents.indexOf( commonAncestor ) - 1;
		const firstToSelectId = commonAncestor
			? parents[ commonAncestorIndex ]
			: parents[ parents.length - 1 ];

		const hasChildren =
			! isUnregisteredBlock && !! getBlockCount( clientId );
		const hasParent = !! parentId;
		const isParentSelected =
			selectedBlockClientId && selectedBlockClientId === parentId;
		const isAncestorSelected =
			selectedBlockClientId && parents.includes( selectedBlockClientId );
		const isSelectedBlockNested = !! getBlockRootClientId(
			selectedBlockClientId
		);

		const selectedParents = selectedBlockClientId
			? getBlockParents( selectedBlockClientId )
			: [];
		const isDescendantSelected = selectedParents.includes( clientId );
		const isDescendantOfParentSelected = selectedParents.includes(
			parentId
		);
		const isTouchable =
			isSelected ||
			isDescendantOfParentSelected ||
			isParentSelected ||
			parentId === '';
		const isDimmed =
			! isSelected &&
			isSelectedBlockNested &&
			! isAncestorSelected &&
			! isDescendantSelected &&
			( isDescendantOfParentSelected || rootBlockId === clientId );

		const isHorizontal = false;

		return {
			icon,
			name: name || 'core/missing',
			order,
			title,
			attributes,
			blockType,
			isLastBlock,
			isFirstBlock,
			isSelected,
			isValid,
			isHorizontal,
			parentId,
			isParentSelected,
			firstToSelectId,
			hasChildren,
			hasParent,
			isAncestorSelected,
			isTouchable,
			isDimmed,
			isUnregisteredBlock,
			showFloatingToolbar,
		};
	} ),
	withDispatch( ( dispatch, ownProps, { select } ) => {
		const {
			insertBlocks,
			mergeBlocks,
			replaceBlocks,
			selectBlock,
			updateBlockAttributes,
		} = dispatch( 'core/block-editor' );

		return {
			mergeBlocks( forward ) {
				const { clientId } = ownProps;
				const {
					getPreviousBlockClientId,
					getNextBlockClientId,
				} = select( 'core/block-editor' );

				if ( forward ) {
					const nextBlockClientId = getNextBlockClientId( clientId );
					if ( nextBlockClientId ) {
						mergeBlocks( clientId, nextBlockClientId );
					}
				} else {
					const previousBlockClientId = getPreviousBlockClientId(
						clientId
					);
					if ( previousBlockClientId ) {
						mergeBlocks( previousBlockClientId, clientId );
					}
				}
			},
			onInsertBlocks( blocks, index ) {
				insertBlocks( blocks, index, ownProps.rootClientId );
			},
			onSelect( clientId = ownProps.clientId, initialPosition ) {
				selectBlock( clientId, initialPosition );
			},
			onChange: ( attributes ) => {
				updateBlockAttributes( ownProps.clientId, attributes );
			},
			onReplace( blocks, indexToSelect ) {
				replaceBlocks( [ ownProps.clientId ], blocks, indexToSelect );
			},
		};
	} ),
	withPreferredColorScheme,
] )( BlockListBlock );<|MERGE_RESOLUTION|>--- conflicted
+++ resolved
@@ -86,34 +86,18 @@
 			hasParent,
 			isLastBlock,
 			isFirstBlock,
-<<<<<<< HEAD
-			name,
-=======
 			isHorizontal,
 			isSelected,
->>>>>>> e14e8ca1
 		} = this.props;
 		return [
 			// Do not add horizontal margin in nested blocks
 			! hasParent && styles.withMarginHorizontal,
 			// remove margin bottom for the last block (the margin is added to the parent)
-<<<<<<< HEAD
-			! isLastBlock && name !== 'core/column' && styles.withMarginBottom,
-			// TODO1: handle bottom margin in horizontal block (keep in note that in Column there will be also appender before mobile toolbar)
-			// TODO2: handle proper FloatingToolbar position when Column block is selected
-			name === 'core/column' && { marginBottom: 32 },
-			// remove margin top for the first block that is not on the root level (the margin is added to the parent)
-			! ( isFirstBlock && hasParent ) &&
-				name !== 'core/column' &&
-				styles.withMarginTop,
-=======
 			! isLastBlock && ! isSelected && styles.isVerticalMarginBottom,
 			// remove margin top for the first block that is not on the root level (the margin is added to the parent)
 			! ( isFirstBlock && hasParent ) && styles.isVerticalMarginTop,
 			isHorizontal && styles.isHorizontal,
->>>>>>> e14e8ca1
 			isDimmed && styles.dimmed,
-			name === 'core/column' && { flex: 1 },
 		];
 	}
 
@@ -302,7 +286,8 @@
 			! isDescendantSelected &&
 			( isDescendantOfParentSelected || rootBlockId === clientId );
 
-		const isHorizontal = false;
+		// We should create a selector for that
+		const isHorizontal = name === 'core/column';
 
 		return {
 			icon,
