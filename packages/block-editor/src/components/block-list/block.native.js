/**
 * External dependencies
 */
import { View, Text, TouchableWithoutFeedback } from 'react-native';

/**
 * WordPress dependencies
 */
import { Component } from '@wordpress/element';
import { ToolbarButton, Toolbar } from '@wordpress/components';
import { withDispatch, withSelect } from '@wordpress/data';
import { compose, withPreferredColorScheme } from '@wordpress/compose';
import {
	getBlockType,
	getUnregisteredTypeHandlerName,
	__experimentalGetAccessibleBlockLabel as getAccessibleBlockLabel,
} from '@wordpress/blocks';
import { __ } from '@wordpress/i18n';

/**
 * Internal dependencies
 */
import styles from './block.scss';
import BlockEdit from '../block-edit';
import BlockInvalidWarning from './block-invalid-warning';
import BlockMobileToolbar from '../block-mobile-toolbar';
import FloatingToolbar from './block-mobile-floating-toolbar';
import Breadcrumbs from './breadcrumb';
import NavigateUpSVG from './nav-up-icon';

class BlockListBlock extends Component {
	constructor() {
		super( ...arguments );

		this.insertBlocksAfter = this.insertBlocksAfter.bind( this );
		this.onFocus = this.onFocus.bind( this );
	}

	onFocus() {
		const { firstToSelectId, isSelected, onSelect } = this.props;
		if ( ! isSelected ) {
			onSelect( firstToSelectId );
		}
	}

	insertBlocksAfter( blocks ) {
		this.props.onInsertBlocks( blocks, this.props.order + 1 );

		if ( blocks[ 0 ] ) {
			// focus on the first block inserted
			this.props.onSelect( blocks[ 0 ].clientId );
		}
	}

	getBlockForType() {
		return (
			<BlockEdit
				name={ this.props.name }
				isSelected={ this.props.isSelected }
				attributes={ this.props.attributes }
				setAttributes={ this.props.onChange }
				onFocus={ this.onFocus }
				onReplace={ this.props.onReplace }
				insertBlocksAfter={ this.insertBlocksAfter }
				mergeBlocks={ this.props.mergeBlocks }
				onCaretVerticalPositionChange={
					this.props.onCaretVerticalPositionChange
				}
				clientId={ this.props.clientId }
			/>
		);
	}

	renderBlockTitle() {
		return (
			<View style={ styles.blockTitle }>
				<Text>BlockType: { this.props.name }</Text>
			</View>
		);
	}

	applySelectedBlockStyle() {
		const { hasChildren, getStylesFromColorScheme } = this.props;

		const fullSolidBorderStyle = {
			// define style for full border
			...styles.fullSolidBordered,
			...getStylesFromColorScheme(
				styles.solidBorderColor,
				styles.solidBorderColorDark
			),
		};

		if ( hasChildren ) {
			// if block has children apply style for selected parent
			return { ...styles.selectedParent, ...fullSolidBorderStyle };
		}

		/* selected block is one of below:
				1. does not have children
				2. is not on root list level
				3. is an emty group block on root or nested level	*/
		return { ...styles.selectedLeaf, ...fullSolidBorderStyle };
	}

	applyUnSelectedBlockStyle() {
		const {
			hasChildren,
			isParentSelected,
			isAncestorSelected,
			hasParent,
			getStylesFromColorScheme,
			isLastBlock,
		} = this.props;

		// if block does not have parent apply neutral or full
		// margins depending if block has children or not
		if ( ! hasParent ) {
			return hasChildren ? styles.neutral : styles.full;
		}

		if ( isParentSelected ) {
			// parent of a block is selected
			const dashedBorderStyle = {
				// define style for dashed border
				...styles.dashedBordered,
				...getStylesFromColorScheme(
					styles.dashedBorderColor,
					styles.dashedBorderColorDark
				),
			};

			// return apply childOfSelected or childOfSelectedLeaf
			// margins depending if block has children or not
			return {
				...( hasChildren
					? styles.childOfSelected
					: styles.childOfSelectedLeaf ),
				...dashedBorderStyle,
				...( ! isLastBlock && styles.marginVerticalChild ),
			};
		}

		if ( isAncestorSelected ) {
			// ancestor of a block is selected
			return {
				...styles.descendantOfSelectedLeaf,
				...( hasChildren && {
					...styles.marginHorizontalNone,
					...styles.marginVerticalNone,
				} ),
				...( ! isLastBlock && styles.marginVerticalDescendant ),
			};
		}

		// if none of above condition are met return apply neutral or full
		// margins depending if block has children or not
		return hasChildren ? styles.neutral : styles.full;
	}

	applyBlockStyle() {
		const { isSelected, isDimmed } = this.props;

		return [
			isSelected
				? this.applySelectedBlockStyle()
				: this.applyUnSelectedBlockStyle(),
			isDimmed && styles.dimmed,
		];
	}

	applyToolbarStyle() {
		const { hasChildren, isUnregisteredBlock } = this.props;

		if ( ! hasChildren || isUnregisteredBlock ) {
			return styles.neutralToolbar;
		}
	}

	render() {
		const {
			attributes,
			blockType,
			clientId,
			icon,
			isSelected,
			isValid,
			order,
			title,
			parentId,
			isTouchable,
<<<<<<< HEAD
			hasParent,
			onSelect,
=======
			showFloatingToolbar,
>>>>>>> a437dbdf
		} = this.props;

		const accessibilityLabel = getAccessibleBlockLabel(
			blockType,
			attributes,
			order + 1
		);

		return (
			<TouchableWithoutFeedback
				onPress={ this.onFocus }
				accessible={ ! isSelected }
				accessibilityRole={ 'button' }
			>
				<View accessibilityLabel={ accessibilityLabel }>
					{ showFloatingToolbar && (
						<FloatingToolbar>
							{ hasParent && (
								<Toolbar passedStyle={ styles.toolbar }>
									<ToolbarButton
										title={ __( 'Navigate Up' ) }
										onClick={ () => onSelect( parentId ) }
										icon={ NavigateUpSVG }
									/>
									<View style={ styles.pipe } />
								</Toolbar>
							) }
							<Breadcrumbs clientId={ clientId } />
						</FloatingToolbar>
					) }
					<View
						pointerEvents={ isTouchable ? 'auto' : 'box-only' }
						accessibilityLabel={ accessibilityLabel }
						style={ this.applyBlockStyle() }
					>
						{ isValid ? (
							this.getBlockForType()
						) : (
							<BlockInvalidWarning
								blockTitle={ title }
								icon={ icon }
							/>
						) }
						<View style={ this.applyToolbarStyle() }>
							{ isSelected && (
								<BlockMobileToolbar clientId={ clientId } />
							) }
						</View>
					</View>
				</View>
			</TouchableWithoutFeedback>
		);
	}
}

export default compose( [
	withSelect( ( select, { clientId, rootClientId } ) => {
		const {
			getBlockIndex,
			isBlockSelected,
			__unstableGetBlockWithoutInnerBlocks,
			getBlockHierarchyRootClientId,
			getSelectedBlockClientId,
			getBlock,
			getBlockRootClientId,
			getLowestCommonAncestorWithSelectedBlock,
			getBlockParents,
			getBlockCount,
		} = select( 'core/block-editor' );

		const order = getBlockIndex( clientId, rootClientId );
		const isSelected = isBlockSelected( clientId );
		const isLastBlock = order === getBlockCount( rootClientId ) - 1;
		const block = __unstableGetBlockWithoutInnerBlocks( clientId );
		const { name, attributes, isValid } = block || {};

		const isUnregisteredBlock = name === getUnregisteredTypeHandlerName();
		const blockType = getBlockType( name || 'core/missing' );
		const title = blockType.title;
		const icon = blockType.icon;

		const parents = getBlockParents( clientId, true );
		const parentId = parents[ 0 ] || '';

		const rootBlockId = getBlockHierarchyRootClientId( clientId );
		const rootBlock = getBlock( rootBlockId );
		const hasRootInnerBlocks = rootBlock.innerBlocks.length !== 0;

		const showFloatingToolbar = isSelected && hasRootInnerBlocks;

		const selectedBlockClientId = getSelectedBlockClientId();

		const commonAncestor = getLowestCommonAncestorWithSelectedBlock(
			clientId
		);
		const commonAncestorIndex = parents.indexOf( commonAncestor ) - 1;
		const firstToSelectId = commonAncestor
			? parents[ commonAncestorIndex ]
			: parents[ parents.length - 1 ];

		const hasChildren =
			! isUnregisteredBlock && !! getBlockCount( clientId );
		const hasParent = !! parentId;
		const isParentSelected =
			selectedBlockClientId && selectedBlockClientId === parentId;
		const isAncestorSelected =
			selectedBlockClientId && parents.includes( selectedBlockClientId );
		const isSelectedBlockNested = !! getBlockRootClientId(
			selectedBlockClientId
		);

		const selectedParents = selectedBlockClientId
			? getBlockParents( selectedBlockClientId )
			: [];
		const isDescendantSelected = selectedParents.includes( clientId );
		const isDescendantOfParentSelected = selectedParents.includes(
			parentId
		);
		const isTouchable =
			isSelected ||
			isDescendantOfParentSelected ||
			isParentSelected ||
			parentId === '';
		const isDimmed =
			! isSelected &&
			isSelectedBlockNested &&
			! isAncestorSelected &&
			! isDescendantSelected &&
			( isDescendantOfParentSelected || rootBlockId === clientId );

		return {
			icon,
			name: name || 'core/missing',
			order,
			title,
			attributes,
			blockType,
			isLastBlock,
			isSelected,
			isValid,
			parentId,
			isParentSelected,
			firstToSelectId,
			hasChildren,
			hasParent,
			isAncestorSelected,
			isTouchable,
			isDimmed,
			isUnregisteredBlock,
			showFloatingToolbar,
		};
	} ),
	withDispatch( ( dispatch, ownProps, { select } ) => {
		const {
			insertBlocks,
			mergeBlocks,
			replaceBlocks,
			selectBlock,
			updateBlockAttributes,
		} = dispatch( 'core/block-editor' );

		return {
			mergeBlocks( forward ) {
				const { clientId } = ownProps;
				const {
					getPreviousBlockClientId,
					getNextBlockClientId,
				} = select( 'core/block-editor' );

				if ( forward ) {
					const nextBlockClientId = getNextBlockClientId( clientId );
					if ( nextBlockClientId ) {
						mergeBlocks( clientId, nextBlockClientId );
					}
				} else {
					const previousBlockClientId = getPreviousBlockClientId(
						clientId
					);
					if ( previousBlockClientId ) {
						mergeBlocks( previousBlockClientId, clientId );
					}
				}
			},
			onInsertBlocks( blocks, index ) {
				insertBlocks( blocks, index, ownProps.rootClientId );
			},
			onSelect( clientId = ownProps.clientId, initialPosition ) {
				selectBlock( clientId, initialPosition );
			},
			onChange: ( attributes ) => {
				updateBlockAttributes( ownProps.clientId, attributes );
			},
			onReplace( blocks, indexToSelect ) {
				replaceBlocks( [ ownProps.clientId ], blocks, indexToSelect );
			},
		};
	} ),
	withPreferredColorScheme,
] )( BlockListBlock );<|MERGE_RESOLUTION|>--- conflicted
+++ resolved
@@ -189,12 +189,9 @@
 			title,
 			parentId,
 			isTouchable,
-<<<<<<< HEAD
 			hasParent,
 			onSelect,
-=======
 			showFloatingToolbar,
->>>>>>> a437dbdf
 		} = this.props;
 
 		const accessibilityLabel = getAccessibleBlockLabel(
