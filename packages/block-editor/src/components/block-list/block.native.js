--- conflicted
+++ resolved
@@ -25,11 +25,8 @@
 import BlockInvalidWarning from './block-invalid-warning';
 import BlockMobileToolbar from './block-mobile-toolbar';
 import FloatingToolbar from './block-mobile-floating-toolbar';
-<<<<<<< HEAD
 import Breadcrumbs from './breadcrumb';
-=======
 import NavigateUpSVG from './nav-up-icon';
->>>>>>> 77edc42a
 
 class BlockListBlock extends Component {
 	constructor() {
@@ -130,9 +127,6 @@
 		return (
 			<>
 				{ showFloatingToolbar && ( ! isFirstBlock || parentId === '' ) && <FloatingToolbar.Slot /> }
-<<<<<<< HEAD
-				{ showFloatingToolbar && <FloatingToolbar><Breadcrumbs clientId={ clientId } /></FloatingToolbar> }
-=======
 				{ showFloatingToolbar &&
 					( <FloatingToolbar>
 						<Toolbar passedStyle={ styles.toolbar }>
@@ -143,9 +137,9 @@
 							/>
 							<View style={ styles.pipe } />
 						</Toolbar>
+						<Breadcrumbs clientId={ clientId } />
 					</FloatingToolbar>
 					) }
->>>>>>> 77edc42a
 				<TouchableWithoutFeedback
 					onPress={ this.onFocus }
 					accessible={ ! isSelected }
