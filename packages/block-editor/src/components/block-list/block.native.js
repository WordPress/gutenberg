--- conflicted
+++ resolved
@@ -139,17 +139,11 @@
 
 			// return apply childOfSelected or childOfSelectedLeaf
 			// margins depending if block has children or not
-<<<<<<< HEAD
 			return {
 				...( hasChildren ? styles.childOfSelected : styles.childOfSelectedLeaf ),
 				...dashedBorderStyle,
 				...( shouldApplyVerticalMarginStyle && styles.marginVerticalChild ),
 			};
-=======
-			return hasChildren
-				? { ...styles.childOfSelected, ...dashedBorderStyle }
-				: { ...styles.childOfSelectedLeaf, ...dashedBorderStyle };
->>>>>>> 63d56f1a
 		}
 
 		if ( isAncestorSelected ) {
