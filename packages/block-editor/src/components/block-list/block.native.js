--- conflicted
+++ resolved
@@ -80,94 +80,14 @@
 		);
 	}
 
-<<<<<<< HEAD
-	applySelectedBlockStyle() {
-		const { hasChildren, getStylesFromColorScheme } = this.props;
-
-		const fullSolidBorderStyle = {
-			// define style for full border
-			...styles.fullSolidBordered,
-			...getStylesFromColorScheme(
-				styles.solidBorderColor,
-				styles.solidBorderColorDark
-			),
-		};
-
-		if ( hasChildren ) {
-			// if block has children apply style for selected parent
-			return { ...styles.selectedParent, ...fullSolidBorderStyle };
-		}
-
-		/* selected block is one of below:
-				1. does not have children
-				2. is not on root list level
-				3. is an emty group block on root or nested level	*/
-		return { ...styles.selectedLeaf, ...fullSolidBorderStyle };
-	}
-
-	applyUnSelectedBlockStyle() {
+	applyBlockStyle() {
 		const {
-			hasChildren,
-			isParentSelected,
-			isAncestorSelected,
+			isDimmed,
 			hasParent,
-			getStylesFromColorScheme,
 			isLastBlock,
+			isFirstBlock,
+			name,
 		} = this.props;
-
-		// if block does not have parent apply neutral or full
-		// margins depending if block has children or not
-		if ( ! hasParent ) {
-			return hasChildren ? styles.neutral : styles.full;
-		}
-
-		if ( isParentSelected ) {
-			// parent of a block is selected
-			const dashedBorderStyle = {
-				// define style for dashed border
-				...styles.dashedBordered,
-				...getStylesFromColorScheme(
-					styles.dashedBorderColor,
-					styles.dashedBorderColorDark
-				),
-			};
-
-			// return apply childOfSelected or childOfSelectedLeaf
-			// margins depending if block has children or not
-			return {
-				...( hasChildren
-					? styles.childOfSelected
-					: styles.childOfSelectedLeaf ),
-				...dashedBorderStyle,
-				...( ( ! isLastBlock || this.props.name === 'core/column' ) &&
-					styles.marginVerticalChild ),
-			};
-		}
-
-		if ( isAncestorSelected ) {
-			// ancestor of a block is selected
-			return {
-				...styles.descendantOfSelectedLeaf,
-				...( hasChildren && {
-					...styles.marginHorizontalNone,
-					...styles.marginVerticalNone,
-				} ),
-				...( ! isLastBlock && styles.marginVerticalDescendant ),
-			};
-		}
-
-		// if none of above condition are met return apply neutral or full
-		// margins depending if block has children or not
-		return hasChildren ? styles.neutral : styles.full;
-	}
-
-	applyBlockStyle() {
-		const { isSelected, isDimmed, name } = this.props;
-
-=======
-	applyBlockStyle() {
-		const { isDimmed, hasParent, isLastBlock, isFirstBlock } = this.props;
->>>>>>> 413e4a74
 		return [
 			// Do not add horizontal margin in nested blocks
 			! hasParent && styles.withMarginHorizontal,
