--- conflicted
+++ resolved
@@ -123,10 +123,6 @@
 
 		return (
 			<>
-<<<<<<< HEAD
-				{ showFloatingToolbar && <FloatingToolbar /> }
-=======
-				{ showFloatingToolbar && ( ! isFirstBlock || parentId === '' ) && <FloatingToolbar.Slot /> }
 				{ showFloatingToolbar &&
 					( <FloatingToolbar>
 						<Toolbar passedStyle={ styles.toolbar }>
@@ -139,7 +135,6 @@
 						</Toolbar>
 					</FloatingToolbar>
 					) }
->>>>>>> 7a393af4
 				<TouchableWithoutFeedback
 					onPress={ this.onFocus }
 					accessible={ ! isSelected }
