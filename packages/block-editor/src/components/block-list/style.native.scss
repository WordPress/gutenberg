--- conflicted
+++ resolved
@@ -56,9 +56,10 @@
 }
 
 .paddingToContent {
-<<<<<<< HEAD
-	padding-left: $block-custom-appender-to-content;
-	padding-right: $block-custom-appender-to-content;
+	margin-top: -6;
+	margin-left: $block-edge-to-content / 2;
+	margin-right: $block-edge-to-content / 2;
+	margin-bottom: $block-edge-to-content;
 }
 
 .blockBorder {
@@ -71,10 +72,4 @@
 
 .blockToolbar {
 	height: $mobile-block-toolbar-height;
-=======
-	margin-top: -6;
-	margin-left: $block-edge-to-content / 2;
-	margin-right: $block-edge-to-content / 2;
-	margin-bottom: $block-edge-to-content;
->>>>>>> 69eec826
 }