.container {
	flex: 1;
	justify-content: flex-start;
	background-color: #fff;
}

.switch {
	flex-direction: row;
	justify-content: flex-start;
	align-items: center;
	margin: 10px;
}

.switchLabel {
	margin-left: 10px;
}

.lineStyleAddHere {
	flex: 1;
	background-color: #0087be; // blue_wordpress
	align-self: center;
	height: 2px;
}

.lineStyleAddHereDark {
	background-color: $gray-50;
}

.labelStyleAddHere {
	flex: 1;
	text-align: center;
	font-family: $default-monospace-font;
	font-size: 14px;
	color: $gray;
	margin: 0 8px;
}

.labelStyleAddHereDark {
	color: $gray-20;
}

.containerStyleAddHere {
	flex-direction: row;
}

.blockListFooter {
	height: 80px;
}

.paddingToContent {
<<<<<<< HEAD
	padding-left: $block-custom-appender-to-content;
	padding-right: $block-custom-appender-to-content;
}

.blockBorder {
	width: $block-selected-border-width;
}

.headerToolbar {
	height: $mobile-header-toolbar-height;
}

.blockToolbar {
	height: $mobile-block-toolbar-height;
=======
	margin-left: - 9;
	margin-right: - 9;
	margin-top: 10;
>>>>>>> 413e4a74
}<|MERGE_RESOLUTION|>--- conflicted
+++ resolved
@@ -48,9 +48,9 @@
 }
 
 .paddingToContent {
-<<<<<<< HEAD
-	padding-left: $block-custom-appender-to-content;
-	padding-right: $block-custom-appender-to-content;
+	margin-left: - 9;
+	margin-right: - 9;
+	margin-top: 10;
 }
 
 .blockBorder {
@@ -63,9 +63,4 @@
 
 .blockToolbar {
 	height: $mobile-block-toolbar-height;
-=======
-	margin-left: - 9;
-	margin-right: - 9;
-	margin-top: 10;
->>>>>>> 413e4a74
 }