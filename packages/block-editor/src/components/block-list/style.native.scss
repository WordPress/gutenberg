.container {
	flex: 1;
	justify-content: flex-start;
	background-color: #fff;
}

.switch {
	flex-direction: row;
	justify-content: flex-start;
	align-items: center;
	margin: 10px;
}

.switchLabel {
	margin-left: 10px;
}

.lineStyleAddHere {
	flex: 1;
	background-color: #0087be; // blue_wordpress
	align-self: center;
	height: 2px;
}

.lineStyleAddHereDark {
	background-color: $gray-50;
}

.labelStyleAddHere {
	flex: 1;
	text-align: center;
	font-family: $default-monospace-font;
	font-size: 14px;
	color: $gray;
	margin: 0 8px;
}

.labelStyleAddHereDark {
	color: $gray-20;
}

.containerStyleAddHere {
	flex-direction: row;
}

.blockListFooter {
	height: 80px;
}

<<<<<<< HEAD
.defaultBlock {
	margin: $block-edge-to-content;
}

.defaultAppender {
	margin: $block-edge-to-content;
}

.innerAppender {
	margin: $block-edge-to-content / 2;
=======
.paddingToContent {
	padding-left: $block-custom-appender-to-content;
	padding-right: $block-custom-appender-to-content;
}

.blockBorder {
	width: $block-selected-border-width;
}

.headerToolbar {
	height: $mobile-header-toolbar-height;
}

.blockToolbar {
	height: $mobile-block-toolbar-height;
>>>>>>> f95bc53d
}<|MERGE_RESOLUTION|>--- conflicted
+++ resolved
@@ -47,7 +47,6 @@
 	height: 80px;
 }
 
-<<<<<<< HEAD
 .defaultBlock {
 	margin: $block-edge-to-content;
 }
@@ -58,10 +57,6 @@
 
 .innerAppender {
 	margin: $block-edge-to-content / 2;
-=======
-.paddingToContent {
-	padding-left: $block-custom-appender-to-content;
-	padding-right: $block-custom-appender-to-content;
 }
 
 .blockBorder {
@@ -74,5 +69,4 @@
 
 .blockToolbar {
 	height: $mobile-block-toolbar-height;
->>>>>>> f95bc53d
 }