--- conflicted
+++ resolved
@@ -61,36 +61,4 @@
 .neutralToolbar {
 	margin-left: -$block-edge-to-content;
 	margin-right: -$block-edge-to-content;
-}
-
-<<<<<<< HEAD
-.horizontal {
-	flex-direction: row;
-	flex-wrap: wrap;
-}
-
-.buttonsAppenderSpacer {
-	width: $block-selected-margin;
-=======
-.solidBorder {
-	position: absolute;
-	top: -$solid-border-space;
-	bottom: 0;
-	left: -$solid-border-space;
-	right: -$solid-border-space;
-	border-width: $block-selected-border-width;
-	border-radius: 4px;
-	border-style: solid;
-}
-
-.dashedBorder {
-	position: absolute;
-	top: -$dashed-border-space;
-	bottom: -$dashed-border-space;
-	left: -$dashed-border-space;
-	right: -$dashed-border-space;
-	border-width: $block-selected-border-width;
-	border-radius: 2px;
-	border-style: dashed;
->>>>>>> d37ed1f6
 }