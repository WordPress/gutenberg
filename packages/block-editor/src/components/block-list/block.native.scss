.blockHolder {
	flex: 1 1 auto;
}

.semiSolidBordered {
	border-top-width: $block-selected-border-width;
	border-bottom-width: $block-selected-border-width;
	border-left-width: 0;
	border-right-width: 0;
	border-style: solid;
}

.fullSolidBordered {
	border-width: $block-selected-border-width;
	border-radius: 4px;
	border-style: solid;
}

.dashedBordered {
	border-width: $block-selected-child-border-width;
	border-radius: 2px;
	border-style: dashed;
}

.solidBorderColor {
	border-color: $blue-wordpress;
}

.solidBorderColorDark {
	border-color: $blue-30;
<<<<<<< HEAD
}

.dashedBorderColor {
	border-color: $gray;
}

.dashedBorderColorDark {
	border-color: $gray-70;
}

.dimmed {
	opacity: 0.2;
}

.horizontalSpaceNone {
	padding-left: 0;
	padding-right: 0;
	margin-left: 0;
	margin-right: 0;
}

=======
}

.dashedBorderColor {
	border-color: $gray;
}

.dashedBorderColorDark {
	border-color: $gray-70;
}

.dimmed {
	opacity: 0.2;
}

.horizontalSpaceNone {
	padding-left: 0;
	padding-right: 0;
	margin-left: 0;
	margin-right: 0;
}

>>>>>>> e864bbfa
.marginHorizontalNone {
	margin-left: 0;
	margin-right: 0;
}

.blockTitle {
	background-color: $gray;
	padding-left: 8px;
	padding-top: 4px;
	padding-bottom: 4px;
}

.neutral {
	margin: 0;
	border: 0;
	padding: 0;
}

.full {
	margin: $block-edge-to-content;
	border: 0;
	padding: 0;
}

.selectedLeaf {
	margin: $block-selected-margin;
<<<<<<< HEAD
	padding: $block-selected-to-content;
=======
	padding-left: $block-selected-to-content;
	padding-right: $block-selected-to-content;
	padding-top: $block-selected-to-content;
>>>>>>> e864bbfa
}

.selectedRootLeaf {
	margin: 0;
<<<<<<< HEAD
	padding: $block-edge-to-content;
=======
	padding-left: $block-edge-to-content;
	padding-right: $block-edge-to-content;
	padding-top: $block-edge-to-content;
>>>>>>> e864bbfa
}

.selectedParent {
	margin: $block-selected-margin;
	padding: 0;
}

.childOfSelected {
	margin: $block-selected-child-margin;
	padding: 0;
}

.childOfSelectedLeaf {
	margin: $block-selected-child-margin;
	padding: $block-selected-child-to-content;
}

.descendantOfSelectedLeaf {
	margin: $block-selected-child-to-content;
}

.aztec_container {
	flex: 1;
}

.blockCode {
	font-family: $default-monospace-font;
}

.blockText {
	min-height: 50px;
}

.toolbar {
	border-left-width: 0;
	margin-right: auto;
	padding-left: 2px;
	height: 44px;
}

.pipe {
	margin-top: auto;
	margin-bottom: auto;
	margin-left: 2px;
	height: 28px;
	width: 1px;
	background-color: #e9eff3;
	opacity: 0.4;
}

.neutralToolbar {
	margin-left: -$block-edge-to-content;
	margin-right: -$block-edge-to-content;
}<|MERGE_RESOLUTION|>--- conflicted
+++ resolved
@@ -28,7 +28,6 @@
 
 .solidBorderColorDark {
 	border-color: $blue-30;
-<<<<<<< HEAD
 }
 
 .dashedBorderColor {
@@ -50,29 +49,6 @@
 	margin-right: 0;
 }
 
-=======
-}
-
-.dashedBorderColor {
-	border-color: $gray;
-}
-
-.dashedBorderColorDark {
-	border-color: $gray-70;
-}
-
-.dimmed {
-	opacity: 0.2;
-}
-
-.horizontalSpaceNone {
-	padding-left: 0;
-	padding-right: 0;
-	margin-left: 0;
-	margin-right: 0;
-}
-
->>>>>>> e864bbfa
 .marginHorizontalNone {
 	margin-left: 0;
 	margin-right: 0;
@@ -99,24 +75,16 @@
 
 .selectedLeaf {
 	margin: $block-selected-margin;
-<<<<<<< HEAD
-	padding: $block-selected-to-content;
-=======
 	padding-left: $block-selected-to-content;
 	padding-right: $block-selected-to-content;
 	padding-top: $block-selected-to-content;
->>>>>>> e864bbfa
 }
 
 .selectedRootLeaf {
 	margin: 0;
-<<<<<<< HEAD
-	padding: $block-edge-to-content;
-=======
 	padding-left: $block-edge-to-content;
 	padding-right: $block-edge-to-content;
 	padding-top: $block-edge-to-content;
->>>>>>> e864bbfa
 }
 
 .selectedParent {
