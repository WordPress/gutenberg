--- conflicted
+++ resolved
@@ -36,10 +36,7 @@
 import BlockTitle from '../block-title';
 import BlockIcon from '../block-icon';
 import { store as blockEditorStore } from '../../store';
-<<<<<<< HEAD
-=======
 import BlockDraggable from '../block-draggable';
->>>>>>> eacc7816
 import useBlockDisplayInformation from '../use-block-display-information';
 
 /**
@@ -294,17 +291,9 @@
 
 	return (
 		<div className={ classNames }>
-<<<<<<< HEAD
-			<Button
-				ref={ ref }
-				onClick={ () => setNavigationMode( false ) }
-				onKeyDown={ onKeyDown }
-				describedBy={ label }
-=======
 			<Flex
 				justify="center"
 				className="block-editor-block-list__block-selection-button__content"
->>>>>>> eacc7816
 			>
 				<FlexItem>
 					<BlockIcon icon={ blockInformation?.icon } showColors />
@@ -330,7 +319,7 @@
 						ref={ ref }
 						onClick={ () => setNavigationMode( false ) }
 						onKeyDown={ onKeyDown }
-						label={ label }
+						describedBy={ label }
 						className="block-selection-button_select-button"
 					>
 						<BlockTitle clientId={ clientId } />
