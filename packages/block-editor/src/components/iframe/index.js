/**
 * External dependencies
 */
import classnames from 'classnames';

/**
 * WordPress dependencies
 */
import {
	useState,
	createPortal,
	forwardRef,
	useMemo,
	useEffect,
} from '@wordpress/element';
import {
	useResizeObserver,
	useMergeRefs,
	useRefEffect,
	useDisabled,
} from '@wordpress/compose';
import { __experimentalStyleProvider as StyleProvider } from '@wordpress/components';
import { useSelect } from '@wordpress/data';

/**
 * Internal dependencies
 */
import { useBlockSelectionClearer } from '../block-selection-clearer';
import { useWritingFlow } from '../writing-flow';
import { useCompatibilityStyles } from './use-compatibility-styles';
import { store as blockEditorStore } from '../../store';

function bubbleEvent( event, Constructor, frame ) {
	const init = {};

	for ( const key in event ) {
		init[ key ] = event[ key ];
	}

	// Check if the event is a MouseEvent generated within the iframe.
	// If so, adjust the coordinates to be relative to the position of
	// the iframe. This ensures that components such as Draggable
	// receive coordinates relative to the window, instead of relative
	// to the iframe. Without this, the Draggable event handler would
	// result in components "jumping" position as soon as the user
	// drags over the iframe.
	if ( event instanceof frame.contentDocument.defaultView.MouseEvent ) {
		const rect = frame.getBoundingClientRect();
		init.clientX += rect.left;
		init.clientY += rect.top;
	}

	const newEvent = new Constructor( event.type, init );
	if ( init.defaultPrevented ) {
		newEvent.preventDefault();
	}
	const cancelled = ! frame.dispatchEvent( newEvent );

	if ( cancelled ) {
		event.preventDefault();
	}
}

/**
 * Bubbles some event types (keydown, keypress, and dragover) to parent document
 * document to ensure that the keyboard shortcuts and drag and drop work.
 *
 * Ideally, we should remove event bubbling in the future. Keyboard shortcuts
 * should be context dependent, e.g. actions on blocks like Cmd+A should not
 * work globally outside the block editor.
 *
 * @param {Document} iframeDocument Document to attach listeners to.
 */
function useBubbleEvents( iframeDocument ) {
	return useRefEffect( ( body ) => {
		const { defaultView } = iframeDocument;
		if ( ! defaultView ) {
			return;
		}
		const { frameElement } = defaultView;
		const eventTypes = [ 'dragover', 'mousemove' ];
		const handlers = {};
		for ( const name of eventTypes ) {
			handlers[ name ] = ( event ) => {
				const prototype = Object.getPrototypeOf( event );
				const constructorName = prototype.constructor.name;
				const Constructor = window[ constructorName ];
				bubbleEvent( event, Constructor, frameElement );
			};
			body.addEventListener( name, handlers[ name ] );
		}

		return () => {
			for ( const name of eventTypes ) {
				body.removeEventListener( name, handlers[ name ] );
			}
		};
	} );
}

function Iframe( {
	contentRef,
	children,
	tabIndex = 0,
	scale = 1,
	frameSize = 0,
	expand = false,
	readonly,
	forwardedRef: ref,
	...props
} ) {
	const { resolvedAssets, isPreviewMode } = useSelect( ( select ) => {
		const settings = select( blockEditorStore ).getSettings();
		return {
			resolvedAssets: settings.__unstableResolvedAssets,
			isPreviewMode: settings.__unstableIsPreviewMode,
		};
	}, [] );
	const { styles = '', scripts = '' } = resolvedAssets;
	const [ iframeDocument, setIframeDocument ] = useState();
	const [ bodyClasses, setBodyClasses ] = useState( [] );
	const compatStyles = useCompatibilityStyles();
	const clearerRef = useBlockSelectionClearer();
	const [ before, writingFlowRef, after ] = useWritingFlow();
	const [ contentResizeListener, { height: contentHeight } ] =
		useResizeObserver();
	const setRef = useRefEffect( ( node ) => {
		node._load = () => {
			setIframeDocument( node.contentDocument );
		};
		let iFrameDocument;
		// Prevent the default browser action for files dropped outside of dropzones.
		function preventFileDropDefault( event ) {
			event.preventDefault();
		}
		function onLoad() {
			const { contentDocument, ownerDocument } = node;
			const { documentElement } = contentDocument;
			iFrameDocument = contentDocument;

			clearerRef( documentElement );

			// Ideally ALL classes that are added through get_body_class should
			// be added in the editor too, which we'll somehow have to get from
			// the server in the future (which will run the PHP filters).
			setBodyClasses(
				Array.from( ownerDocument.body.classList ).filter(
					( name ) =>
						name.startsWith( 'admin-color-' ) ||
						name.startsWith( 'post-type-' ) ||
						name === 'wp-embed-responsive'
				)
			);

			contentDocument.dir = ownerDocument.dir;

			for ( const compatStyle of compatStyles ) {
				if ( contentDocument.getElementById( compatStyle.id ) ) {
					continue;
				}

				contentDocument.head.appendChild(
					compatStyle.cloneNode( true )
				);

				if ( ! isPreviewMode ) {
					// eslint-disable-next-line no-console
					console.warn(
						`${ compatStyle.id } was added to the iframe incorrectly. Please use block.json or enqueue_block_assets to add styles to the iframe.`,
						compatStyle
					);
				}
			}

			iFrameDocument.addEventListener(
				'dragover',
				preventFileDropDefault,
				false
			);
			iFrameDocument.addEventListener(
				'drop',
				preventFileDropDefault,
				false
			);
		}

		node.addEventListener( 'load', onLoad );

		return () => {
			delete node._load;
			node.removeEventListener( 'load', onLoad );
			iFrameDocument?.removeEventListener(
				'dragover',
				preventFileDropDefault
			);
			iFrameDocument?.removeEventListener(
				'drop',
				preventFileDropDefault
			);
		};
	}, [] );

	const disabledRef = useDisabled( { isDisabled: ! readonly } );
	const bodyRef = useMergeRefs( [
		useBubbleEvents( iframeDocument ),
		contentRef,
		clearerRef,
		writingFlowRef,
		disabledRef,
	] );

	// Correct doctype is required to enable rendering in standards
	// mode. Also preload the styles to avoid a flash of unstyled
	// content.
	const html = `<!doctype html>
<html>
	<head>
		<meta charset="utf-8">
		<script>window.frameElement._load()</script>
		<style>html{height:auto!important;min-height:100%;}body{margin:0}</style>
		${ styles }
		${ scripts }
	</head>
	<body>
		<script>document.currentScript.parentElement.remove()</script>
	</body>
</html>`;

	const [ src, cleanup ] = useMemo( () => {
		const _src = URL.createObjectURL(
			new window.Blob( [ html ], { type: 'text/html' } )
		);
		return [ _src, () => URL.revokeObjectURL( _src ) ];
	}, [ html ] );

	useEffect( () => cleanup, [ cleanup ] );

	// We need to counter the margin created by scaling the iframe. If the scale
	// is e.g. 0.45, then the top + bottom margin is 0.55 (1 - scale). Just the
	// top or bottom margin is 0.55 / 2 ((1 - scale) / 2).
	const marginFromScaling = ( contentHeight * ( 1 - scale ) ) / 2;

	return (
		<>
			{ tabIndex >= 0 && before }
<<<<<<< HEAD
			{ /* No title to reduce screen reader verbosity. */ }
			{ /* eslint-disable-next-line jsx-a11y/iframe-has-title */ }
=======
			{ /* eslint-disable-next-line jsx-a11y/no-noninteractive-element-interactions */ }
>>>>>>> 84ed4a69
			<iframe
				{ ...props }
				style={ {
					border: 0,
					...props.style,
					height: expand ? contentHeight : props.style?.height,
					marginTop:
						scale !== 1
							? -marginFromScaling + frameSize
							: props.style?.marginTop,
					marginBottom:
						scale !== 1
							? -marginFromScaling + frameSize
							: props.style?.marginBottom,
					transform:
						scale !== 1
							? `scale( ${ scale } )`
							: props.style?.transform,
					transition: 'all .3s',
				} }
				ref={ useMergeRefs( [ ref, setRef ] ) }
				tabIndex={ tabIndex }
				// Correct doctype is required to enable rendering in standards
				// mode. Also preload the styles to avoid a flash of unstyled
				// content.
				src={ src }
<<<<<<< HEAD
				role="application"
=======
				title={ __( 'Editor canvas' ) }
				onKeyDown={ ( event ) => {
					// If the event originates from inside the iframe, it means
					// it bubbled through the portal, but only with React
					// events. We need to to bubble native events as well,
					// though by doing so we also trigger another React event,
					// so we need to stop the propagation of this event to avoid
					// duplication.
					if (
						event.currentTarget.ownerDocument !==
						event.target.ownerDocument
					) {
						event.stopPropagation();
						bubbleEvent(
							event,
							window.KeyboardEvent,
							event.currentTarget
						);
					}
				} }
>>>>>>> 84ed4a69
			>
				{ iframeDocument &&
					createPortal(
						// We want to prevent React events from bubbling throught the iframe
						// we bubble these manually.
						/* eslint-disable-next-line jsx-a11y/no-noninteractive-element-interactions */
						<body
							ref={ bodyRef }
							className={ classnames(
								'block-editor-iframe__body',
								'editor-styles-wrapper',
								...bodyClasses
							) }
						>
							{ contentResizeListener }
							<StyleProvider document={ iframeDocument }>
								{ children }
							</StyleProvider>
						</body>,
						iframeDocument.documentElement
					) }
			</iframe>
			{ tabIndex >= 0 && after }
		</>
	);
}

function IframeIfReady( props, ref ) {
	const isInitialised = useSelect(
		( select ) =>
			select( blockEditorStore ).getSettings().__internalIsInitialized,
		[]
	);

	// We shouldn't render the iframe until the editor settings are initialised.
	// The initial settings are needed to get the styles for the srcDoc, which
	// cannot be changed after the iframe is mounted. srcDoc is used to to set
	// the initial iframe HTML, which is required to avoid a flash of unstyled
	// content.
	if ( ! isInitialised ) {
		return null;
	}

	return <Iframe { ...props } forwardedRef={ ref } />;
}

export default forwardRef( IframeIfReady );<|MERGE_RESOLUTION|>--- conflicted
+++ resolved
@@ -13,6 +13,7 @@
 	useMemo,
 	useEffect,
 } from '@wordpress/element';
+import { __ } from '@wordpress/i18n';
 import {
 	useResizeObserver,
 	useMergeRefs,
@@ -243,12 +244,7 @@
 	return (
 		<>
 			{ tabIndex >= 0 && before }
-<<<<<<< HEAD
-			{ /* No title to reduce screen reader verbosity. */ }
-			{ /* eslint-disable-next-line jsx-a11y/iframe-has-title */ }
-=======
 			{ /* eslint-disable-next-line jsx-a11y/no-noninteractive-element-interactions */ }
->>>>>>> 84ed4a69
 			<iframe
 				{ ...props }
 				style={ {
@@ -275,10 +271,8 @@
 				// mode. Also preload the styles to avoid a flash of unstyled
 				// content.
 				src={ src }
-<<<<<<< HEAD
+				title={ __( 'Block canvas' ) }
 				role="application"
-=======
-				title={ __( 'Editor canvas' ) }
 				onKeyDown={ ( event ) => {
 					// If the event originates from inside the iframe, it means
 					// it bubbled through the portal, but only with React
@@ -298,7 +292,6 @@
 						);
 					}
 				} }
->>>>>>> 84ed4a69
 			>
 				{ iframeDocument &&
 					createPortal(
