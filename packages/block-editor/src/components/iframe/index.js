--- conflicted
+++ resolved
@@ -207,6 +207,23 @@
 		};
 	}, [] );
 
+	const [ windowInnerWidth, setWindowInnerWidth ] = useState();
+
+	const windowResizeRef = useRefEffect( ( node ) => {
+		const nodeWindow = node.ownerDocument.defaultView;
+
+		setWindowInnerWidth( nodeWindow.innerWidth );
+		const onResize = () => {
+			setWindowInnerWidth( nodeWindow.innerWidth );
+		};
+		nodeWindow.addEventListener( 'resize', onResize );
+		return () => {
+			nodeWindow.removeEventListener( 'resize', onResize );
+		};
+	}, [] );
+
+	const [ iframeWindowInnerHeight, setIframeWindowInnerHeight ] = useState();
+
 	const iframeResizeRef = useRefEffect( ( node ) => {
 		const nodeWindow = node.ownerDocument.defaultView;
 
@@ -219,11 +236,6 @@
 			nodeWindow.removeEventListener( 'resize', onResize );
 		};
 	}, [] );
-
-	const [ iframeWindowInnerHeight, setIframeWindowInnerHeight ] = useState();
-
-<<<<<<< HEAD
-	const [ windowInnerWidth, setWindowInnerWidth ] = useState();
 
 	const scale = useMemo( () => {
 		return typeof scaleProp === 'function'
@@ -234,45 +246,8 @@
 			: scaleProp;
 	}, [ scaleProp, containerWidth, windowInnerWidth ] );
 
-	const scaleRef = useRefEffect(
-		( body ) => {
-			// Hack to get proper margins when scaling the iframe document.
-			const bottomFrameSize = frameSize - contentHeight * ( 1 - scale );
-
-			const { documentElement } = body.ownerDocument;
-
-			body.classList.add( 'is-zoomed-out' );
-
-			documentElement.style.transform = `scale( ${ scale } )`;
-			documentElement.style.marginTop = `${ frameSize }px`;
-			// TODO: `marginBottom` doesn't work in Firefox. We need another way
-			// to do this.
-			documentElement.style.marginBottom = `${ bottomFrameSize }px`;
-			if ( iframeWindowInnerHeight > contentHeight * scale ) {
-				iframeDocument.body.style.minHeight = `${ Math.floor(
-					( iframeWindowInnerHeight - 2 * frameSize ) / scale
-				) }px`;
-			}
-
-			return () => {
-				body.classList.remove( 'is-zoomed-out' );
-				documentElement.style.transform = '';
-				documentElement.style.marginTop = '';
-				documentElement.style.marginBottom = '';
-				body.style.minHeight = '';
-			};
-		},
-		[
-			scale,
-			frameSize,
-			iframeDocument,
-			contentHeight,
-			iframeWindowInnerHeight,
-		]
-	);
-
-=======
->>>>>>> a661135f
+	const isZoomedOut = scale !== 1;
+
 	const disabledRef = useDisabled( { isDisabled: ! readonly } );
 	const bodyRef = useMergeRefs( [
 		useBubbleEvents( iframeDocument ),
@@ -283,12 +258,7 @@
 		// Avoid resize listeners when not needed, these will trigger
 		// unnecessary re-renders when animating the iframe width, or when
 		// expanding preview iframes.
-<<<<<<< HEAD
-		scale === 1 ? null : iframeResizeRef,
-		scale === 1 ? null : scaleRef,
-=======
-		scale === 1 ? null : windowResizeRef,
->>>>>>> a661135f
+		isZoomedOut ? iframeResizeRef : null,
 	] );
 
 	// Correct doctype is required to enable rendering in standards
@@ -329,15 +299,6 @@
 
 	useEffect( () => cleanup, [ cleanup ] );
 
-<<<<<<< HEAD
-=======
-	scale =
-		typeof scale === 'function'
-			? scale( contentWidth, contentHeight )
-			: scale;
-
-	const isZoomedOut = scale !== 1;
-
 	useEffect( () => {
 		if ( ! iframeDocument || ! isZoomedOut ) {
 			return;
@@ -358,7 +319,7 @@
 			`${ contentHeight }px`
 		);
 		iframeDocument.documentElement.style.setProperty(
-			'--wp-block-editor-iframe-zoom-out-inner-height',
+			'--wp-block-editor-iframe-zoom-out-iframe-height',
 			`${ iframeWindowInnerHeight }px`
 		);
 
@@ -375,7 +336,7 @@
 				'--wp-block-editor-iframe-zoom-out-content-height'
 			);
 			iframeDocument.documentElement.style.removeProperty(
-				'--wp-block-editor-iframe-zoom-out-inner-height'
+				'--wp-block-editor-iframe-zoom-out-iframe-height'
 			);
 		};
 	}, [
@@ -387,7 +348,6 @@
 		isZoomedOut,
 	] );
 
->>>>>>> a661135f
 	// Make sure to not render the before and after focusable div elements in view
 	// mode. They're only needed to capture focus in edit mode.
 	const shouldRenderFocusCaptureElements = tabIndex >= 0 && ! isPreviewMode;
@@ -467,44 +427,18 @@
 		</>
 	);
 
-	const windowResizeRef = useRefEffect( ( node ) => {
-		const nodeWindow = node.ownerDocument.defaultView;
-
-		setWindowInnerWidth( nodeWindow.innerWidth );
-		const onResize = () => {
-			setWindowInnerWidth( nodeWindow.innerWidth );
-		};
-		nodeWindow.addEventListener( 'resize', onResize );
-		return () => {
-			nodeWindow.removeEventListener( 'resize', onResize );
-		};
-	}, [] );
-
-	const marginCorrection = -( windowInnerWidth - containerWidth ) / 2;
-
 	return (
-		<div
-			ref={ windowResizeRef }
-			style={ {
-				width: '100%',
-				height: '100%',
-				overflowX: 'hidden',
-			} }
-		>
+		<div className="block-editor-iframe__container" ref={ windowResizeRef }>
 			{ containerResizeListener }
 			<div
-				style={
-					scale === 1
-						? {
-								width: '100%',
-								height: '100%',
-						  }
-						: {
-								width: '100vw',
-								height: '100%',
-								marginLeft: `${ marginCorrection }px`,
-						  }
-				}
+				className={ clsx(
+					'block-editor-iframe__scale-container',
+					isZoomedOut && 'is-zoomed-out'
+				) }
+				style={ {
+					'--wp-block-editor-iframe-zoom-out-container-width':
+						isZoomedOut && `${ containerWidth }px`,
+				} }
 			>
 				{ iframe }
 			</div>
