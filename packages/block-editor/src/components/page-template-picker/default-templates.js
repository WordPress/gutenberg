/**
 * WordPress dependencies
 */
import {
	createBlock,
} from '@wordpress/blocks';
import {
	__,
} from '@wordpress/i18n';

/**
 * External dependencies
 */
import {
	map,
} from 'lodash';
import memoize from 'memize';

const defaultTemplates = [ {
	// translators: title for "About" page template
	name: __( 'About' ),
	icon: '👋',
	content: [ {
		name: 'core/paragraph',
		attributes: {
			// translators: sample content for "About" page template
			content: __( 'Visitors will want to know who is on the other side of the page. Use this space to write about yourself, your site, your business, or anything you want. Use the testimonials below to quote others, talking about the same thing – in their own words.' ),
		},
	},
	{
		name: 'core/paragraph',
		attributes: {
			// translators: sample content for "About" page template
			content: __( 'This is sample content, included with the template to illustrate its features. Remove or replace it with your own words and media.' ),
		},
	},
	{
		name: 'core/heading',
		attributes: {
			align: 'center',
			// translators: sample content for "About" page template
			content: __( 'What People Say' ),
			level: 3,
		},
	},
	{
		name: 'core/quote',
		attributes: {
			// translators: sample content for "About" page template
			value: '<p>' + __( 'The way to get started is to quit talking and begin doing.' ) + '</p>',
			// translators: sample content for "About" page template
			citation: __( 'Walt Disney' ),
		},
	},
	{
		name: 'core/quote',
		attributes: {
			// translators: sample content for "About" page template
			value: '<p>' + __( 'It is our choices, Harry, that show what we truly are, far more than our abilities.' ) + '</p>',
			// translators: sample content for "About" page template
			citation: __( 'J. K. Rowling' ),
		},
	},
	{
		name: 'core/quote',
		attributes: {
			// translators: sample content for "About" page template
			value: '<p>' + __( "Don't cry because it's over, smile because it happened." ) + '</p>',
			// translators: sample content for "About" page template
			citation: __( 'Dr. Seuss' ),
		},
	},
	{
		name: 'core/separator',
		attributes: {
			className: 'is-style-wide',
		},
	},
	{
		name: 'core/heading',
		attributes: {
			align: 'center',
			// translators: sample content for "About" page template
			content: __( 'Let’s build something together.' ),
			level: 2,
		},
	},
	{
		name: 'core/paragraph',
		attributes: {
			align: 'center',
			// translators: sample content for "About" page template
			content: '<strong><a href="#">' + __( 'Get in touch!' ) + '</a></strong>',
			textColor: 'primary',
		},
	},
	{
		name: 'core/separator',
		attributes: {
			className: 'is-style-wide',
		},
	},
	],
},
{
	// translators: title for "Contact" page template
	name: __( 'Contact' ),
	icon: '✉️',
	content: [ {
		name: 'core/paragraph',
		attributes: {
			// translators: sample content for "Contact" page template
			content: __( "Let's talk 👋 Don't hesitate to reach out with the contact information below, or send a message using the form." ),
		},
	}, {
		name: 'core/heading',
		attributes: {
			// translators: sample content for "Contact" page template
			content: __( 'Get in Touch' ),
			level: 2,
		},
	}, {
		name: 'core/paragraph',
		attributes: {
			// translators: sample content for "Contact" page template
			content: __( '10 Street Road' ),
		},
	}, {
		name: 'core/paragraph',
		attributes: {
			// translators: sample content for "Contact" page template
			content: __( 'City,  10100' ),
		},
	}, {
		name: 'core/paragraph',
		attributes: {
			// translators: sample content for "Contact" page template
			content: __( 'USA' ),
		},
	}, {
		name: 'core/paragraph',
		attributes: {
			// translators: sample content for "Contact" page template
			content: __( '<a href="mailto:mail@example.com">mail@example.com</a>' ),
		},
	}, {
		name: 'core/paragraph',
		attributes: {
			// translators: sample content for "Contact" page template
			content: __( '<a href="tel:5555551234">(555) 555 1234</a>' ),
			dropCap: false,
		},
	} ],
},
];

<<<<<<< HEAD
const createBlocks = ( template ) => {
	return template.map( ( {
		name,
		attributes,
		innerBlocks,
	} ) => {
		return createBlock( name, attributes, map( innerBlocks, createBlocks ) );
	} );
};

const parsedTemplates = memoize( () => defaultTemplates.map( ( template ) => ( {
	...template,
	blocks: createBlocks( template.content ),
} ) ) );
=======
const parsedTemplates = memoize( () =>
	defaultTemplates.map( ( template ) => ( {
		...template,
		blocks: parse( template.content ),
	} ) )
);
>>>>>>> 526b7d73

export default parsedTemplates;<|MERGE_RESOLUTION|>--- conflicted
+++ resolved
@@ -1,181 +1,206 @@
 /**
  * WordPress dependencies
  */
-import {
-	createBlock,
-} from '@wordpress/blocks';
-import {
-	__,
-} from '@wordpress/i18n';
+import { createBlock } from '@wordpress/blocks';
+import { __ } from '@wordpress/i18n';
 
 /**
  * External dependencies
  */
-import {
-	map,
-} from 'lodash';
+import { map } from 'lodash';
 import memoize from 'memize';
 
-const defaultTemplates = [ {
-	// translators: title for "About" page template
-	name: __( 'About' ),
-	icon: '👋',
-	content: [ {
-		name: 'core/paragraph',
-		attributes: {
-			// translators: sample content for "About" page template
-			content: __( 'Visitors will want to know who is on the other side of the page. Use this space to write about yourself, your site, your business, or anything you want. Use the testimonials below to quote others, talking about the same thing – in their own words.' ),
-		},
+const defaultTemplates = [
+	{
+		// translators: title for "About" page template
+		name: __( 'About' ),
+		icon: '👋',
+		content: [
+			{
+				name: 'core/paragraph',
+				attributes: {
+					// translators: sample content for "About" page template
+					content: __(
+						'Visitors will want to know who is on the other side of the page. Use this space to write about yourself, your site, your business, or anything you want. Use the testimonials below to quote others, talking about the same thing – in their own words.'
+					),
+				},
+			},
+			{
+				name: 'core/paragraph',
+				attributes: {
+					// translators: sample content for "About" page template
+					content: __(
+						'This is sample content, included with the template to illustrate its features. Remove or replace it with your own words and media.'
+					),
+				},
+			},
+			{
+				name: 'core/heading',
+				attributes: {
+					align: 'center',
+					// translators: sample content for "About" page template
+					content: __( 'What People Say' ),
+					level: 3,
+				},
+			},
+			{
+				name: 'core/quote',
+				attributes: {
+					// translators: sample content for "About" page template
+					value:
+						'<p>' +
+						__(
+							'The way to get started is to quit talking and begin doing.'
+						) +
+						'</p>',
+					// translators: sample content for "About" page template
+					citation: __( 'Walt Disney' ),
+				},
+			},
+			{
+				name: 'core/quote',
+				attributes: {
+					// translators: sample content for "About" page template
+					value:
+						'<p>' +
+						__(
+							'It is our choices, Harry, that show what we truly are, far more than our abilities.'
+						) +
+						'</p>',
+					// translators: sample content for "About" page template
+					citation: __( 'J. K. Rowling' ),
+				},
+			},
+			{
+				name: 'core/quote',
+				attributes: {
+					// translators: sample content for "About" page template
+					value:
+						'<p>' +
+						__(
+							"Don't cry because it's over, smile because it happened."
+						) +
+						'</p>',
+					// translators: sample content for "About" page template
+					citation: __( 'Dr. Seuss' ),
+				},
+			},
+			{
+				name: 'core/separator',
+				attributes: {
+					className: 'is-style-wide',
+				},
+			},
+			{
+				name: 'core/heading',
+				attributes: {
+					align: 'center',
+					// translators: sample content for "About" page template
+					content: __( 'Let’s build something together.' ),
+					level: 2,
+				},
+			},
+			{
+				name: 'core/paragraph',
+				attributes: {
+					align: 'center',
+					// translators: sample content for "About" page template
+					content:
+						'<strong><a href="#">' +
+						__( 'Get in touch!' ) +
+						'</a></strong>',
+					textColor: 'primary',
+				},
+			},
+			{
+				name: 'core/separator',
+				attributes: {
+					className: 'is-style-wide',
+				},
+			},
+		],
 	},
 	{
-		name: 'core/paragraph',
-		attributes: {
-			// translators: sample content for "About" page template
-			content: __( 'This is sample content, included with the template to illustrate its features. Remove or replace it with your own words and media.' ),
-		},
+		// translators: title for "Contact" page template
+		name: __( 'Contact' ),
+		icon: '✉️',
+		content: [
+			{
+				name: 'core/paragraph',
+				attributes: {
+					// translators: sample content for "Contact" page template
+					content: __(
+						"Let's talk 👋 Don't hesitate to reach out with the contact information below, or send a message using the form."
+					),
+				},
+			},
+			{
+				name: 'core/heading',
+				attributes: {
+					// translators: sample content for "Contact" page template
+					content: __( 'Get in Touch' ),
+					level: 2,
+				},
+			},
+			{
+				name: 'core/paragraph',
+				attributes: {
+					// translators: sample content for "Contact" page template
+					content: __( '10 Street Road' ),
+				},
+			},
+			{
+				name: 'core/paragraph',
+				attributes: {
+					// translators: sample content for "Contact" page template
+					content: __( 'City,  10100' ),
+				},
+			},
+			{
+				name: 'core/paragraph',
+				attributes: {
+					// translators: sample content for "Contact" page template
+					content: __( 'USA' ),
+				},
+			},
+			{
+				name: 'core/paragraph',
+				attributes: {
+					// translators: sample content for "Contact" page template
+					content: __(
+						'<a href="mailto:mail@example.com">mail@example.com</a>'
+					),
+				},
+			},
+			{
+				name: 'core/paragraph',
+				attributes: {
+					// translators: sample content for "Contact" page template
+					content: __(
+						'<a href="tel:5555551234">(555) 555 1234</a>'
+					),
+					dropCap: false,
+				},
+			},
+		],
 	},
-	{
-		name: 'core/heading',
-		attributes: {
-			align: 'center',
-			// translators: sample content for "About" page template
-			content: __( 'What People Say' ),
-			level: 3,
-		},
-	},
-	{
-		name: 'core/quote',
-		attributes: {
-			// translators: sample content for "About" page template
-			value: '<p>' + __( 'The way to get started is to quit talking and begin doing.' ) + '</p>',
-			// translators: sample content for "About" page template
-			citation: __( 'Walt Disney' ),
-		},
-	},
-	{
-		name: 'core/quote',
-		attributes: {
-			// translators: sample content for "About" page template
-			value: '<p>' + __( 'It is our choices, Harry, that show what we truly are, far more than our abilities.' ) + '</p>',
-			// translators: sample content for "About" page template
-			citation: __( 'J. K. Rowling' ),
-		},
-	},
-	{
-		name: 'core/quote',
-		attributes: {
-			// translators: sample content for "About" page template
-			value: '<p>' + __( "Don't cry because it's over, smile because it happened." ) + '</p>',
-			// translators: sample content for "About" page template
-			citation: __( 'Dr. Seuss' ),
-		},
-	},
-	{
-		name: 'core/separator',
-		attributes: {
-			className: 'is-style-wide',
-		},
-	},
-	{
-		name: 'core/heading',
-		attributes: {
-			align: 'center',
-			// translators: sample content for "About" page template
-			content: __( 'Let’s build something together.' ),
-			level: 2,
-		},
-	},
-	{
-		name: 'core/paragraph',
-		attributes: {
-			align: 'center',
-			// translators: sample content for "About" page template
-			content: '<strong><a href="#">' + __( 'Get in touch!' ) + '</a></strong>',
-			textColor: 'primary',
-		},
-	},
-	{
-		name: 'core/separator',
-		attributes: {
-			className: 'is-style-wide',
-		},
-	},
-	],
-},
-{
-	// translators: title for "Contact" page template
-	name: __( 'Contact' ),
-	icon: '✉️',
-	content: [ {
-		name: 'core/paragraph',
-		attributes: {
-			// translators: sample content for "Contact" page template
-			content: __( "Let's talk 👋 Don't hesitate to reach out with the contact information below, or send a message using the form." ),
-		},
-	}, {
-		name: 'core/heading',
-		attributes: {
-			// translators: sample content for "Contact" page template
-			content: __( 'Get in Touch' ),
-			level: 2,
-		},
-	}, {
-		name: 'core/paragraph',
-		attributes: {
-			// translators: sample content for "Contact" page template
-			content: __( '10 Street Road' ),
-		},
-	}, {
-		name: 'core/paragraph',
-		attributes: {
-			// translators: sample content for "Contact" page template
-			content: __( 'City,  10100' ),
-		},
-	}, {
-		name: 'core/paragraph',
-		attributes: {
-			// translators: sample content for "Contact" page template
-			content: __( 'USA' ),
-		},
-	}, {
-		name: 'core/paragraph',
-		attributes: {
-			// translators: sample content for "Contact" page template
-			content: __( '<a href="mailto:mail@example.com">mail@example.com</a>' ),
-		},
-	}, {
-		name: 'core/paragraph',
-		attributes: {
-			// translators: sample content for "Contact" page template
-			content: __( '<a href="tel:5555551234">(555) 555 1234</a>' ),
-			dropCap: false,
-		},
-	} ],
-},
 ];
 
-<<<<<<< HEAD
 const createBlocks = ( template ) => {
-	return template.map( ( {
-		name,
-		attributes,
-		innerBlocks,
-	} ) => {
-		return createBlock( name, attributes, map( innerBlocks, createBlocks ) );
+	return template.map( ( { name, attributes, innerBlocks } ) => {
+		return createBlock(
+			name,
+			attributes,
+			map( innerBlocks, createBlocks )
+		);
 	} );
 };
 
-const parsedTemplates = memoize( () => defaultTemplates.map( ( template ) => ( {
-	...template,
-	blocks: createBlocks( template.content ),
-} ) ) );
-=======
 const parsedTemplates = memoize( () =>
 	defaultTemplates.map( ( template ) => ( {
 		...template,
-		blocks: parse( template.content ),
+		blocks: createBlocks( template.content ),
 	} ) )
 );
->>>>>>> 526b7d73
 
 export default parsedTemplates;