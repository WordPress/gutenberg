--- conflicted
+++ resolved
@@ -7,12 +7,10 @@
 /**
  * WordPress dependencies
  */
-<<<<<<< HEAD
-import { __ } from '@wordpress/i18n';
-import { ToolbarButton, ToolbarGroup } from '@wordpress/components';
-=======
-import { ToolbarGroup } from '@wordpress/components';
->>>>>>> e281471c
+import {
+	ToolbarGroup,
+	__experimentalToolbarItem as ToolbarItem,
+} from '@wordpress/components';
 import { getBlockType } from '@wordpress/blocks';
 import { Component } from '@wordpress/element';
 import { withSelect } from '@wordpress/data';
@@ -78,37 +76,28 @@
 						onDragEnd={ onDraggableEnd }
 					>
 						<ToolbarGroup>
-<<<<<<< HEAD
-							<ToolbarButton
-								className="block-editor-block-mover__control block-editor-block-mover__control-up"
-								onClick={ isFirst ? null : onMoveUp }
-								icon={ getArrowIcon( 'up' ) }
-								label={ getMovementDirectionLabel( 'up' ) }
-								aria-describedby={ `block-editor-block-mover__up-description-${ instanceId }` }
-								aria-disabled={ isFirst }
+							<ToolbarItem
 								onFocus={ this.onFocus }
 								onBlur={ this.onBlur }
-							/>
-
-							<ToolbarButton
-								className="block-editor-block-mover__control block-editor-block-mover__control-down"
-								onClick={ isLast ? null : onMoveDown }
-								icon={ getArrowIcon( 'down' ) }
-								label={ getMovementDirectionLabel( 'down' ) }
-								aria-describedby={ `block-editor-block-mover__down-description-${ instanceId }` }
-								aria-disabled={ isLast }
-=======
-							<BlockMoverUpButton
-								clientIds={ clientIds }
+							>
+								{ ( itemProps ) => (
+									<BlockMoverUpButton
+										clientIds={ clientIds }
+										{ ...itemProps }
+									/>
+								) }
+							</ToolbarItem>
+							<ToolbarItem
 								onFocus={ this.onFocus }
 								onBlur={ this.onBlur }
-							/>
-							<BlockMoverDownButton
-								clientIds={ clientIds }
->>>>>>> e281471c
-								onFocus={ this.onFocus }
-								onBlur={ this.onBlur }
-							/>
+							>
+								{ ( itemProps ) => (
+									<BlockMoverDownButton
+										clientIds={ clientIds }
+										{ ...itemProps }
+									/>
+								) }
+							</ToolbarItem>
 						</ToolbarGroup>
 					</div>
 				) }
