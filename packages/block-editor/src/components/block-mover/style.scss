--- conflicted
+++ resolved
@@ -24,11 +24,8 @@
 		flex-direction: row;
 	}
 
-<<<<<<< HEAD
-	.block-editor-block-mover__control.has-icon {
-=======
+	// .block-editor-block-mover__control.has-icon {
 	.block-editor-block-mover-button {
->>>>>>> e281471c
 		height: $block-toolbar-height/2;
 		width: $block-toolbar-height;
 		padding: 0 !important;
@@ -42,12 +39,8 @@
 	}
 
 	// Position the icons correctly.
-<<<<<<< HEAD
-	.components-toolbar-group .block-editor-block-mover__control-up,
-	.components-toolbar .block-editor-block-mover__control-up {
-=======
+	.components-toolbar-group .block-editor-block-mover-button.is-up-button,
 	.components-toolbar .block-editor-block-mover-button.is-up-button {
->>>>>>> e281471c
 		svg {
 			margin-bottom: -$grid-unit-10;
 		}
@@ -59,12 +52,8 @@
 		}
 	}
 
-<<<<<<< HEAD
-	.components-toolbar-group .block-editor-block-mover__control-down,
-	.components-toolbar .block-editor-block-mover__control-down {
-=======
+	.components-toolbar-group .block-editor-block-mover-button.is-down-button,
 	.components-toolbar .block-editor-block-mover-button.is-down-button {
->>>>>>> e281471c
 		svg {
 			margin-top: -$grid-unit-10;
 		}
