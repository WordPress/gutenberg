--- conflicted
+++ resolved
@@ -1,14 +1,7 @@
 /**
  * WordPress dependencies
  */
-<<<<<<< HEAD
-import {
-	InspectorControls,
-	__experimentalUseEditorFeature as useEditorFeature,
-} from '@wordpress/block-editor';
-=======
 import { InspectorControls, useSetting } from '@wordpress/block-editor';
->>>>>>> aeaf65f4
 import {
 	BottomSheet,
 	ColorSettings,
@@ -37,13 +30,8 @@
 	...props
 } ) {
 	const colorSettings = {
-<<<<<<< HEAD
-		colors: useEditorFeature( 'color.palette' ) || settings.colors,
-		gradients: useEditorFeature( 'color.gradients' ) || settings.gradients,
-=======
 		colors: useSetting( 'color.palette' ) || settings.colors,
 		gradients: useSetting( 'color.gradients' ) || settings.gradients,
->>>>>>> aeaf65f4
 	};
 
 	return (
