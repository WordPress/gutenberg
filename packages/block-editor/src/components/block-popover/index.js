--- conflicted
+++ resolved
@@ -13,7 +13,6 @@
 	useMemo,
 	useReducer,
 	useLayoutEffect,
-	useState,
 } from '@wordpress/element';
 
 /**
@@ -74,51 +73,6 @@
 		};
 	}, [ selectedElement ] );
 
-<<<<<<< HEAD
-	const [ selectedElementWidth, setSelectedElementWidth ] = useState(
-		selectedElement?.offsetWidth
-	);
-	const [ selectedElementHeight, setSelectedElementHeight ] = useState(
-		selectedElement?.offsetHeight
-	);
-	useLayoutEffect( () => {
-		if ( ! selectedElement ) {
-			return;
-		}
-		const observer = new window.ResizeObserver( () => {
-			setSelectedElementWidth( selectedElement.offsetWidth );
-			setSelectedElementHeight( selectedElement.offsetHeight );
-		} );
-		observer.observe( selectedElement );
-		return () => observer.disconnect();
-	} );
-	const style = useMemo( () => {
-		if (
-			// popoverDimensionsRecomputeCounter is by definition always equal or greater
-			// than 0. This check is only there to satisfy the correctness of the
-			// exhaustive-deps rule for the `useMemo` hook.
-			popoverDimensionsRecomputeCounter < 0 ||
-			! selectedElement ||
-			lastSelectedElement !== selectedElement
-		) {
-			return {};
-		}
-		return {
-			position: 'absolute',
-			width: selectedElementWidth,
-			height: selectedElementHeight,
-		};
-	}, [
-		selectedElement,
-		lastSelectedElement,
-		__unstableRefreshSize,
-		popoverDimensionsRecomputeCounter,
-		selectedElementWidth,
-		selectedElementHeight,
-	] );
-
-=======
->>>>>>> 4e508486
 	const popoverAnchor = useMemo( () => {
 		if (
 			// popoverDimensionsRecomputeCounter is by definition always equal or greater
