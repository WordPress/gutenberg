--- conflicted
+++ resolved
@@ -2,11 +2,7 @@
  * WordPress dependencies
  */
 import { __ } from '@wordpress/i18n';
-<<<<<<< HEAD
-import { Dropdown, ToolbarButton, Dashicon, withTheme, useStyle } from '@wordpress/components';
-=======
 import { Dropdown, ToolbarButton, Dashicon, withTheme } from '@wordpress/components';
->>>>>>> 264b178e
 import { Component } from '@wordpress/element';
 import { withSelect } from '@wordpress/data';
 import { compose } from '@wordpress/compose';
@@ -60,15 +56,9 @@
 		const {
 			disabled,
 			renderToggle = defaultRenderToggle,
-<<<<<<< HEAD
-			theme,
-		} = this.props;
-		const style = useStyle( styles.addBlockButton, styles.addBlockButtonDark, theme );
-=======
 			useStyle,
 		} = this.props;
 		const style = useStyle( styles.addBlockButton, styles.addBlockButtonDark );
->>>>>>> 264b178e
 		return renderToggle( { onToggle, isOpen, disabled, style } );
 	}
 
