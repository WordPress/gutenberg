/** @format */

.addBlockButton {
	color: $blue-wordpress;
}

.addBlockButtonDark {
	color: $blue-30;
}

.inserter-menu__list-wrapper {
	flex: 1;
}

.inserter-menu__list {
	padding-bottom: 20;
	padding-top: 8;
}

.inserter-search-results__column {
	padding: $grid-unit-20;
}

.inserter-search-results__row-separator {
	height: 12px;
}

.inserter-search-results__list {
	padding-bottom: 20px;
	padding-top: 8px;
}

.inserter-search-no-results__container {
	margin-top: 60px;
	align-items: center;
}

.inserter-search-no-results__text-primary {
	font-size: 16px;
	color: $light-primary;
}

.inserter-search-no-results__text-primary--dark {
	color: $dark-primary;
}

.inserter-search-no-results__text-secondary {
	font-size: 14px;
	color: $light-secondary;
}

.inserter-search-no-results__text-secondary--dark {
	color: $dark-secondary;
}

.inserter-tabs__wrapper {
<<<<<<< HEAD
=======
	overflow: hidden;
>>>>>>> c238f432
	flex: 1;
}

.inserter-tabs__container {
	height: 100%;
	width: 100%;
	flex: 1;
	flex-direction: row;
}<|MERGE_RESOLUTION|>--- conflicted
+++ resolved
@@ -54,10 +54,7 @@
 }
 
 .inserter-tabs__wrapper {
-<<<<<<< HEAD
-=======
 	overflow: hidden;
->>>>>>> c238f432
 	flex: 1;
 }
 
