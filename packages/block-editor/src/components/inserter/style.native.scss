/** @format */

.touchableArea {
	border-radius: 8px 8px 8px 8px;
}

.content {
	padding: 0 0 0 0;
	align-items: center;
}

.contentBottomPadding {
	padding-bottom: 20px;
}

.rowSeparator {
	height: 12px;
}

.modalItem {
	flex-direction: column;
	justify-content: flex-start;
	align-items: center;
	padding-left: $grid-unit-20 / 2;
	padding-right: $grid-unit-20 / 2;
	padding-top: 0;
	padding-bottom: 0;
}

.modalIconWrapper {
	width: 104px;
	height: 64px;
	background-color: $gray-light; //#f3f6f8
	border-radius: 8px 8px 8px 8px;
	justify-content: center;
	align-items: center;
}

.modalIconWrapperDark {
	background-color: rgba($white, 0.07);
}

.modalIcon {
	width: 32px;
	height: 32px;
	justify-content: center;
	align-items: center;
	fill: $gray-dark;
}

.modalIconDark {
	fill: $white;
}

.modalItemLabel {
	background-color: transparent;
	padding-left: 2;
	padding-right: 2;
	padding-top: 4;
	padding-bottom: 0;
	justify-content: center;
	font-size: 12;
	color: $gray-dark;
}

.modalItemLabelDark {
	color: $white;
}

.addBlockButton {
	color: $blue-wordpress;
}

.addBlockButtonDark {
	color: $blue-30;
}

.columnPadding {
<<<<<<< HEAD
	padding: $panel-padding;
}

.clipboardBlock {
	background-color: transparent;
	border-width: 1px;
	border-color: $light-gray-400;
}

.clipboardBlockDark {
	border-color: $gray-70;
=======
	padding: $grid-unit-20;
>>>>>>> cc0128f8
}<|MERGE_RESOLUTION|>--- conflicted
+++ resolved
@@ -76,8 +76,7 @@
 }
 
 .columnPadding {
-<<<<<<< HEAD
-	padding: $panel-padding;
+	padding: $grid-unit-20;
 }
 
 .clipboardBlock {
@@ -88,7 +87,4 @@
 
 .clipboardBlockDark {
 	border-color: $gray-70;
-=======
-	padding: $grid-unit-20;
->>>>>>> cc0128f8
 }