/**
 * External dependencies
 */
import { FlatList, View, Text, TouchableHighlight } from 'react-native';
import { subscribeMediaAppend } from 'react-native-gutenberg-bridge';

/**
 * WordPress dependencies
 */
import { Component } from '@wordpress/element';
import {
	createBlock,
	isUnmodifiedDefaultBlock,
} from '@wordpress/blocks';
import { withDispatch, withSelect } from '@wordpress/data';
import { withInstanceId, compose } from '@wordpress/compose';
<<<<<<< HEAD
import { BottomSheet, Icon, withTheme, useStyle } from '@wordpress/components';
=======
import { BottomSheet, Icon, withTheme } from '@wordpress/components';
>>>>>>> 264b178e

/**
 * Internal dependencies
 */
import styles from './style.scss';

export class InserterMenu extends Component {
	componentDidMount() {
		this.subscriptionParentMediaAppend = subscribeMediaAppend( ( payload ) => {
			this.props.onSelect( {
				name: 'core/' + payload.mediaType,
				initialAttributes: {
					id: payload.mediaId,
					[ payload.mediaType === 'image' ? 'url' : 'src' ]: payload.mediaUrl,
				},
			} );
		} );
		this.onOpen();
	}

	componentWillUnmount() {
		if ( this.subscriptionParentMediaAppend ) {
			this.subscriptionParentMediaAppend.remove();
		}
		this.onClose();
	}

	calculateNumberOfColumns() {
		const bottomSheetWidth = BottomSheet.getWidth();
		const { paddingLeft: itemPaddingLeft, paddingRight: itemPaddingRight } = styles.modalItem;
		const { paddingLeft: containerPaddingLeft, paddingRight: containerPaddingRight } = styles.content;
		const { width: itemWidth } = styles.modalIconWrapper;
		const itemTotalWidth = itemWidth + itemPaddingLeft + itemPaddingRight;
		const containerTotalWidth = bottomSheetWidth - ( containerPaddingLeft + containerPaddingRight );
		return Math.floor( containerTotalWidth / itemTotalWidth );
	}

	onOpen() {
		this.props.showInsertionPoint();
	}

	onClose() {
		this.props.hideInsertionPoint();
	}

	render() {
		const { useStyle } = this.props;
		const numberOfColumns = this.calculateNumberOfColumns();
		const bottomPadding = styles.contentBottomPadding;
<<<<<<< HEAD
		const modalIconWrapperStyle = useStyle( styles.modalIconWrapper, styles.modalIconWrapperDark, this.props.theme );
		const modalIconStyle = useStyle( styles.modalIcon, styles.modalIconDark, this.props.theme );
		const modalItemLabelStyle = useStyle( styles.modalItemLabel, styles.modalItemLabelDark, this.props.theme );
=======
		const modalIconWrapperStyle = useStyle( styles.modalIconWrapper, styles.modalIconWrapperDark );
		const modalIconStyle = useStyle( styles.modalIcon, styles.modalIconDark );
		const modalItemLabelStyle = useStyle( styles.modalItemLabel, styles.modalItemLabelDark );
>>>>>>> 264b178e

		return (
			<BottomSheet
				isVisible={ true }
				onClose={ this.props.onDismiss }
				contentStyle={ [ styles.content, bottomPadding ] }
				hideHeader
			>
				<FlatList
					scrollEnabled={ false }
					key={ `InserterUI-${ numberOfColumns }` } //re-render when numberOfColumns changes
					keyboardShouldPersistTaps="always"
					numColumns={ numberOfColumns }
					data={ this.props.items }
					ItemSeparatorComponent={ () =>
						<View style={ styles.rowSeparator } />
					}
					keyExtractor={ ( item ) => item.name }
					renderItem={ ( { item } ) =>
						<TouchableHighlight
							style={ styles.touchableArea }
							underlayColor="transparent"
							activeOpacity={ .5 }
							accessibilityLabel={ item.title }
							onPress={ () => this.props.onSelect( item ) }>
							<View style={ styles.modalItem }>
								<View style={ modalIconWrapperStyle }>
									<View style={ modalIconStyle }>
										<Icon icon={ item.icon.src } fill={ modalIconStyle.fill } size={ modalIconStyle.width } />
									</View>
								</View>
								<Text style={ modalItemLabelStyle }>{ item.title }</Text>
							</View>
						</TouchableHighlight>
					}
				/>
			</BottomSheet>
		);
	}
}

export default compose(
	withSelect( ( select, { clientId, isAppender, rootClientId } ) => {
		const {
			getInserterItems,
			getBlockName,
			getBlockRootClientId,
			getBlockSelectionEnd,
		} = select( 'core/block-editor' );
		const {
			getChildBlockNames,
		} = select( 'core/blocks' );

		let destinationRootClientId = rootClientId;
		if ( ! destinationRootClientId && ! clientId && ! isAppender ) {
			const end = getBlockSelectionEnd();
			if ( end ) {
				destinationRootClientId = getBlockRootClientId( end ) || undefined;
			}
		}
		const destinationRootBlockName = getBlockName( destinationRootClientId );

		return {
			rootChildBlocks: getChildBlockNames( destinationRootBlockName ),
			items: getInserterItems( destinationRootClientId ),
			destinationRootClientId,
		};
	} ),
	withDispatch( ( dispatch, ownProps, { select } ) => {
		const {
			showInsertionPoint,
			hideInsertionPoint,
		} = dispatch( 'core/block-editor' );

		// To avoid duplication, getInsertionIndex is extracted and used in two event handlers
		// This breaks the withDispatch not containing any logic rule.
		// Since it's a function only called when the event handlers are called,
		// it's fine to extract it.
		// eslint-disable-next-line no-restricted-syntax
		function getInsertionIndex() {
			const {
				getBlock,
				getBlockIndex,
				getBlockSelectionEnd,
				getBlockOrder,
			} = select( 'core/block-editor' );
			const {
				isPostTitleSelected,
			} = select( 'core/editor' );
			const { clientId, destinationRootClientId, isAppender } = ownProps;

			// if post title is selected insert as first block
			if ( isPostTitleSelected() ) {
				return 0;
			}

			// If the clientId is defined, we insert at the position of the block.
			if ( clientId ) {
				return getBlockIndex( clientId, destinationRootClientId );
			}

			// If there a selected block,
			const end = getBlockSelectionEnd();
			if ( ! isAppender && end ) {
				// and the last selected block is unmodified (empty), it will be replaced
				if ( isUnmodifiedDefaultBlock( getBlock( end ) ) ) {
					return getBlockIndex( end, destinationRootClientId );
				}

				// we insert after the selected block.
				return getBlockIndex( end, destinationRootClientId ) + 1;
			}

			// Otherwise, we insert at the end of the current rootClientId
			return getBlockOrder( destinationRootClientId ).length;
		}

		return {
			showInsertionPoint() {
				const index = getInsertionIndex();
				showInsertionPoint( ownProps.destinationRootClientId, index );
			},
			hideInsertionPoint,
			onSelect( item ) {
				const {
					replaceBlocks,
					insertBlock,
				} = dispatch( 'core/block-editor' );
				const {
					getSelectedBlock,
				} = select( 'core/block-editor' );
				const { isAppender } = ownProps;
				const { name, initialAttributes } = item;
				const selectedBlock = getSelectedBlock();
				const insertedBlock = createBlock( name, initialAttributes );
				if ( ! isAppender && selectedBlock && isUnmodifiedDefaultBlock( selectedBlock ) ) {
					replaceBlocks( selectedBlock.clientId, insertedBlock );
				} else {
					insertBlock(
						insertedBlock,
						getInsertionIndex(),
						ownProps.destinationRootClientId
					);
				}

				ownProps.onSelect();
			},
		};
	} ),
	withInstanceId,
	withTheme,
)( InserterMenu );<|MERGE_RESOLUTION|>--- conflicted
+++ resolved
@@ -14,11 +14,7 @@
 } from '@wordpress/blocks';
 import { withDispatch, withSelect } from '@wordpress/data';
 import { withInstanceId, compose } from '@wordpress/compose';
-<<<<<<< HEAD
-import { BottomSheet, Icon, withTheme, useStyle } from '@wordpress/components';
-=======
 import { BottomSheet, Icon, withTheme } from '@wordpress/components';
->>>>>>> 264b178e
 
 /**
  * Internal dependencies
@@ -68,15 +64,9 @@
 		const { useStyle } = this.props;
 		const numberOfColumns = this.calculateNumberOfColumns();
 		const bottomPadding = styles.contentBottomPadding;
-<<<<<<< HEAD
-		const modalIconWrapperStyle = useStyle( styles.modalIconWrapper, styles.modalIconWrapperDark, this.props.theme );
-		const modalIconStyle = useStyle( styles.modalIcon, styles.modalIconDark, this.props.theme );
-		const modalItemLabelStyle = useStyle( styles.modalItemLabel, styles.modalItemLabelDark, this.props.theme );
-=======
 		const modalIconWrapperStyle = useStyle( styles.modalIconWrapper, styles.modalIconWrapperDark );
 		const modalIconStyle = useStyle( styles.modalIcon, styles.modalIconDark );
 		const modalItemLabelStyle = useStyle( styles.modalItemLabel, styles.modalItemLabelDark );
->>>>>>> 264b178e
 
 		return (
 			<BottomSheet
