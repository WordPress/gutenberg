/**
 * External dependencies
 */
import { FlatList, View, Text, TouchableHighlight, Dimensions } from 'react-native';

/**
 * WordPress dependencies
 */
import { Component } from '@wordpress/element';
import { createBlock } from '@wordpress/blocks';
import { withDispatch, withSelect } from '@wordpress/data';
import {
	withInstanceId,
	compose,
	withPreferredColorScheme,
} from '@wordpress/compose';
import { BottomSheet, Icon } from '@wordpress/components';

/**
 * Internal dependencies
 */
import styles from './style.scss';

export class InserterMenu extends Component {
	constructor() {
		super( ...arguments );

		this.onClose = this.onClose.bind( this );
		this.onLayout = this.onLayout.bind( this );
		this.state = {
			numberOfColumns: this.calculateNumberOfColumns(),
		};

		Dimensions.addEventListener( 'change', this.onLayout );
	}

	componentDidMount() {
		this.props.showInsertionPoint();
	}

	componentWillUnmount() {
		this.props.hideInsertionPoint();
	}

	calculateItemWidth() {
		const { paddingLeft: itemPaddingLeft, paddingRight: itemPaddingRight } = styles.modalItem;
		const { width: itemWidth } = styles.modalIconWrapper;
		return itemWidth + itemPaddingLeft + itemPaddingRight;
	}

	calculateNumberOfColumns() {
		const bottomSheetWidth = BottomSheet.getWidth();
<<<<<<< HEAD
=======
		const {
			paddingLeft: itemPaddingLeft,
			paddingRight: itemPaddingRight,
		} = styles.modalItem;
>>>>>>> 258bce39
		const {
			paddingLeft: containerPaddingLeft,
			paddingRight: containerPaddingRight,
		} = styles.content;
<<<<<<< HEAD
		const itemTotalWidth = this.calculateItemWidth();
		const containerTotalWidth = bottomSheetWidth - ( containerPaddingLeft + containerPaddingRight );
=======
		const { width: itemWidth } = styles.modalIconWrapper;
		const itemTotalWidth = itemWidth + itemPaddingLeft + itemPaddingRight;
		const containerTotalWidth =
			bottomSheetWidth - ( containerPaddingLeft + containerPaddingRight );
>>>>>>> 258bce39
		return Math.floor( containerTotalWidth / itemTotalWidth );
	}

	onClose() {
		// if should replace but didn't insert any block
		// re-insert default block
		if ( this.props.shouldReplaceBlock ) {
			this.props.insertDefaultBlock();
		}
		this.props.onDismiss();
	}

	onLayout() {
		const numberOfColumns = this.calculateNumberOfColumns();
		this.setState( { numberOfColumns } );
	}

	render() {
		const { getStylesFromColorScheme } = this.props;
		const bottomPadding = styles.contentBottomPadding;
		const modalIconWrapperStyle = getStylesFromColorScheme(
			styles.modalIconWrapper,
			styles.modalIconWrapperDark
		);
		const modalIconStyle = getStylesFromColorScheme(
			styles.modalIcon,
			styles.modalIconDark
		);
		const modalItemLabelStyle = getStylesFromColorScheme(
			styles.modalItemLabel,
			styles.modalItemLabelDark
		);

		return (
			<BottomSheet
				isVisible={ true }
				onClose={ this.onClose }
				contentStyle={ [ styles.content, bottomPadding ] }
				hideHeader
			>
<<<<<<< HEAD
				<TouchableHighlight>
					<FlatList
						onLayout={ this.onLayout }
						scrollEnabled={ false }
						key={ `InserterUI-${ this.state.numberOfColumns }` } //re-render when numberOfColumns changes
						keyboardShouldPersistTaps="always"
						numColumns={ this.state.numberOfColumns }
						data={ this.props.items }
						ItemSeparatorComponent={ () => <View style={ styles.rowSeparator } /> }
						keyExtractor={ ( item ) => item.name }
						renderItem={ ( { item } ) => (
							<TouchableHighlight
								style={ styles.touchableArea }
								underlayColor="transparent"
								activeOpacity={ 0.5 }
								accessibilityLabel={ item.title }
								onPress={ () => this.props.onSelect( item ) }
							>
								<View style={ [ styles.modalItem, { width: this.calculateItemWidth() } ] }>
									<View style={ modalIconWrapperStyle }>
										<View style={ modalIconStyle }>
											<Icon
												icon={ item.icon.src }
												fill={ modalIconStyle.fill }
												size={ modalIconStyle.width }
											/>
										</View>
=======
				<FlatList
					onLayout={ this.onLayout }
					scrollEnabled={ false }
					key={ `InserterUI-${ this.state.numberOfColumns }` } //re-render when numberOfColumns changes
					keyboardShouldPersistTaps="always"
					numColumns={ this.state.numberOfColumns }
					data={ this.props.items }
					ItemSeparatorComponent={ () => (
						<View style={ styles.rowSeparator } />
					) }
					keyExtractor={ ( item ) => item.name }
					renderItem={ ( { item } ) => (
						<TouchableHighlight
							style={ styles.touchableArea }
							underlayColor="transparent"
							activeOpacity={ 0.5 }
							accessibilityLabel={ item.title }
							onPress={ () => this.props.onSelect( item ) }
						>
							<View style={ styles.modalItem }>
								<View style={ modalIconWrapperStyle }>
									<View style={ modalIconStyle }>
										<Icon
											icon={ item.icon.src }
											fill={ modalIconStyle.fill }
											size={ modalIconStyle.width }
										/>
>>>>>>> 258bce39
									</View>
									<Text style={ modalItemLabelStyle }>{ item.title }</Text>
								</View>
<<<<<<< HEAD
							</TouchableHighlight>
						) }
					/>
				</TouchableHighlight>
=======
								<Text style={ modalItemLabelStyle }>
									{ item.title }
								</Text>
							</View>
						</TouchableHighlight>
					) }
				/>
>>>>>>> 258bce39
			</BottomSheet>
		);
	}
}

export default compose(
	withSelect( ( select, { clientId, isAppender, rootClientId } ) => {
		const {
			getInserterItems,
			getBlockName,
			getBlockRootClientId,
			getBlockSelectionEnd,
			getSettings,
		} = select( 'core/block-editor' );
		const { getChildBlockNames } = select( 'core/blocks' );

		let destinationRootClientId = rootClientId;
		if ( ! destinationRootClientId && ! clientId && ! isAppender ) {
			const end = getBlockSelectionEnd();
			if ( end ) {
				destinationRootClientId =
					getBlockRootClientId( end ) || undefined;
			}
		}
		const destinationRootBlockName = getBlockName(
			destinationRootClientId
		);

		const {
			__experimentalShouldInsertAtTheTop: shouldInsertAtTheTop,
		} = getSettings();

		return {
			rootChildBlocks: getChildBlockNames( destinationRootBlockName ),
			items: getInserterItems( destinationRootClientId ),
			destinationRootClientId,
			shouldInsertAtTheTop,
		};
	} ),
	withDispatch( ( dispatch, ownProps, { select } ) => {
		const {
			showInsertionPoint,
			hideInsertionPoint,
			removeBlock,
			resetBlocks,
			clearSelectedBlock,
			insertBlock,
			insertDefaultBlock,
		} = dispatch( 'core/block-editor' );

		return {
			showInsertionPoint() {
				if ( ownProps.shouldReplaceBlock ) {
					const { getBlockOrder, getBlockCount } = select(
						'core/block-editor'
					);

					const count = getBlockCount();
					if ( count === 1 ) {
						// removing the last block is not possible with `removeBlock` action
						// it always inserts a default block if the last of the blocks have been removed
						clearSelectedBlock();
						resetBlocks( [] );
					} else {
						const blockToReplace = getBlockOrder(
							ownProps.destinationRootClientId
						)[ ownProps.insertionIndex ];

						removeBlock( blockToReplace, false );
					}
				}
				showInsertionPoint(
					ownProps.destinationRootClientId,
					ownProps.insertionIndex
				);
			},
			hideInsertionPoint,
			onSelect( item ) {
				const { name, initialAttributes } = item;

				const insertedBlock = createBlock( name, initialAttributes );

				insertBlock(
					insertedBlock,
					ownProps.insertionIndex,
					ownProps.destinationRootClientId
				);

				ownProps.onSelect();
			},
			insertDefaultBlock() {
				insertDefaultBlock(
					{},
					ownProps.destinationRootClientId,
					ownProps.insertionIndex
				);
			},
		};
	} ),
	withInstanceId,
	withPreferredColorScheme
)( InserterMenu );<|MERGE_RESOLUTION|>--- conflicted
+++ resolved
@@ -1,7 +1,13 @@
 /**
  * External dependencies
  */
-import { FlatList, View, Text, TouchableHighlight, Dimensions } from 'react-native';
+import {
+	FlatList,
+	View,
+	Text,
+	TouchableHighlight,
+	Dimensions,
+} from 'react-native';
 
 /**
  * WordPress dependencies
@@ -43,33 +49,23 @@
 	}
 
 	calculateItemWidth() {
-		const { paddingLeft: itemPaddingLeft, paddingRight: itemPaddingRight } = styles.modalItem;
-		const { width: itemWidth } = styles.modalIconWrapper;
-		return itemWidth + itemPaddingLeft + itemPaddingRight;
-	}
-
-	calculateNumberOfColumns() {
-		const bottomSheetWidth = BottomSheet.getWidth();
-<<<<<<< HEAD
-=======
 		const {
 			paddingLeft: itemPaddingLeft,
 			paddingRight: itemPaddingRight,
 		} = styles.modalItem;
->>>>>>> 258bce39
+		const { width: itemWidth } = styles.modalIconWrapper;
+		return itemWidth + itemPaddingLeft + itemPaddingRight;
+	}
+
+	calculateNumberOfColumns() {
+		const bottomSheetWidth = BottomSheet.getWidth();
 		const {
 			paddingLeft: containerPaddingLeft,
 			paddingRight: containerPaddingRight,
 		} = styles.content;
-<<<<<<< HEAD
 		const itemTotalWidth = this.calculateItemWidth();
-		const containerTotalWidth = bottomSheetWidth - ( containerPaddingLeft + containerPaddingRight );
-=======
-		const { width: itemWidth } = styles.modalIconWrapper;
-		const itemTotalWidth = itemWidth + itemPaddingLeft + itemPaddingRight;
 		const containerTotalWidth =
 			bottomSheetWidth - ( containerPaddingLeft + containerPaddingRight );
->>>>>>> 258bce39
 		return Math.floor( containerTotalWidth / itemTotalWidth );
 	}
 
@@ -110,7 +106,6 @@
 				contentStyle={ [ styles.content, bottomPadding ] }
 				hideHeader
 			>
-<<<<<<< HEAD
 				<TouchableHighlight>
 					<FlatList
 						onLayout={ this.onLayout }
@@ -119,7 +114,9 @@
 						keyboardShouldPersistTaps="always"
 						numColumns={ this.state.numberOfColumns }
 						data={ this.props.items }
-						ItemSeparatorComponent={ () => <View style={ styles.rowSeparator } /> }
+						ItemSeparatorComponent={ () => (
+							<View style={ styles.rowSeparator } />
+						) }
 						keyExtractor={ ( item ) => item.name }
 						renderItem={ ( { item } ) => (
 							<TouchableHighlight
@@ -129,7 +126,12 @@
 								accessibilityLabel={ item.title }
 								onPress={ () => this.props.onSelect( item ) }
 							>
-								<View style={ [ styles.modalItem, { width: this.calculateItemWidth() } ] }>
+								<View
+									style={ [
+										styles.modalItem,
+										{ width: this.calculateItemWidth() },
+									] }
+								>
 									<View style={ modalIconWrapperStyle }>
 										<View style={ modalIconStyle }>
 											<Icon
@@ -138,52 +140,15 @@
 												size={ modalIconStyle.width }
 											/>
 										</View>
-=======
-				<FlatList
-					onLayout={ this.onLayout }
-					scrollEnabled={ false }
-					key={ `InserterUI-${ this.state.numberOfColumns }` } //re-render when numberOfColumns changes
-					keyboardShouldPersistTaps="always"
-					numColumns={ this.state.numberOfColumns }
-					data={ this.props.items }
-					ItemSeparatorComponent={ () => (
-						<View style={ styles.rowSeparator } />
-					) }
-					keyExtractor={ ( item ) => item.name }
-					renderItem={ ( { item } ) => (
-						<TouchableHighlight
-							style={ styles.touchableArea }
-							underlayColor="transparent"
-							activeOpacity={ 0.5 }
-							accessibilityLabel={ item.title }
-							onPress={ () => this.props.onSelect( item ) }
-						>
-							<View style={ styles.modalItem }>
-								<View style={ modalIconWrapperStyle }>
-									<View style={ modalIconStyle }>
-										<Icon
-											icon={ item.icon.src }
-											fill={ modalIconStyle.fill }
-											size={ modalIconStyle.width }
-										/>
->>>>>>> 258bce39
 									</View>
-									<Text style={ modalItemLabelStyle }>{ item.title }</Text>
+									<Text style={ modalItemLabelStyle }>
+										{ item.title }
+									</Text>
 								</View>
-<<<<<<< HEAD
 							</TouchableHighlight>
 						) }
 					/>
 				</TouchableHighlight>
-=======
-								<Text style={ modalItemLabelStyle }>
-									{ item.title }
-								</Text>
-							</View>
-						</TouchableHighlight>
-					) }
-				/>
->>>>>>> 258bce39
 			</BottomSheet>
 		);
 	}
