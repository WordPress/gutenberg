--- conflicted
+++ resolved
@@ -148,56 +148,10 @@
 			initialAttributes,
 			innerBlocks,
 		};
-<<<<<<< HEAD
-	} ),
-	withDispatch( ( dispatch, ownProps, { select } ) => {
-		const {
-			showInsertionPoint,
-			hideInsertionPoint,
-			removeBlock,
-			resetBlocks,
-			clearSelectedBlock,
-			insertBlock,
-			insertDefaultBlock,
-		} = dispatch( blockEditorStore );
-
-		const { addLastBlockInserted } = dispatch( 'core/editor' );
-
-		return {
-			showInsertionPoint() {
-				if ( ownProps.shouldReplaceBlock ) {
-					const { getBlockOrder, getBlockCount } = select(
-						blockEditorStore
-					);
-
-					const count = getBlockCount();
-					// Check if there is a rootClientId because that means it is a nested replacable block and we don't want to clear/reset all blocks.
-					if ( count === 1 && ! ownProps.rootClientId ) {
-						// removing the last block is not possible with `removeBlock` action
-						// it always inserts a default block if the last of the blocks have been removed
-						clearSelectedBlock();
-						resetBlocks( [] );
-					} else {
-						const blockToReplace = getBlockOrder(
-							ownProps.destinationRootClientId
-						)[ ownProps.insertionIndex ];
-=======
->>>>>>> 29d60d61
 
 		return [ clipboardBlock, ...itemsToDisplay ];
 	}
 
-<<<<<<< HEAD
-				const { clientId } = insertedBlock;
-
-				addLastBlockInserted( clientId );
-
-				insertBlock(
-					insertedBlock,
-					ownProps.insertionIndex,
-					ownProps.destinationRootClientId
-				);
-=======
 	return (
 		<InserterSearchResults
 			onClose={ onClose }
@@ -209,6 +163,5 @@
 		/>
 	);
 }
->>>>>>> 29d60d61
 
 export default InserterMenu;