/**
 * External dependencies
 */
import { FlatList, View, Text, TouchableHighlight } from 'react-native';

/**
 * WordPress dependencies
 */
import { Component } from '@wordpress/element';
import { createBlock } from '@wordpress/blocks';
import { withDispatch, withSelect } from '@wordpress/data';
import { withInstanceId, compose, withPreferredColorScheme } from '@wordpress/compose';
import { BottomSheet, Icon } from '@wordpress/components';

/**
 * Internal dependencies
 */
import styles from './style.scss';

export class InserterMenu extends Component {
	constructor() {
		super( ...arguments );

		this.onClose = this.onClose.bind( this );
		this.onLayout = this.onLayout.bind( this );
		this.state = {
			numberOfColumns: this.calculateNumberOfColumns(),
		};
	}

	componentDidMount() {
		this.props.showInsertionPoint();
	}

	componentWillUnmount() {
		this.props.hideInsertionPoint();
	}

	calculateNumberOfColumns() {
		const bottomSheetWidth = BottomSheet.getWidth();
		const { paddingLeft: itemPaddingLeft, paddingRight: itemPaddingRight } = styles.modalItem;
		const { paddingLeft: containerPaddingLeft, paddingRight: containerPaddingRight } = styles.content;
		const { width: itemWidth } = styles.modalIconWrapper;
		const itemTotalWidth = itemWidth + itemPaddingLeft + itemPaddingRight;
		const containerTotalWidth = bottomSheetWidth - ( containerPaddingLeft + containerPaddingRight );
		return Math.floor( containerTotalWidth / itemTotalWidth );
	}

	onClose() {
		// if should replace but didn't insert any block
		// re-insert default block
		if ( this.props.shouldReplaceBlock ) {
			this.props.insertDefaultBlock();
		}
		this.props.onDismiss();
	}

	onLayout() {
		const numberOfColumns = this.calculateNumberOfColumns();
		this.setState( { numberOfColumns } );
	}

	render() {
		const { getStylesFromColorScheme } = this.props;
		const bottomPadding = styles.contentBottomPadding;
		const modalIconWrapperStyle = getStylesFromColorScheme( styles.modalIconWrapper, styles.modalIconWrapperDark );
		const modalIconStyle = getStylesFromColorScheme( styles.modalIcon, styles.modalIconDark );
		const modalItemLabelStyle = getStylesFromColorScheme( styles.modalItemLabel, styles.modalItemLabelDark );

		return (
			<BottomSheet
				isVisible={ true }
				onClose={ this.onClose }
				contentStyle={ [ styles.content, bottomPadding ] }
				hideHeader
			>
				<FlatList
					onLayout={ this.onLayout }
					scrollEnabled={ false }
					key={ `InserterUI-${ this.state.numberOfColumns }` } //re-render when numberOfColumns changes
					keyboardShouldPersistTaps="always"
					numColumns={ this.state.numberOfColumns }
					data={ this.props.items }
					ItemSeparatorComponent={ () =>
						<View style={ styles.rowSeparator } />
					}
					keyExtractor={ ( item ) => item.name }
					renderItem={ ( { item } ) =>
						<TouchableHighlight
							style={ styles.touchableArea }
							underlayColor="transparent"
							activeOpacity={ .5 }
							accessibilityLabel={ item.title }
							onPress={ () => this.props.onSelect( item ) }>
							<View style={ styles.modalItem }>
								<View style={ modalIconWrapperStyle }>
									<View style={ modalIconStyle }>
										<Icon icon={ item.icon.src } fill={ modalIconStyle.fill } size={ modalIconStyle.width } />
									</View>
								</View>
								<Text style={ modalItemLabelStyle }>{ item.title }</Text>
							</View>
						</TouchableHighlight>
					}
				/>
			</BottomSheet>
		);
	}
}

export default compose(
	withSelect( ( select, { clientId, isAppender, rootClientId } ) => {
		const {
			getInserterItems,
			getBlockName,
			getBlockRootClientId,
			getBlockSelectionEnd,
			getSettings,
		} = select( 'core/block-editor' );
		const {
			getChildBlockNames,
		} = select( 'core/blocks' );

		let destinationRootClientId = rootClientId;
		if ( ! destinationRootClientId && ! clientId && ! isAppender ) {
			const end = getBlockSelectionEnd();
			if ( end ) {
				destinationRootClientId = getBlockRootClientId( end ) || undefined;
			}
		}
		const destinationRootBlockName = getBlockName( destinationRootClientId );

		const { __experimentalShouldInsertAtTheTop: shouldInsertAtTheTop } = getSettings();

		return {
			rootChildBlocks: getChildBlockNames( destinationRootBlockName ),
			items: getInserterItems( destinationRootClientId ),
			destinationRootClientId,
			shouldInsertAtTheTop,
		};
	} ),
	withDispatch( ( dispatch, ownProps, { select } ) => {
		const {
			showInsertionPoint,
			hideInsertionPoint,
			removeBlock,
			resetBlocks,
			clearSelectedBlock,
			insertBlock,
			insertDefaultBlock,
		} = dispatch( 'core/block-editor' );

<<<<<<< HEAD
=======
		// To avoid duplication, getInsertionIndex is extracted and used in two event handlers
		// This breaks the withDispatch not containing any logic rule.
		// Since it's a function only called when the event handlers are called,
		// it's fine to extract it.
		// eslint-disable-next-line no-restricted-syntax
		function getInsertionIndex() {
			const {
				getBlock,
				getBlockIndex,
				getBlockSelectionEnd,
				getBlockOrder,
			} = select( 'core/block-editor' );
			const { clientId, destinationRootClientId, isAppender, shouldInsertAtTheTop } = ownProps;

			// if post title is selected insert as first block
			if ( shouldInsertAtTheTop ) {
				return 0;
			}

			// If the clientId is defined, we insert at the position of the block.
			if ( clientId ) {
				return getBlockIndex( clientId, destinationRootClientId );
			}

			// If there a selected block,
			const end = getBlockSelectionEnd();
			// `end` argument (id) can refer to the component which is removed
			// due to pressing `undo` button, that's why we need to check
			// if `getBlock( end) is valid, otherwise `null` is passed
			if ( ! isAppender && end && getBlock( end ) ) {
				// and the last selected block is unmodified (empty), it will be replaced
				if ( isUnmodifiedDefaultBlock( getBlock( end ) ) ) {
					return getBlockIndex( end, destinationRootClientId );
				}

				// we insert after the selected block.
				return getBlockIndex( end, destinationRootClientId ) + 1;
			}

			// Otherwise, we insert at the end of the current rootClientId
			return getBlockOrder( destinationRootClientId ).length;
		}

>>>>>>> 1d6895db
		return {
			showInsertionPoint() {
				if ( ownProps.shouldReplaceBlock ) {
					const {
						getBlockOrder,
						getBlockCount,
					} = select( 'core/block-editor' );

					const count = getBlockCount();
					if ( count === 1 ) {
						// removing the last block is not possible with `removeBlock` action
						// it always inserts a default block if the last of the blocks have been removed
						clearSelectedBlock();
						resetBlocks( [] );
					} else {
						const blockToReplace = getBlockOrder(
							ownProps.destinationRootClientId
						)[ ownProps.insertionIndex ];

						removeBlock( blockToReplace, false );
					}
				}
				showInsertionPoint(
					ownProps.destinationRootClientId,
					ownProps.insertionIndex,
				);
			},
			hideInsertionPoint,
			onSelect( item ) {
				const { name, initialAttributes } = item;

				const insertedBlock = createBlock( name, initialAttributes );

				insertBlock(
					insertedBlock,
					ownProps.insertionIndex,
					ownProps.destinationRootClientId
				);

				ownProps.onSelect();
			},
			insertDefaultBlock() {
				insertDefaultBlock(
					{},
					ownProps.destinationRootClientId,
					ownProps.insertionIndex,
				);
			},
		};
	} ),
	withInstanceId,
	withPreferredColorScheme,
)( InserterMenu );<|MERGE_RESOLUTION|>--- conflicted
+++ resolved
@@ -150,52 +150,6 @@
 			insertDefaultBlock,
 		} = dispatch( 'core/block-editor' );
 
-<<<<<<< HEAD
-=======
-		// To avoid duplication, getInsertionIndex is extracted and used in two event handlers
-		// This breaks the withDispatch not containing any logic rule.
-		// Since it's a function only called when the event handlers are called,
-		// it's fine to extract it.
-		// eslint-disable-next-line no-restricted-syntax
-		function getInsertionIndex() {
-			const {
-				getBlock,
-				getBlockIndex,
-				getBlockSelectionEnd,
-				getBlockOrder,
-			} = select( 'core/block-editor' );
-			const { clientId, destinationRootClientId, isAppender, shouldInsertAtTheTop } = ownProps;
-
-			// if post title is selected insert as first block
-			if ( shouldInsertAtTheTop ) {
-				return 0;
-			}
-
-			// If the clientId is defined, we insert at the position of the block.
-			if ( clientId ) {
-				return getBlockIndex( clientId, destinationRootClientId );
-			}
-
-			// If there a selected block,
-			const end = getBlockSelectionEnd();
-			// `end` argument (id) can refer to the component which is removed
-			// due to pressing `undo` button, that's why we need to check
-			// if `getBlock( end) is valid, otherwise `null` is passed
-			if ( ! isAppender && end && getBlock( end ) ) {
-				// and the last selected block is unmodified (empty), it will be replaced
-				if ( isUnmodifiedDefaultBlock( getBlock( end ) ) ) {
-					return getBlockIndex( end, destinationRootClientId );
-				}
-
-				// we insert after the selected block.
-				return getBlockIndex( end, destinationRootClientId ) + 1;
-			}
-
-			// Otherwise, we insert at the end of the current rootClientId
-			return getBlockOrder( destinationRootClientId ).length;
-		}
-
->>>>>>> 1d6895db
 		return {
 			showInsertionPoint() {
 				if ( ownProps.shouldReplaceBlock ) {
