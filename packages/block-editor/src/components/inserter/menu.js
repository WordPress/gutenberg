--- conflicted
+++ resolved
@@ -47,19 +47,11 @@
 		selectBlockOnInsert: __experimentalSelectBlockOnInsert,
 		insertionIndex: __experimentalInsertionIndex,
 	} );
-<<<<<<< HEAD
 	const { showPatterns, hasReusableBlocks } = useSelect(
 		( select ) => {
 			const { __experimentalGetAllowedPatterns, getSettings } = select(
-				'core/block-editor'
+				blockEditorStore
 			);
-=======
-	const { hasPatterns, hasReusableBlocks } = useSelect( ( select ) => {
-		const {
-			__experimentalBlockPatterns,
-			__experimentalReusableBlocks,
-		} = select( blockEditorStore ).getSettings();
->>>>>>> 0c062ded
 
 			return {
 				showPatterns:
