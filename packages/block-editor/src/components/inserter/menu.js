--- conflicted
+++ resolved
@@ -19,222 +19,6 @@
 
 const stopKeyPropagation = ( event ) => event.stopPropagation();
 
-<<<<<<< HEAD
-const getBlockNamespace = ( item ) => item.name.split( '/' )[ 0 ];
-
-// Copied over from the Columns block. It seems like it should become part of public API.
-const createBlocksFromInnerBlocksTemplate = ( innerBlocksTemplate ) => {
-	return map(
-		innerBlocksTemplate,
-		( [ name, attributes, innerBlocks = [] ] ) =>
-			createBlock(
-				name,
-				attributes,
-				createBlocksFromInnerBlocksTemplate( innerBlocks )
-			)
-	);
-};
-
-export class InserterMenu extends Component {
-	constructor() {
-		super( ...arguments );
-		this.state = {
-			childItems: [],
-			filterValue: '',
-			hoveredItem: null,
-			suggestedItems: [],
-			reusableItems: [],
-			itemsPerCategory: {},
-			itemsPerCollection: {},
-			openPanels: [ 'suggested' ],
-		};
-		this.onChangeSearchInput = this.onChangeSearchInput.bind( this );
-		this.onHover = this.onHover.bind( this );
-		this.panels = {};
-		this.inserterResults = createRef();
-	}
-
-	componentDidMount() {
-		if ( this.props.fetchReusableBlocks ) {
-			this.props.fetchReusableBlocks();
-		}
-		this.filter();
-	}
-
-	componentDidUpdate( prevProps ) {
-		if ( prevProps.items !== this.props.items ) {
-			this.filter( this.state.filterValue );
-		}
-	}
-
-	onChangeSearchInput( event ) {
-		this.filter( event.target.value );
-	}
-
-	onHover( item ) {
-		this.setState( {
-			hoveredItem: item,
-		} );
-
-		const { showInsertionPoint, hideInsertionPoint } = this.props;
-		if ( item ) {
-			showInsertionPoint();
-		} else {
-			hideInsertionPoint();
-		}
-	}
-
-	bindPanel( name ) {
-		return ( ref ) => {
-			this.panels[ name ] = ref;
-		};
-	}
-
-	onTogglePanel( panel ) {
-		return () => {
-			const isOpened = this.state.openPanels.indexOf( panel ) !== -1;
-			if ( isOpened ) {
-				this.setState( {
-					openPanels: without( this.state.openPanels, panel ),
-				} );
-			} else {
-				this.setState( {
-					openPanels: [ ...this.state.openPanels, panel ],
-				} );
-
-				this.props.setTimeout( () => {
-					// We need a generic way to access the panel's container
-					scrollIntoView(
-						this.panels[ panel ],
-						this.inserterResults.current,
-						{
-							alignWithTop: true,
-						}
-					);
-				} );
-			}
-		};
-	}
-
-	filterOpenPanels(
-		filterValue,
-		itemsPerCategory,
-		itemsPerCollection,
-		filteredItems,
-		reusableItems
-	) {
-		if ( filterValue === this.state.filterValue ) {
-			return this.state.openPanels;
-		}
-		if ( ! filterValue ) {
-			return [ 'suggested' ];
-		}
-		let openPanels = [];
-		if ( reusableItems.length > 0 ) {
-			openPanels.push( 'reusable' );
-		}
-		if ( filteredItems.length > 0 ) {
-			openPanels = openPanels.concat(
-				Object.keys( itemsPerCategory ),
-				Object.keys( itemsPerCollection )
-			);
-		}
-
-		return openPanels;
-	}
-
-	filter( filterValue = '' ) {
-		const {
-			categories,
-			collections,
-			debouncedSpeak,
-			items,
-			rootChildBlocks,
-		} = this.props;
-
-		const filteredItems = searchItems(
-			items,
-			categories,
-			collections,
-			filterValue
-		);
-
-		const childItems = filter( filteredItems, ( { name } ) =>
-			includes( rootChildBlocks, name )
-		);
-
-		let suggestedItems = [];
-		if ( ! filterValue ) {
-			const maxSuggestedItems =
-				this.props.maxSuggestedItems || MAX_SUGGESTED_ITEMS;
-			suggestedItems = filter(
-				items,
-				( item ) => item.utility > 0
-			).slice( 0, maxSuggestedItems );
-		}
-
-		const reusableItems = filter( filteredItems, { category: 'reusable' } );
-
-		const getCategoryIndex = ( item ) => {
-			return findIndex(
-				categories,
-				( category ) => category.slug === item.category
-			);
-		};
-		const itemsPerCategory = flow(
-			( itemList ) =>
-				filter( itemList, ( item ) => item.category !== 'reusable' ),
-			( itemList ) => sortBy( itemList, getCategoryIndex ),
-			( itemList ) => groupBy( itemList, 'category' )
-		)( filteredItems );
-
-		// Create a new Object to avoid mutating this.props.collection
-		const itemsPerCollection = { ...collections };
-		Object.keys( collections ).forEach( ( namespace ) => {
-			itemsPerCollection[ namespace ] = filteredItems.filter(
-				( item ) => getBlockNamespace( item ) === namespace
-			);
-			if ( itemsPerCollection[ namespace ].length === 0 ) {
-				delete itemsPerCollection[ namespace ];
-			}
-		} );
-
-		this.setState( {
-			hoveredItem: null,
-			childItems,
-			filterValue,
-			suggestedItems,
-			reusableItems,
-			itemsPerCategory,
-			itemsPerCollection,
-			openPanels: this.filterOpenPanels(
-				filterValue,
-				itemsPerCategory,
-				itemsPerCollection,
-				filteredItems,
-				reusableItems
-			),
-		} );
-
-		const resultCount = Object.keys( itemsPerCategory ).reduce(
-			( accumulator, currentCategorySlug ) => {
-				return (
-					accumulator + itemsPerCategory[ currentCategorySlug ].length
-				);
-			},
-			0
-		);
-
-		const resultsFoundMessage = sprintf(
-			/* translators: %d: number of results. */
-			_n( '%d result found.', '%d results found.', resultCount ),
-			resultCount
-		);
-		debouncedSpeak( resultsFoundMessage );
-	}
-
-	onKeyDown( event ) {
-=======
 function InserterMenu( {
 	rootClientId,
 	clientId,
@@ -246,7 +30,6 @@
 	const [ filterValue, setFilterValue ] = useState( '' );
 	const [ hoveredItem, setHoveredItem ] = useState( null );
 	const onKeyDown = ( event ) => {
->>>>>>> 6073f0c7
 		if (
 			includes(
 				[ LEFT, DOWN, RIGHT, UP, BACKSPACE, ENTER ],
@@ -297,135 +80,4 @@
 	/* eslint-enable jsx-a11y/no-autofocus, jsx-a11y/no-static-element-interactions */
 }
 
-<<<<<<< HEAD
-export default compose(
-	withSelect( ( select, { clientId, isAppender, rootClientId } ) => {
-		const {
-			getInserterItems,
-			getBlockName,
-			getBlockRootClientId,
-			getBlockSelectionEnd,
-			getSettings,
-		} = select( 'core/block-editor' );
-		const { getCategories, getCollections, getChildBlockNames } = select(
-			'core/blocks'
-		);
-
-		let destinationRootClientId = rootClientId;
-		if ( ! destinationRootClientId && ! clientId && ! isAppender ) {
-			const end = getBlockSelectionEnd();
-			if ( end ) {
-				destinationRootClientId =
-					getBlockRootClientId( end ) || undefined;
-			}
-		}
-		const destinationRootBlockName = getBlockName(
-			destinationRootClientId
-		);
-
-		const {
-			__experimentalFetchReusableBlocks: fetchReusableBlocks,
-		} = getSettings();
-
-		return {
-			categories: getCategories(),
-			collections: getCollections(),
-			rootChildBlocks: getChildBlockNames( destinationRootBlockName ),
-			items: getInserterItems( destinationRootClientId ),
-			destinationRootClientId,
-			fetchReusableBlocks,
-		};
-	} ),
-	withDispatch( ( dispatch, ownProps, { select } ) => {
-		const { showInsertionPoint, hideInsertionPoint } = dispatch(
-			'core/block-editor'
-		);
-
-		// To avoid duplication, getInsertionIndex is extracted and used in two event handlers
-		// This breaks the withDispatch not containing any logic rule.
-		// Since it's a function only called when the event handlers are called,
-		// it's fine to extract it.
-		// eslint-disable-next-line no-restricted-syntax
-		function getInsertionIndex() {
-			const {
-				getBlockIndex,
-				getBlockSelectionEnd,
-				getBlockOrder,
-			} = select( 'core/block-editor' );
-			const { clientId, destinationRootClientId, isAppender } = ownProps;
-
-			// If the clientId is defined, we insert at the position of the block.
-			if ( clientId ) {
-				return getBlockIndex( clientId, destinationRootClientId );
-			}
-
-			// If there a selected block, we insert after the selected block.
-			const end = getBlockSelectionEnd();
-			if ( ! isAppender && end ) {
-				return getBlockIndex( end, destinationRootClientId ) + 1;
-			}
-
-			// Otherwise, we insert at the end of the current rootClientId
-			return getBlockOrder( destinationRootClientId ).length;
-		}
-
-		return {
-			showInsertionPoint() {
-				const index = getInsertionIndex();
-				showInsertionPoint( ownProps.destinationRootClientId, index );
-			},
-			hideInsertionPoint,
-			onSelect( item ) {
-				const { replaceBlocks, insertBlock } = dispatch(
-					'core/block-editor'
-				);
-				const { getSelectedBlock } = select( 'core/block-editor' );
-				const {
-					isAppender,
-					onSelect,
-					__experimentalSelectBlockOnInsert: selectBlockOnInsert,
-				} = ownProps;
-				const { name, title, initialAttributes, innerBlocks } = item;
-				const selectedBlock = getSelectedBlock();
-				const insertedBlock = createBlock(
-					name,
-					initialAttributes,
-					createBlocksFromInnerBlocksTemplate( innerBlocks )
-				);
-
-				if (
-					! isAppender &&
-					selectedBlock &&
-					isUnmodifiedDefaultBlock( selectedBlock )
-				) {
-					replaceBlocks( selectedBlock.clientId, insertedBlock );
-				} else {
-					insertBlock(
-						insertedBlock,
-						getInsertionIndex(),
-						ownProps.destinationRootClientId,
-						selectBlockOnInsert
-					);
-
-					if ( ! selectBlockOnInsert ) {
-						const message = sprintf(
-							// translators: %s: the name of the block that has been added
-							__( '%s block added' ),
-							title
-						);
-						speak( message );
-					}
-				}
-
-				onSelect();
-				return insertedBlock;
-			},
-		};
-	} ),
-	withSpokenMessages,
-	withInstanceId,
-	withSafeTimeout
-)( InserterMenu );
-=======
-export default InserterMenu;
->>>>>>> 6073f0c7
+export default InserterMenu;