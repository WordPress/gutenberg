--- conflicted
+++ resolved
@@ -15,19 +15,10 @@
 export { default as MediaPlaceholder } from './media-placeholder';
 export { default as MediaUpload, MEDIA_TYPE_IMAGE, MEDIA_TYPE_VIDEO } from './media-upload';
 export { default as URLInput } from './url-input';
+export { default as BlockInvalidWarning } from './block-list/block-invalid-warning';
 
 // Content Related Components
 export { default as DefaultBlockAppender } from './default-block-appender';
 
 // State Related Components
-<<<<<<< HEAD
-export { default as BlockEditorProvider } from './provider';
-
-// Mobile Editor Related Components
-export { default as BottomSheet } from './mobile/bottom-sheet';
-export { default as Picker } from './mobile/picker';
-
-export { default as BlockInvalidWarning } from './block-list/block-invalid-warning';
-=======
-export { default as BlockEditorProvider } from './provider';
->>>>>>> 8593fd62
+export { default as BlockEditorProvider } from './provider';