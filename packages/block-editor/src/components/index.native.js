--- conflicted
+++ resolved
@@ -22,15 +22,10 @@
 	default as InnerBlocks,
 	useInnerBlocksProps as __experimentalUseInnerBlocksProps,
 } from './inner-blocks';
-<<<<<<< HEAD
-export { default as InspectorAdvancedControls } from './inspector-advanced-controls';
-export { default as InspectorControls } from './inspector-controls';
-=======
 export {
 	default as InspectorControls,
 	InspectorAdvancedControls,
 } from './inspector-controls';
->>>>>>> fa4f49d7
 export {
 	JustifyToolbar,
 	JustifyContentControl,
