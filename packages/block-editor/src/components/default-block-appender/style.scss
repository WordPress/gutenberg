--- conflicted
+++ resolved
@@ -33,11 +33,8 @@
 	.block-editor-inserter__toggle:not([aria-expanded="true"]) {
 		opacity: 0;
 		transition: opacity 0.2s;
-<<<<<<< HEAD
 		@include reduce-motion("transition");
-=======
 		will-change: opacity;
->>>>>>> c12859d1
 	}
 
 	&:hover {
