--- conflicted
+++ resolved
@@ -529,31 +529,8 @@
 					label={ __( 'Contain' ) }
 				/>
 				<ToggleGroupControlOption
-<<<<<<< HEAD
-					key="fixed"
+					key="tile"
 					value="auto"
-					label={ __( 'Fixed' ) }
-				/>
-			</ToggleGroupControl>
-			{ currentValueForToggle !== undefined &&
-			currentValueForToggle !== 'cover' &&
-			currentValueForToggle !== 'contain' ? (
-				<UnitControl
-					size="__unstable-large"
-					onChange={ updateBackgroundSize }
-					value={ sizeValue }
-				/>
-			) : null }
-			{ currentValueForToggle !== 'cover' && (
-				<ToggleControl
-					label={ __( 'Repeat' ) }
-					checked={ repeatCheckedValue }
-					onChange={ toggleIsRepeated }
-				/>
-			) }
-=======
-					key={ 'tile' }
-					value={ 'auto' }
 					label={ __( 'Tile' ) }
 				/>
 			</ToggleGroupControl>
@@ -565,7 +542,7 @@
 						aria-label={ __( 'Background image width' ) }
 						onChange={ updateBackgroundSize }
 						value={ sizeValue }
-						size={ '__unstable-large' }
+						size="__unstable-large"
 						__unstableInputWidth="100px"
 						min={ 0 }
 					/>
@@ -578,7 +555,6 @@
 					/>
 				) }
 			</HStack>
->>>>>>> fe40df67
 		</VStack>
 	);
 }
