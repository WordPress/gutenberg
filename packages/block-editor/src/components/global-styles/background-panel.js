/**
 * External dependencies
 */
import clsx from 'clsx';

/**
 * WordPress dependencies
 */
import {
	__experimentalToolsPanel as ToolsPanel,
	__experimentalToolsPanelItem as ToolsPanelItem,
	ToggleControl,
	__experimentalToggleGroupControl as ToggleGroupControl,
	__experimentalToggleGroupControlOption as ToggleGroupControlOption,
	__experimentalUnitControl as UnitControl,
	__experimentalVStack as VStack,
	DropZone,
	FlexItem,
	FocalPointPicker,
	MenuItem,
	VisuallyHidden,
	__experimentalItemGroup as ItemGroup,
	__experimentalHStack as HStack,
	__experimentalTruncate as Truncate,
	Dropdown,
	__experimentalDropdownContentWrapper as DropdownContentWrapper,
} from '@wordpress/components';
import { __, _x, sprintf } from '@wordpress/i18n';
import { store as noticesStore } from '@wordpress/notices';
import { getFilename } from '@wordpress/url';
import {
	useCallback,
	Platform,
	useRef,
	useState,
	useEffect,
} from '@wordpress/element';
import { useDispatch, useSelect } from '@wordpress/data';
import { focus } from '@wordpress/dom';
import { isBlobURL } from '@wordpress/blob';

/**
 * Internal dependencies
 */
import { useToolsPanelDropdownMenuProps } from './utils';
import { setImmutably } from '../../utils/object';
import MediaReplaceFlow from '../media-replace-flow';
import { store as blockEditorStore } from '../../store';
import { getResolvedThemeFilePath } from './theme-file-uri-utils';

const IMAGE_BACKGROUND_TYPE = 'image';
const DEFAULT_CONTROLS = {
	backgroundImage: true,
};
const BACKGROUND_POPOVER_PROPS = {
	placement: 'left-start',
	offset: 36,
	shift: true,
	className: 'block-editor-global-styles-background-panel__popover',
};
const noop = () => {};

/**
 * Checks site settings to see if the background panel may be used.
 * `settings.background.backgroundSize` exists also,
 * but can only be used if settings?.background?.backgroundImage is `true`.
 *
 * @param {Object} settings Site settings
 * @return {boolean}        Whether site settings has activated background panel.
 */
export function useHasBackgroundPanel( settings ) {
	return Platform.OS === 'web' && settings?.background?.backgroundImage;
}

/**
 * Checks if there is a current value in the background size block support
 * attributes. Background size values include background size as well
 * as background position.
 *
 * @param {Object} style Style attribute.
 * @return {boolean}     Whether the block has a background size value set.
 */
export function hasBackgroundSizeValue( style ) {
	return (
		style?.background?.backgroundPosition !== undefined ||
		style?.background?.backgroundSize !== undefined
	);
}

/**
 * Checks if there is a current value in the background image block support
 * attributes.
 *
 * @param {Object} style Style attribute.
 * @return {boolean}     Whether the block has a background image value set.
 */
export function hasBackgroundImageValue( style ) {
	return (
		!! style?.background?.backgroundImage?.id ||
		// Supports url() string values in theme.json.
		'string' === typeof style?.background?.backgroundImage ||
		!! style?.background?.backgroundImage?.url
	);
}

/**
 * Get the help text for the background size control.
 *
 * @param {string} value backgroundSize value.
 * @return {string}      Translated help text.
 */
function backgroundSizeHelpText( value ) {
	if ( value === 'cover' || value === undefined ) {
		return __( 'Image covers the space evenly.' );
	}
	if ( value === 'contain' ) {
		return __( 'Image is contained without distortion.' );
	}
	return __( 'Image has a fixed width.' );
}

/**
 * Converts decimal x and y coords from FocalPointPicker to percentage-based values
 * to use as backgroundPosition value.
 *
 * @param {{x?:number, y?:number}} value FocalPointPicker coords.
 * @return {string}      				 backgroundPosition value.
 */
export const coordsToBackgroundPosition = ( value ) => {
	if ( ! value || ( isNaN( value.x ) && isNaN( value.y ) ) ) {
		return undefined;
	}

	const x = isNaN( value.x ) ? 0.5 : value.x;
	const y = isNaN( value.y ) ? 0.5 : value.y;

	return `${ x * 100 }% ${ y * 100 }%`;
};

/**
 * Converts backgroundPosition value to x and y coords for FocalPointPicker.
 *
 * @param {string} value backgroundPosition value.
 * @return {{x?:number, y?:number}}       FocalPointPicker coords.
 */
export const backgroundPositionToCoords = ( value ) => {
	if ( ! value ) {
		return { x: undefined, y: undefined };
	}

	let [ x, y ] = value.split( ' ' ).map( ( v ) => parseFloat( v ) / 100 );
	x = isNaN( x ) ? undefined : x;
	y = isNaN( y ) ? x : y;

	return { x, y };
};

function InspectorImagePreviewItem( {
	as = 'span',
	imgUrl,
	toggleProps = {},
	filename,
	label,
	className,
	onToggleCallback = noop,
} ) {
	useEffect( () => {
		if ( typeof toggleProps?.isOpen !== 'undefined' ) {
			onToggleCallback( toggleProps?.isOpen );
		}
	}, [ toggleProps?.isOpen, onToggleCallback ] );
	return (
		<ItemGroup as={ as } className={ className } { ...toggleProps }>
			<HStack
				justify="flex-start"
				as="span"
				className="block-editor-global-styles-background-panel__inspector-preview-inner"
			>
				{ imgUrl && (
					<span
						className="block-editor-global-styles-background-panel__inspector-image-indicator-wrapper"
						aria-hidden
					>
						<span
							className="block-editor-global-styles-background-panel__inspector-image-indicator"
							style={ {
								backgroundImage: `url(${ imgUrl })`,
							} }
						/>
					</span>
				) }
				<FlexItem as="span" style={ imgUrl ? {} : { flexGrow: 1 } }>
					<Truncate
						numberOfLines={ 1 }
						className="block-editor-global-styles-background-panel__inspector-media-replace-title"
					>
						{ label }
					</Truncate>
					<VisuallyHidden as="span">
						{ imgUrl
							? sprintf(
									/* translators: %s: file name */
									__( 'Background image: %s' ),
									filename || label
							  )
							: __( 'No background image selected' ) }
					</VisuallyHidden>
				</FlexItem>
			</HStack>
		</ItemGroup>
	);
}

function BackgroundControlsPanel( {
	label,
	filename,
	url: imgUrl,
	children,
	onToggle: onToggleCallback = noop,
	hasImageValue,
} ) {
	if ( ! hasImageValue ) {
		return;
	}

	const imgLabel =
		label || getFilename( imgUrl ) || __( 'Add background image' );

	return (
		<Dropdown
			popoverProps={ BACKGROUND_POPOVER_PROPS }
			renderToggle={ ( { onToggle, isOpen } ) => {
				const toggleProps = {
					onClick: onToggle,
					className:
						'block-editor-global-styles-background-panel__dropdown-toggle',
					'aria-expanded': isOpen,
					'aria-label': __(
						'Background size, position and repeat options.'
					),
					isOpen,
				};
				return (
					<InspectorImagePreviewItem
						imgUrl={ imgUrl }
						filename={ filename }
						label={ imgLabel }
						toggleProps={ toggleProps }
						as="button"
						onToggleCallback={ onToggleCallback }
					/>
				);
			} }
			renderContent={ () => (
				<DropdownContentWrapper
					className="block-editor-global-styles-background-panel__dropdown-content-wrapper"
					paddingSize="medium"
				>
					{ children }
				</DropdownContentWrapper>
			) }
		/>
	);
}

function BackgroundImageControls( {
	onChange,
	style,
	inheritedValue,
	onRemoveImage = noop,
	displayInPanel,
	themeFileURIs,
} ) {
	const mediaUpload = useSelect(
		( select ) => select( blockEditorStore ).getSettings().mediaUpload,
		[]
	);

	const { id, title, url } = style?.background?.backgroundImage || {
		...inheritedValue?.background?.backgroundImage,
	};
	const replaceContainerRef = useRef();
	const { createErrorNotice } = useDispatch( noticesStore );
	const onUploadError = ( message ) => {
		createErrorNotice( message, { type: 'snackbar' } );
	};

	const resetBackgroundImage = () =>
		onChange(
			setImmutably(
				style,
				[ 'background', 'backgroundImage' ],
				undefined
			)
		);

	const onSelectMedia = ( media ) => {
		if ( ! media || ! media.url ) {
			resetBackgroundImage();
			return;
		}

		if ( isBlobURL( media.url ) ) {
			return;
		}

		// For media selections originated from a file upload.
		if (
			( media.media_type &&
				media.media_type !== IMAGE_BACKGROUND_TYPE ) ||
			( ! media.media_type &&
				media.type &&
				media.type !== IMAGE_BACKGROUND_TYPE )
		) {
			onUploadError(
				__( 'Only images can be used as a background image.' )
			);
			return;
		}

		const sizeValue = style?.background?.backgroundSize;
		const positionValue = style?.background?.backgroundPosition;

		onChange(
			setImmutably( style, [ 'background' ], {
				...style?.background,
				backgroundImage: {
					url: media.url,
					id: media.id,
					source: 'file',
					title: media.title || undefined,
				},
				backgroundPosition:
					! positionValue && ( 'auto' === sizeValue || ! sizeValue )
						? '50% 0'
						: positionValue,
			} )
		);
	};

	const onFilesDrop = ( filesList ) => {
		mediaUpload( {
			allowedTypes: [ IMAGE_BACKGROUND_TYPE ],
			filesList,
			onFileChange( [ image ] ) {
				if ( isBlobURL( image?.url ) ) {
					return;
				}
				onSelectMedia( image );
			},
			onError: onUploadError,
		} );
	};

	const hasValue = hasBackgroundImageValue( style );

	const closeAndFocus = () => {
		const [ toggleButton ] = focus.tabbable.find(
			replaceContainerRef.current
		);
		// Focus the toggle button and close the dropdown menu.
		// This ensures similar behaviour as to selecting an image, where the dropdown is
		// closed and focus is redirected to the dropdown toggle button.
		toggleButton?.focus();
		toggleButton?.click();
	};

	const onRemove = () =>
		onChange(
			setImmutably( style, [ 'background', 'backgroundImage' ], 'none' )
		);
	const canRemove = ! hasValue && hasBackgroundImageValue( inheritedValue );
	const imgLabel =
		title || getFilename( url ) || __( 'Add background image' );

	return (
		<div
			ref={ replaceContainerRef }
			className="block-editor-global-styles-background-panel__image-tools-panel-item"
		>
			<MediaReplaceFlow
				mediaId={ id }
				mediaURL={ url }
				allowedTypes={ [ IMAGE_BACKGROUND_TYPE ] }
				accept="image/*"
				onSelect={ onSelectMedia }
				popoverProps={ {
					className: clsx( {
						'block-editor-global-styles-background-panel__media-replace-popover':
							displayInPanel,
					} ),
				} }
				name={
					<InspectorImagePreviewItem
						className="block-editor-global-styles-background-panel__image-preview"
						imgUrl={ getResolvedThemeFilePath(
							url,
							themeFileURIs
						) }
						filename={ title }
						label={ imgLabel }
					/>
				}
				variant="secondary"
			>
				{ canRemove && (
					<MenuItem
						onClick={ () => {
							closeAndFocus();
							onRemove();
						} }
					>
						{ __( 'Remove' ) }
					</MenuItem>
				) }
				{ hasValue && (
					<MenuItem
						onClick={ () => {
							closeAndFocus();
							onRemoveImage();
						} }
					>
						{ __( 'Reset ' ) }
					</MenuItem>
				) }
			</MediaReplaceFlow>
			<DropZone
				onFilesDrop={ onFilesDrop }
				label={ __( 'Drop to upload' ) }
			/>
		</div>
	);
}

function BackgroundSizeControls( {
	onChange,
	style,
	inheritedValue,
	defaultValues,
	themeFileURIs,
} ) {
	const sizeValue =
		style?.background?.backgroundSize ||
		inheritedValue?.background?.backgroundSize;
	const repeatValue =
		style?.background?.backgroundRepeat ||
		inheritedValue?.background?.backgroundRepeat;
	const imageValue =
		style?.background?.backgroundImage?.url ||
		inheritedValue?.background?.backgroundImage?.url;
	const positionValue =
		style?.background?.backgroundPosition ||
		inheritedValue?.background?.backgroundPosition;

	/*
	 * An `undefined` value is replaced with any supplied
	 * default control value for the toggle group control.
	 * An empty string is treated as `auto` - this allows a user
	 * to select "Size" and then enter a custom value, with an
	 * empty value being treated as `auto`.
	 */
	const currentValueForToggle =
		( sizeValue !== undefined &&
			sizeValue !== 'cover' &&
			sizeValue !== 'contain' ) ||
		sizeValue === ''
			? 'auto'
			: sizeValue || defaultValues?.backgroundSize;

	/*
	 * If the current value is `cover` and the repeat value is `undefined`, then
	 * the toggle should be unchecked as the default state. Otherwise, the toggle
	 * should reflect the current repeat value.
	 */
	const repeatCheckedValue = ! (
		repeatValue === 'no-repeat' ||
		( currentValueForToggle === 'cover' && repeatValue === undefined )
	);

	const updateBackgroundSize = ( next ) => {
		// When switching to 'contain' toggle the repeat off.
		let nextRepeat = repeatValue;
		let nextPosition = positionValue;

		if ( next === 'contain' ) {
			nextRepeat = 'no-repeat';
			nextPosition = undefined;
		}

		if ( next === 'cover' ) {
			nextRepeat = undefined;
			nextPosition = undefined;
		}

		if (
			( currentValueForToggle === 'cover' ||
				currentValueForToggle === 'contain' ) &&
			next === 'auto'
		) {
			nextRepeat = undefined;
			/*
			 * A background image uploaded and set in the editor (an image with a record id),
			 * receives a default background position of '50% 0',
			 * when the toggle switches to "Tile". This is to increase the chance that
			 * the image's focus point is visible.
			 */
			if ( !! style?.background?.backgroundImage?.id ) {
				nextPosition = '50% 0';
			}
		}

		/*
		 * Next will be null when the input is cleared,
		 * in which case the value should be 'auto'.
		 */
		if ( ! next && currentValueForToggle === 'auto' ) {
			next = 'auto';
		}

		onChange(
			setImmutably( style, [ 'background' ], {
				...style?.background,
				backgroundPosition: nextPosition,
				backgroundRepeat: nextRepeat,
				backgroundSize: next,
			} )
		);
	};

	const updateBackgroundPosition = ( next ) => {
		onChange(
			setImmutably(
				style,
				[ 'background', 'backgroundPosition' ],
				coordsToBackgroundPosition( next )
			)
		);
	};

	const toggleIsRepeated = () =>
		onChange(
			setImmutably(
				style,
				[ 'background', 'backgroundRepeat' ],
				repeatCheckedValue === true ? 'no-repeat' : 'repeat'
			)
		);

	return (
		<VStack spacing={ 3 } className="single-column">
			<FocalPointPicker
				__next40pxDefaultSize
<<<<<<< HEAD
				label={ __( 'Focal point' ) }
=======
				__nextHasNoMarginBottom
				label={ __( 'Position' ) }
>>>>>>> 0329f634
				url={ getResolvedThemeFilePath( imageValue, themeFileURIs ) }
				value={ backgroundPositionToCoords( positionValue ) }
				onChange={ updateBackgroundPosition }
			/>
			<ToggleGroupControl
				size="__unstable-large"
				label={ __( 'Size' ) }
				value={ currentValueForToggle }
				onChange={ updateBackgroundSize }
				isBlock
				help={ backgroundSizeHelpText(
					sizeValue || defaultValues?.backgroundSize
				) }
			>
				<ToggleGroupControlOption
					key="cover"
					value="cover"
					label={ _x(
						'Cover',
						'Size option for background image control'
					) }
				/>
				<ToggleGroupControlOption
					key="contain"
					value="contain"
					label={ _x(
						'Contain',
						'Size option for background image control'
					) }
				/>
				<ToggleGroupControlOption
					key="tile"
					value="auto"
					label={ _x(
						'Tile',
						'Size option for background image control'
					) }
				/>
			</ToggleGroupControl>
			<HStack justify="flex-start" spacing={ 2 } as="span">
				<UnitControl
					aria-label={ __( 'Background image width' ) }
					onChange={ updateBackgroundSize }
					value={ sizeValue }
					size="__unstable-large"
					__unstableInputWidth="100px"
					min={ 0 }
					placeholder={ __( 'Auto' ) }
					disabled={
						currentValueForToggle !== 'auto' ||
						currentValueForToggle === undefined
					}
				/>
				<ToggleControl
					label={ __( 'Repeat' ) }
					checked={ repeatCheckedValue }
					onChange={ toggleIsRepeated }
					disabled={ currentValueForToggle === 'cover' }
				/>
			</HStack>
		</VStack>
	);
}

function BackgroundToolsPanel( {
	resetAllFilter,
	onChange,
	value,
	panelId,
	children,
	headerLabel,
} ) {
	const dropdownMenuProps = useToolsPanelDropdownMenuProps();
	const resetAll = () => {
		const updatedValue = resetAllFilter( value );
		onChange( updatedValue );
	};

	return (
		<VStack
			as={ ToolsPanel }
			spacing={ 4 }
			label={ headerLabel }
			resetAll={ resetAll }
			panelId={ panelId }
			dropdownMenuProps={ dropdownMenuProps }
		>
			{ children }
		</VStack>
	);
}

export default function BackgroundPanel( {
	as: Wrapper = BackgroundToolsPanel,
	value,
	onChange,
	inheritedValue = value,
	settings,
	panelId,
	defaultControls = DEFAULT_CONTROLS,
	defaultValues = {},
	headerLabel = __( 'Background image' ),
	themeFileURIs,
} ) {
	const resetAllFilter = useCallback( ( previousValue ) => {
		return {
			...previousValue,
			background: {},
		};
	}, [] );

	const resetBackground = () =>
		onChange( setImmutably( value, [ 'background' ], {} ) );

	const { title, url } = value?.background?.backgroundImage || {
		...inheritedValue?.background?.backgroundImage,
	};
	const hasImageValue =
		hasBackgroundImageValue( value ) ||
		hasBackgroundImageValue( inheritedValue );

	const shouldShowBackgroundImageControls =
		hasImageValue &&
		( settings?.background?.backgroundSize ||
			settings?.background?.backgroundPosition ||
			settings?.background?.backgroundRepeat );

	const [ isDropDownOpen, setIsDropDownOpen ] = useState( false );

	return (
		<Wrapper
			resetAllFilter={ resetAllFilter }
			value={ value }
			onChange={ onChange }
			panelId={ panelId }
			headerLabel={ headerLabel }
		>
			<div
				className={ clsx(
					'block-editor-global-styles-background-panel__inspector-media-replace-container',
					{
						'is-open': isDropDownOpen,
					}
				) }
			>
				{ shouldShowBackgroundImageControls ? (
					<BackgroundControlsPanel
						label={ title }
						filename={ title }
						url={ getResolvedThemeFilePath( url, themeFileURIs ) }
						onToggle={ setIsDropDownOpen }
						hasImageValue={ hasImageValue }
					>
						<VStack spacing={ 3 } className="single-column">
							<BackgroundImageControls
								onChange={ onChange }
								style={ value }
								inheritedValue={ inheritedValue }
								themeFileURIs={ themeFileURIs }
								displayInPanel
								onRemoveImage={ () => {
									setIsDropDownOpen( false );
									resetBackground();
								} }
							/>
							<BackgroundSizeControls
								onChange={ onChange }
								panelId={ panelId }
								style={ value }
								defaultValues={ defaultValues }
								inheritedValue={ inheritedValue }
								themeFileURIs={ themeFileURIs }
							/>
						</VStack>
					</BackgroundControlsPanel>
				) : (
					<BackgroundImageControls
						onChange={ onChange }
						style={ value }
						inheritedValue={ inheritedValue }
						themeFileURIs={ themeFileURIs }
					/>
				) }
			</div>

			{ /* Dummy ToolsPanel items, so we can control what's in the dropdown popover */ }
			<ToolsPanelItem
				hasValue={ () => hasImageValue }
				label={ __( 'Image' ) }
				onDeselect={ resetBackground }
				isShownByDefault={ defaultControls.backgroundImage }
				panelId={ panelId }
				className="block-editor-global-styles-background-panel__hidden-tools-panel-item"
			/>
		</Wrapper>
	);
}<|MERGE_RESOLUTION|>--- conflicted
+++ resolved
@@ -550,12 +550,8 @@
 		<VStack spacing={ 3 } className="single-column">
 			<FocalPointPicker
 				__next40pxDefaultSize
-<<<<<<< HEAD
+				__nextHasNoMarginBottom
 				label={ __( 'Focal point' ) }
-=======
-				__nextHasNoMarginBottom
-				label={ __( 'Position' ) }
->>>>>>> 0329f634
 				url={ getResolvedThemeFilePath( imageValue, themeFileURIs ) }
 				value={ backgroundPositionToCoords( positionValue ) }
 				onChange={ updateBackgroundPosition }
