/**
 * External dependencies
 */
import classnames from 'classnames';

/**
 * WordPress dependencies
 */
import { __ } from '@wordpress/i18n';
import {
	__experimentalToolsPanel as ToolsPanel,
	__experimentalToolsPanelItem as ToolsPanelItem,
	__experimentalBoxControl as BoxControl,
	__experimentalHStack as HStack,
	__experimentalUnitControl as UnitControl,
	__experimentalUseCustomUnits as useCustomUnits,
	__experimentalView as View,
} from '@wordpress/components';
import { Icon, positionCenter, stretchWide } from '@wordpress/icons';
import { useCallback, Platform } from '@wordpress/element';

/**
 * Internal dependencies
 */
import { getValueFromVariable, TOOLSPANEL_DROPDOWNMENU_PROPS } from './utils';
import SpacingSizesControl from '../spacing-sizes-control';
import HeightControl from '../height-control';
import ChildLayoutControl from '../child-layout-control';
import AspectRatioTool from '../dimensions-tool/aspect-ratio-tool';
import { cleanEmptyObject } from '../../hooks/utils';
import { setImmutably } from '../../utils/object';

const AXIAL_SIDES = [ 'horizontal', 'vertical' ];

export function useHasDimensionsPanel( settings ) {
	const hasContentSize = useHasContentSize( settings );
	const hasWideSize = useHasWideSize( settings );
	const hasPadding = useHasPadding( settings );
	const hasMargin = useHasMargin( settings );
	const hasGap = useHasGap( settings );
	const hasMinHeight = useHasMinHeight( settings );
	const hasAspectRatio = useHasAspectRatio( settings );
	const hasChildLayout = useHasChildLayout( settings );

	return (
		Platform.OS === 'web' &&
		( hasContentSize ||
			hasWideSize ||
			hasPadding ||
			hasMargin ||
			hasGap ||
			hasMinHeight ||
			hasAspectRatio ||
			hasChildLayout )
	);
}

function useHasContentSize( settings ) {
	return settings?.layout?.contentSize;
}

function useHasWideSize( settings ) {
	return settings?.layout?.wideSize;
}

function useHasPadding( settings ) {
	return settings?.spacing?.padding;
}

function useHasMargin( settings ) {
	return settings?.spacing?.margin;
}

function useHasGap( settings ) {
	return settings?.spacing?.blockGap;
}

function useHasMinHeight( settings ) {
	return settings?.dimensions?.minHeight;
}

function useHasAspectRatio( settings ) {
	return settings?.dimensions?.aspectRatio;
}

function useHasChildLayout( settings ) {
	const {
		type: parentLayoutType = 'default',
		default: { type: defaultParentLayoutType = 'default' } = {},
		allowSizingOnChildren = false,
	} = settings?.parentLayout ?? {};

	const support =
		( defaultParentLayoutType === 'flex' ||
			parentLayoutType === 'flex' ||
			defaultParentLayoutType === 'grid' ||
			parentLayoutType === 'grid' ) &&
		allowSizingOnChildren;
	return !! settings?.layout && support;
}

function useHasSpacingPresets( settings ) {
	const {
		custom,
		theme,
		default: defaultPresets,
	} = settings?.spacing?.spacingSizes || {};
	const presets = custom ?? theme ?? defaultPresets ?? [];

	return presets.length > 0;
}

function filterValuesBySides( values, sides ) {
	// If no custom side configuration, all sides are opted into by default.
	// Without any values, we have nothing to filter either.
	if ( ! sides || ! values ) {
		return values;
	}

	// Only include sides opted into within filtered values.
	const filteredValues = {};
	sides.forEach( ( side ) => {
		if ( side === 'vertical' ) {
			filteredValues.top = values.top;
			filteredValues.bottom = values.bottom;
		}
		if ( side === 'horizontal' ) {
			filteredValues.left = values.left;
			filteredValues.right = values.right;
		}
		filteredValues[ side ] = values?.[ side ];
	} );

	return filteredValues;
}

function splitStyleValue( value ) {
	// Check for shorthand value (a string value).
	if ( value && typeof value === 'string' ) {
		// Convert to value for individual sides for BoxControl.
		return {
			top: value,
			right: value,
			bottom: value,
			left: value,
		};
	}

	return value;
}

function splitGapValue( value ) {
	// Check for shorthand value (a string value).
	if ( value && typeof value === 'string' ) {
		// If the value is a string, treat it as a single side (top) for the spacing controls.
		return {
			top: value,
		};
	}

	if ( value ) {
		return {
			...value,
			right: value?.left,
			bottom: value?.top,
		};
	}

	return value;
}

function DimensionsToolsPanel( {
	resetAllFilter,
	onChange,
	value,
	panelId,
	children,
} ) {
	const resetAll = () => {
		const updatedValue = resetAllFilter( value );
		onChange( updatedValue );
	};

	return (
		<ToolsPanel
			label={ __( 'Dimensions' ) }
			resetAll={ resetAll }
			panelId={ panelId }
			dropdownMenuProps={ TOOLSPANEL_DROPDOWNMENU_PROPS }
		>
			{ children }
		</ToolsPanel>
	);
}

const DEFAULT_CONTROLS = {
	contentSize: true,
	wideSize: true,
	padding: true,
	margin: true,
	blockGap: true,
	minHeight: true,
	aspectRatio: true,
	childLayout: true,
};

export default function DimensionsPanel( {
	as: Wrapper = DimensionsToolsPanel,
	value,
	onChange,
	inheritedValue = value,
	settings,
	panelId,
	defaultControls = DEFAULT_CONTROLS,
	onVisualize = () => {},
	// Special case because the layout controls are not part of the dimensions panel
	// in global styles but not in block inspector.
	includeLayoutControls = false,
} ) {
	const { dimensions, spacing } = settings;

	const decodeValue = ( rawValue ) => {
		if ( rawValue && typeof rawValue === 'object' ) {
			return Object.keys( rawValue ).reduce( ( acc, key ) => {
				acc[ key ] = getValueFromVariable(
					{ settings: { dimensions, spacing } },
					'',
					rawValue[ key ]
				);
				return acc;
			}, {} );
		}
		return getValueFromVariable(
			{ settings: { dimensions, spacing } },
			'',
			rawValue
		);
	};

	const showSpacingPresetsControl = useHasSpacingPresets( settings );
	const units = useCustomUnits( {
		availableUnits: settings?.spacing?.units || [
			'%',
			'px',
			'em',
			'rem',
			'vw',
		],
	} );

	// Content Size
	const showContentSizeControl =
		useHasContentSize( settings ) && includeLayoutControls;
	const contentSizeValue = decodeValue( inheritedValue?.layout?.contentSize );
	const setContentSizeValue = ( newValue ) => {
		onChange(
			setImmutably(
				value,
				[ 'layout', 'contentSize' ],
				newValue || undefined
			)
		);
	};
	const hasUserSetContentSizeValue = () => !! value?.layout?.contentSize;
	const resetContentSizeValue = () => setContentSizeValue( undefined );

	// Wide Size
	const showWideSizeControl =
		useHasWideSize( settings ) && includeLayoutControls;
	const wideSizeValue = decodeValue( inheritedValue?.layout?.wideSize );
	const setWideSizeValue = ( newValue ) => {
		onChange(
			setImmutably(
				value,
				[ 'layout', 'wideSize' ],
				newValue || undefined
			)
		);
	};
	const hasUserSetWideSizeValue = () => !! value?.layout?.wideSize;
	const resetWideSizeValue = () => setWideSizeValue( undefined );

	// Padding
	const showPaddingControl = useHasPadding( settings );
	const rawPadding = decodeValue( inheritedValue?.spacing?.padding );
	const paddingValues = splitStyleValue( rawPadding );
	const paddingSides = Array.isArray( settings?.spacing?.padding )
		? settings?.spacing?.padding
		: settings?.spacing?.padding?.sides;
	const isAxialPadding =
		paddingSides &&
		paddingSides.some( ( side ) => AXIAL_SIDES.includes( side ) );
	const setPaddingValues = ( newPaddingValues ) => {
		const padding = filterValuesBySides( newPaddingValues, paddingSides );
		onChange( setImmutably( value, [ 'spacing', 'padding' ], padding ) );
	};
	const hasPaddingValue = () =>
		!! value?.spacing?.padding &&
		Object.keys( value?.spacing?.padding ).length;
	const resetPaddingValue = () => setPaddingValues( undefined );
	const onMouseOverPadding = () => onVisualize( 'padding' );

	// Margin
	const showMarginControl = useHasMargin( settings );
	const rawMargin = decodeValue( inheritedValue?.spacing?.margin );
	const marginValues = splitStyleValue( rawMargin );
	const marginSides = Array.isArray( settings?.spacing?.margin )
		? settings?.spacing?.margin
		: settings?.spacing?.margin?.sides;
	const isAxialMargin =
		marginSides &&
		marginSides.some( ( side ) => AXIAL_SIDES.includes( side ) );
	const setMarginValues = ( newMarginValues ) => {
		const margin = filterValuesBySides( newMarginValues, marginSides );
		onChange( setImmutably( value, [ 'spacing', 'margin' ], margin ) );
	};
	const hasMarginValue = () =>
		!! value?.spacing?.margin &&
		Object.keys( value?.spacing?.margin ).length;
	const resetMarginValue = () => setMarginValues( undefined );
	const onMouseOverMargin = () => onVisualize( 'margin' );

	// Block Gap
	const showGapControl = useHasGap( settings );
	const gapValue = decodeValue( inheritedValue?.spacing?.blockGap );
	const gapValues = splitGapValue( gapValue );
	const gapSides = Array.isArray( settings?.spacing?.blockGap )
		? settings?.spacing?.blockGap
		: settings?.spacing?.blockGap?.sides;
	const isAxialGap =
		gapSides && gapSides.some( ( side ) => AXIAL_SIDES.includes( side ) );
	const setGapValue = ( newGapValue ) => {
		onChange(
			setImmutably( value, [ 'spacing', 'blockGap' ], newGapValue )
		);
	};
	const setGapValues = ( nextBoxGapValue ) => {
		if ( ! nextBoxGapValue ) {
			setGapValue( null );
		}
		// If axial gap is not enabled, treat the 'top' value as the shorthand gap value.
		if ( ! isAxialGap && nextBoxGapValue?.hasOwnProperty( 'top' ) ) {
			setGapValue( nextBoxGapValue.top );
		} else {
			setGapValue( {
				top: nextBoxGapValue?.top,
				left: nextBoxGapValue?.left,
			} );
		}
	};
	const resetGapValue = () => setGapValue( undefined );
	const hasGapValue = () => !! value?.spacing?.blockGap;

	// Min Height
	const showMinHeightControl = useHasMinHeight( settings );
	const minHeightValue = decodeValue( inheritedValue?.dimensions?.minHeight );
	const setMinHeightValue = ( newValue ) => {
		const tempValue = setImmutably(
			value,
			[ 'dimensions', 'minHeight' ],
			newValue
		);
		// Apply min-height, while removing any applied aspect ratio.
		onChange(
			setImmutably(
				tempValue,
				[ 'dimensions', 'aspectRatio' ],
				undefined
			)
		);
	};
	const resetMinHeightValue = () => {
		setMinHeightValue( undefined );
	};
	const hasMinHeightValue = () => !! value?.dimensions?.minHeight;

	// Aspect Ratio
	const showAspectRatioControl = useHasAspectRatio( settings );
	const aspectRatioValue = decodeValue(
		inheritedValue?.dimensions?.aspectRatio
	);
	const setAspectRatioValue = ( newValue ) => {
		const tempValue = setImmutably(
			value,
			[ 'dimensions', 'aspectRatio' ],
			newValue
		);
		// Apply aspect-ratio, while removing any applied min-height.
		onChange(
			setImmutably( tempValue, [ 'dimensions', 'minHeight' ], undefined )
		);
	};
	const hasAspectRatioValue = () => !! value?.dimensions?.aspectRatio;

	// Child Layout
	const showChildLayoutControl = useHasChildLayout( settings );
	const childLayout = inheritedValue?.layout;

	const setChildLayout = ( newChildLayout ) => {
		onChange( {
			...value,
			layout: {
				...newChildLayout,
			},
		} );
	};
<<<<<<< HEAD
	const resetChildLayoutValue = () => {
		setChildLayout( {
			selfStretch: undefined,
			flexSize: undefined,
			columnStart: undefined,
			rowStart: undefined,
			columnSpan: undefined,
			rowSpan: undefined,
		} );
	};
	const hasChildLayoutValue = () => !! value?.layout;
=======
>>>>>>> 97c4ceb1

	const resetAllFilter = useCallback( ( previousValue ) => {
		return {
			...previousValue,
			layout: cleanEmptyObject( {
				...previousValue?.layout,
				contentSize: undefined,
				wideSize: undefined,
				selfStretch: undefined,
				flexSize: undefined,
				columnStart: undefined,
				rowStart: undefined,
				columnSpan: undefined,
				rowSpan: undefined,
			} ),
			spacing: {
				...previousValue?.spacing,
				padding: undefined,
				margin: undefined,
				blockGap: undefined,
			},
			dimensions: {
				...previousValue?.dimensions,
				minHeight: undefined,
				aspectRatio: undefined,
			},
		};
	}, [] );

	const onMouseLeaveControls = () => onVisualize( false );

	return (
		<Wrapper
			resetAllFilter={ resetAllFilter }
			value={ value }
			onChange={ onChange }
			panelId={ panelId }
		>
			{ ( showContentSizeControl || showWideSizeControl ) && (
				<span className="span-columns">
					{ __( 'Set the width of the main content area.' ) }
				</span>
			) }
			{ showContentSizeControl && (
				<ToolsPanelItem
					className="single-column"
					label={ __( 'Content size' ) }
					hasValue={ hasUserSetContentSizeValue }
					onDeselect={ resetContentSizeValue }
					isShownByDefault={
						defaultControls.contentSize ??
						DEFAULT_CONTROLS.contentSize
					}
					panelId={ panelId }
				>
					<HStack alignment="flex-end" justify="flex-start">
						<UnitControl
							label={ __( 'Content' ) }
							labelPosition="top"
							__unstableInputWidth="80px"
							value={ contentSizeValue || '' }
							onChange={ ( nextContentSize ) => {
								setContentSizeValue( nextContentSize );
							} }
							units={ units }
						/>
						<View>
							<Icon icon={ positionCenter } />
						</View>
					</HStack>
				</ToolsPanelItem>
			) }
			{ showWideSizeControl && (
				<ToolsPanelItem
					className="single-column"
					label={ __( 'Wide size' ) }
					hasValue={ hasUserSetWideSizeValue }
					onDeselect={ resetWideSizeValue }
					isShownByDefault={
						defaultControls.wideSize ?? DEFAULT_CONTROLS.wideSize
					}
					panelId={ panelId }
				>
					<HStack alignment="flex-end" justify="flex-start">
						<UnitControl
							label={ __( 'Wide' ) }
							labelPosition="top"
							__unstableInputWidth="80px"
							value={ wideSizeValue || '' }
							onChange={ ( nextWideSize ) => {
								setWideSizeValue( nextWideSize );
							} }
							units={ units }
						/>
						<View>
							<Icon icon={ stretchWide } />
						</View>
					</HStack>
				</ToolsPanelItem>
			) }
			{ showPaddingControl && (
				<ToolsPanelItem
					hasValue={ hasPaddingValue }
					label={ __( 'Padding' ) }
					onDeselect={ resetPaddingValue }
					isShownByDefault={
						defaultControls.padding ?? DEFAULT_CONTROLS.padding
					}
					className={ classnames( {
						'tools-panel-item-spacing': showSpacingPresetsControl,
					} ) }
					panelId={ panelId }
				>
					{ ! showSpacingPresetsControl && (
						<BoxControl
							values={ paddingValues }
							onChange={ setPaddingValues }
							label={ __( 'Padding' ) }
							sides={ paddingSides }
							units={ units }
							allowReset={ false }
							splitOnAxis={ isAxialPadding }
							onMouseOver={ onMouseOverPadding }
							onMouseOut={ onMouseLeaveControls }
						/>
					) }
					{ showSpacingPresetsControl && (
						<SpacingSizesControl
							values={ paddingValues }
							onChange={ setPaddingValues }
							label={ __( 'Padding' ) }
							sides={ paddingSides }
							units={ units }
							allowReset={ false }
							onMouseOver={ onMouseOverPadding }
							onMouseOut={ onMouseLeaveControls }
						/>
					) }
				</ToolsPanelItem>
			) }
			{ showMarginControl && (
				<ToolsPanelItem
					hasValue={ hasMarginValue }
					label={ __( 'Margin' ) }
					onDeselect={ resetMarginValue }
					isShownByDefault={
						defaultControls.margin ?? DEFAULT_CONTROLS.margin
					}
					className={ classnames( {
						'tools-panel-item-spacing': showSpacingPresetsControl,
					} ) }
					panelId={ panelId }
				>
					{ ! showSpacingPresetsControl && (
						<BoxControl
							values={ marginValues }
							onChange={ setMarginValues }
							label={ __( 'Margin' ) }
							sides={ marginSides }
							units={ units }
							allowReset={ false }
							splitOnAxis={ isAxialMargin }
							onMouseOver={ onMouseOverMargin }
							onMouseOut={ onMouseLeaveControls }
						/>
					) }
					{ showSpacingPresetsControl && (
						<SpacingSizesControl
							values={ marginValues }
							onChange={ setMarginValues }
							label={ __( 'Margin' ) }
							sides={ marginSides }
							units={ units }
							allowReset={ false }
							onMouseOver={ onMouseOverMargin }
							onMouseOut={ onMouseLeaveControls }
						/>
					) }
				</ToolsPanelItem>
			) }
			{ showGapControl && (
				<ToolsPanelItem
					hasValue={ hasGapValue }
					label={ __( 'Block spacing' ) }
					onDeselect={ resetGapValue }
					isShownByDefault={
						defaultControls.blockGap ?? DEFAULT_CONTROLS.blockGap
					}
					className={ classnames( {
						'tools-panel-item-spacing': showSpacingPresetsControl,
					} ) }
					panelId={ panelId }
				>
					{ ! showSpacingPresetsControl &&
						( isAxialGap ? (
							<BoxControl
								label={ __( 'Block spacing' ) }
								min={ 0 }
								onChange={ setGapValues }
								units={ units }
								sides={ gapSides }
								values={ gapValues }
								allowReset={ false }
								splitOnAxis={ isAxialGap }
							/>
						) : (
							<UnitControl
								label={ __( 'Block spacing' ) }
								__unstableInputWidth="80px"
								min={ 0 }
								onChange={ setGapValue }
								units={ units }
								value={ gapValue }
							/>
						) ) }
					{ showSpacingPresetsControl && (
						<SpacingSizesControl
							label={ __( 'Block spacing' ) }
							min={ 0 }
							onChange={ setGapValues }
							showSideInLabel={ false }
							sides={ isAxialGap ? gapSides : [ 'top' ] } // Use 'top' as the shorthand property in non-axial configurations.
							values={ gapValues }
							allowReset={ false }
						/>
					) }
				</ToolsPanelItem>
			) }
			{ showChildLayoutControl && (
				<ChildLayoutControl
					value={ childLayout }
					onChange={ setChildLayout }
					parentLayout={ settings?.parentLayout }
					panelId={ panelId }
					isShownByDefault={
						defaultControls.childLayout ??
						DEFAULT_CONTROLS.childLayout
					}
				/>
			) }
			{ showMinHeightControl && (
				<ToolsPanelItem
					hasValue={ hasMinHeightValue }
					label={ __( 'Minimum height' ) }
					onDeselect={ resetMinHeightValue }
					isShownByDefault={
						defaultControls.minHeight ?? DEFAULT_CONTROLS.minHeight
					}
					panelId={ panelId }
				>
					<HeightControl
						label={ __( 'Minimum height' ) }
						value={ minHeightValue }
						onChange={ setMinHeightValue }
					/>
				</ToolsPanelItem>
			) }
			{ showAspectRatioControl && (
				<AspectRatioTool
					hasValue={ hasAspectRatioValue }
					value={ aspectRatioValue }
					onChange={ setAspectRatioValue }
					panelId={ panelId }
					isShownByDefault={
						defaultControls.aspectRatio ??
						DEFAULT_CONTROLS.aspectRatio
					}
				/>
			) }
		</Wrapper>
	);
}<|MERGE_RESOLUTION|>--- conflicted
+++ resolved
@@ -404,20 +404,6 @@
 			},
 		} );
 	};
-<<<<<<< HEAD
-	const resetChildLayoutValue = () => {
-		setChildLayout( {
-			selfStretch: undefined,
-			flexSize: undefined,
-			columnStart: undefined,
-			rowStart: undefined,
-			columnSpan: undefined,
-			rowSpan: undefined,
-		} );
-	};
-	const hasChildLayoutValue = () => !! value?.layout;
-=======
->>>>>>> 97c4ceb1
 
 	const resetAllFilter = useCallback( ( previousValue ) => {
 		return {
