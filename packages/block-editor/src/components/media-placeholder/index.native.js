/**
 * External dependencies
 */
import { View, Text, TouchableWithoutFeedback } from 'react-native';

/**
 * WordPress dependencies
 */
import { __, sprintf } from '@wordpress/i18n';
import {
	MediaUpload,
	MEDIA_TYPE_IMAGE,
	MEDIA_TYPE_VIDEO,
} from '@wordpress/block-editor';
import { Dashicon } from '@wordpress/components';
import { withPreferredColorScheme } from '@wordpress/compose';

/**
 * Internal dependencies
 */
import styles from './styles.scss';

function MediaPlaceholder( props ) {
<<<<<<< HEAD
	const { allowedTypes = [], labels = {}, icon, onSelect, useStyle, multiple } = props;
=======
	const {
		allowedTypes = [],
		labels = {},
		icon,
		onSelect,
		isAppender,
		disableMediaButtons,
		getStylesFromColorScheme,
	} = props;
>>>>>>> 95acf23a

	const isOneType = allowedTypes.length === 1;
	const isImage = isOneType && allowedTypes.includes( MEDIA_TYPE_IMAGE );
	const isVideo = isOneType && allowedTypes.includes( MEDIA_TYPE_VIDEO );

	let placeholderTitle = labels.title;
	if ( placeholderTitle === undefined ) {
		placeholderTitle = __( 'Media' );
		if ( isImage ) {
			placeholderTitle = __( 'Image' );
		} else if ( isVideo ) {
			placeholderTitle = __( 'Video' );
		}
	}

	let instructions = labels.instructions;
	if ( instructions === undefined ) {
		if ( isImage ) {
			instructions = __( 'ADD IMAGE' );
		} else if ( isVideo ) {
			instructions = __( 'ADD VIDEO' );
		}
	}

	let accessibilityHint = __( 'Double tap to select' );
	if ( isImage ) {
		accessibilityHint = __( 'Double tap to select an image' );
	} else if ( isVideo ) {
		accessibilityHint = __( 'Double tap to select a video' );
	}

	const emptyStateTitleStyle = getStylesFromColorScheme( styles.emptyStateTitle, styles.emptyStateTitleDark );

	const renderContent = () => {
		if ( isAppender === undefined || ! isAppender ) {
			return (
				<>
					<View style={ styles.modalIcon }>
						{ icon }
					</View>
					<Text style={ emptyStateTitleStyle }>
						{ placeholderTitle }
					</Text>
					<Text style={ styles.emptyStateDescription }>
						{ instructions }
					</Text>
				</>
			);
		} else if ( isAppender && ! disableMediaButtons ) {
			return (
				<Dashicon
					icon="plus-alt"
					style={ styles.addBlockButton }
					color={ styles.addBlockButton.color }
					size={ styles.addBlockButton.size }
				/>
			);
		}
	};

	if ( isAppender && disableMediaButtons ) {
		return null;
	}

	const emptyStateContainerStyle = getStylesFromColorScheme( styles.emptyStateContainer, styles.emptyStateContainerDark );

	return (
<<<<<<< HEAD
		<MediaUpload
			allowedTypes={ allowedTypes }
			onSelect={ onSelect }
			multiple={ multiple }
			render={ ( { open, getMediaOptions } ) => {
				return (
					<TouchableWithoutFeedback
						accessibilityLabel={ sprintf(
							/* translators: accessibility text for the media block empty state. %s: media type */
							__( '%s block. Empty' ),
							placeholderTitle
						) }
						accessibilityRole={ 'button' }
						accessibilityHint={ accessibilityHint }
						onPress={ ( event ) => {
							props.onFocus( event );
							open();
						} }
					>
						<View style={ emptyStateContainerStyle }>
							{ getMediaOptions() }
							<View style={ styles.modalIcon }>
								{ icon }
=======
		<View style={ { flex: 1 } }>
			<MediaUpload
				allowedTypes={ allowedTypes }
				onSelect={ onSelect }
				render={ ( { open, getMediaOptions } ) => {
					return (
						<TouchableWithoutFeedback
							accessibilityLabel={ sprintf(
								/* translators: accessibility text for the media block empty state. %s: media type */
								__( '%s block. Empty' ),
								placeholderTitle
							) }
							accessibilityRole={ 'button' }
							accessibilityHint={ accessibilityHint }
							onPress={ ( event ) => {
								props.onFocus( event );
								open();
							} }>
							<View
								style={ [
									emptyStateContainerStyle,
									isAppender && styles.isAppender,
								] }>
								{ getMediaOptions() }
								{ renderContent() }
>>>>>>> 95acf23a
							</View>
						</TouchableWithoutFeedback>
					);
				} }
			/>
		</View>
	);
}

export default withPreferredColorScheme( MediaPlaceholder );<|MERGE_RESOLUTION|>--- conflicted
+++ resolved
@@ -21,9 +21,6 @@
 import styles from './styles.scss';
 
 function MediaPlaceholder( props ) {
-<<<<<<< HEAD
-	const { allowedTypes = [], labels = {}, icon, onSelect, useStyle, multiple } = props;
-=======
 	const {
 		allowedTypes = [],
 		labels = {},
@@ -32,8 +29,8 @@
 		isAppender,
 		disableMediaButtons,
 		getStylesFromColorScheme,
+		multiple,
 	} = props;
->>>>>>> 95acf23a
 
 	const isOneType = allowedTypes.length === 1;
 	const isImage = isOneType && allowedTypes.includes( MEDIA_TYPE_IMAGE );
@@ -101,35 +98,11 @@
 	const emptyStateContainerStyle = getStylesFromColorScheme( styles.emptyStateContainer, styles.emptyStateContainerDark );
 
 	return (
-<<<<<<< HEAD
-		<MediaUpload
-			allowedTypes={ allowedTypes }
-			onSelect={ onSelect }
-			multiple={ multiple }
-			render={ ( { open, getMediaOptions } ) => {
-				return (
-					<TouchableWithoutFeedback
-						accessibilityLabel={ sprintf(
-							/* translators: accessibility text for the media block empty state. %s: media type */
-							__( '%s block. Empty' ),
-							placeholderTitle
-						) }
-						accessibilityRole={ 'button' }
-						accessibilityHint={ accessibilityHint }
-						onPress={ ( event ) => {
-							props.onFocus( event );
-							open();
-						} }
-					>
-						<View style={ emptyStateContainerStyle }>
-							{ getMediaOptions() }
-							<View style={ styles.modalIcon }>
-								{ icon }
-=======
 		<View style={ { flex: 1 } }>
 			<MediaUpload
 				allowedTypes={ allowedTypes }
 				onSelect={ onSelect }
+				multiple={ multiple }
 				render={ ( { open, getMediaOptions } ) => {
 					return (
 						<TouchableWithoutFeedback
@@ -151,7 +124,6 @@
 								] }>
 								{ getMediaOptions() }
 								{ renderContent() }
->>>>>>> 95acf23a
 							</View>
 						</TouchableWithoutFeedback>
 					);
