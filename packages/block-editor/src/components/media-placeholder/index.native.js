--- conflicted
+++ resolved
@@ -6,7 +6,7 @@
 /**
  * WordPress dependencies
  */
-import { __ } from '@wordpress/i18n';
+import { __, sprintf } from '@wordpress/i18n';
 import { Dashicon } from '@wordpress/components';
 import { MediaUpload, MEDIA_TYPE_IMAGE, MEDIA_TYPE_VIDEO } from '@wordpress/block-editor';
 
@@ -57,14 +57,17 @@
 	}
 
 	return (
-<<<<<<< HEAD
 		<MediaUpload
 			mediaType={ mediaType }
 			onSelectURL={ onSelectURL }
 			render={ ( { open, getMediaOptions } ) => {
 				return (
 					<TouchableWithoutFeedback
-						accessibilityLabel={ placeholderTitle + ' ' + __( 'block' ) + __( '.' ) + ' ' + __( 'Empty' ) }
+						accessibilityLabel={ sprintf(
+							/* translators: accessibility text for the media block empty state. %s: media type */
+							__( '%s block. Empty' ),
+							placeholderTitle
+						) }
 						accessibilityRole={ 'button' }
 						accessibilityHint={ accessibilityHint }
 						onPress={ open }
@@ -82,25 +85,6 @@
 					</TouchableWithoutFeedback>
 				);
 			} } />
-=======
-		<TouchableWithoutFeedback
-			/* translators: accessibility text for the Image block empty state */
-			accessibilityLabel={ __( 'Image block. Empty' ) }
-			accessibilityRole={ 'button' }
-			accessibilityHint={ __( 'Double tap to select an image' ) }
-			onPress={ props.onMediaOptionsPressed }
-		>
-			<View style={ styles.emptyStateContainer }>
-				<Dashicon icon={ 'format-image' } />
-				<Text style={ styles.emptyStateTitle }>
-					{ __( 'Image' ) }
-				</Text>
-				<Text style={ styles.emptyStateDescription }>
-					{ __( 'CHOOSE IMAGE' ) }
-				</Text>
-			</View>
-		</TouchableWithoutFeedback>
->>>>>>> a9a39076
 	);
 }
 
