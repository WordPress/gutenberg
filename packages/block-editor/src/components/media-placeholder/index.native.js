--- conflicted
+++ resolved
@@ -29,10 +29,7 @@
 		isAppender,
 		disableMediaButtons,
 		getStylesFromColorScheme,
-<<<<<<< HEAD
-=======
 		multiple,
->>>>>>> de715f6d
 	} = props;
 
 	const isOneType = allowedTypes.length === 1;
@@ -107,10 +104,7 @@
 			<MediaUpload
 				allowedTypes={ allowedTypes }
 				onSelect={ onSelect }
-<<<<<<< HEAD
-=======
 				multiple={ multiple }
->>>>>>> de715f6d
 				render={ ( { open, getMediaOptions } ) => {
 					return (
 						<TouchableWithoutFeedback
