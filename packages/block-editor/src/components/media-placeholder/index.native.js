/**
 * External dependencies
 */
import { View, Text, TouchableWithoutFeedback } from 'react-native';

/**
 * WordPress dependencies
 */
import { __ } from '@wordpress/i18n';
import { Dashicon } from '@wordpress/components';
import { MediaUpload, MEDIA_TYPE_IMAGE, MEDIA_TYPE_VIDEO } from '@wordpress/block-editor';

/**
 * Internal dependencies
 */
import styles from './styles.scss';

function MediaPlaceholder( props ) {
	const { mediaType, labels = {}, icon, onSelectURL } = props;

	const isImage = MEDIA_TYPE_IMAGE === mediaType;
	const isVideo = MEDIA_TYPE_VIDEO === mediaType;

	let placeholderTitle = labels.title;
	if ( placeholderTitle === undefined ) {
		placeholderTitle = __( 'Media' );
		if ( isImage ) {
			placeholderTitle = __( 'Image' );
		} else if ( isVideo ) {
			placeholderTitle = __( 'Video' );
		}
	}

	let placeholderIcon = icon;
	if ( placeholderIcon === undefined ) {
		if ( isImage ) {
			placeholderIcon = 'format-image';
		} else if ( isVideo ) {
			placeholderIcon = 'format-video';
		}
	}

	let instructions = labels.instructions;
	if ( instructions === undefined ) {
		if ( isImage ) {
			instructions = __( 'CHOOSE IMAGE' );
		} else if ( isVideo ) {
			instructions = __( 'CHOOSE VIDEO' );
		}
	}

	let accessibilityHint = __( 'Double tap to select' );
	if ( isImage ) {
		accessibilityHint = __( 'Double tap to select an image' );
	} else if ( isVideo ) {
		accessibilityHint = __( 'Double tap to select a video' );
	}

	return (
		<MediaUpload
			mediaType={ mediaType }
			onSelectURL={ onSelectURL }
			render={ ( { open, getMediaOptions } ) => {
				return (
					<TouchableWithoutFeedback
<<<<<<< HEAD
						accessibilityLabel={ placeholderTitle + ' ' + __( 'block' ) + __( '.' ) + ' ' + __( 'Empty' ) }
=======
						accessibilityLabel={ sprintf(
							/* translators: accessibility text for the media block empty state. %s: media type */
							__( '%s block. Empty' ),
							placeholderTitle
						) }
>>>>>>> 2bd498dd
						accessibilityRole={ 'button' }
						accessibilityHint={ accessibilityHint }
						onPress={ open }
					>
						<View style={ styles.emptyStateContainer }>
							{ getMediaOptions() }
							<Dashicon icon={ placeholderIcon } />
							<Text style={ styles.emptyStateTitle }>
								{ placeholderTitle }
							</Text>
							<Text style={ styles.emptyStateDescription }>
								{ instructions }
							</Text>
						</View>
					</TouchableWithoutFeedback>
				);
			} } />
	);
}

export default MediaPlaceholder;<|MERGE_RESOLUTION|>--- conflicted
+++ resolved
@@ -6,7 +6,7 @@
 /**
  * WordPress dependencies
  */
-import { __ } from '@wordpress/i18n';
+import { __, sprintf } from '@wordpress/i18n';
 import { Dashicon } from '@wordpress/components';
 import { MediaUpload, MEDIA_TYPE_IMAGE, MEDIA_TYPE_VIDEO } from '@wordpress/block-editor';
 
@@ -63,15 +63,11 @@
 			render={ ( { open, getMediaOptions } ) => {
 				return (
 					<TouchableWithoutFeedback
-<<<<<<< HEAD
-						accessibilityLabel={ placeholderTitle + ' ' + __( 'block' ) + __( '.' ) + ' ' + __( 'Empty' ) }
-=======
 						accessibilityLabel={ sprintf(
 							/* translators: accessibility text for the media block empty state. %s: media type */
 							__( '%s block. Empty' ),
 							placeholderTitle
 						) }
->>>>>>> 2bd498dd
 						accessibilityRole={ 'button' }
 						accessibilityHint={ accessibilityHint }
 						onPress={ open }
