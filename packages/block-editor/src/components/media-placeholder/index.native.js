/**
 * External dependencies
 */
import { View, Text, TouchableWithoutFeedback } from 'react-native';
import { uniqWith } from 'lodash';

/**
 * WordPress dependencies
 */
import { __, sprintf } from '@wordpress/i18n';
import { MediaUpload, MEDIA_TYPE_IMAGE, MEDIA_TYPE_VIDEO } from '@wordpress/block-editor';
import { Dashicon } from '@wordpress/components';
import { withPreferredColorScheme } from '@wordpress/compose';
import { useRef } from '@wordpress/element';

/**
 * Internal dependencies
 */
import styles from './styles.scss';

// remove duplicates after gallery append
const dedupMedia = ( media ) => uniqWith( media, ( media1, media2 ) => {
	return media1.id === media2.id || media1.url === media2.url;
} );

function MediaPlaceholder( props ) {
	const {
		addToGallery,
		allowedTypes = [],
		labels = {},
		icon,
		onSelect,
		isAppender,
		disableMediaButtons,
		getStylesFromColorScheme,
		multiple,
		value = [],
	} = props;

<<<<<<< HEAD
	// use ref to keep media array current for callbacks during rerenders
	const mediaRef = useRef( value );
	mediaRef.current = value;

	// append and deduplicate media array for gallery use case
	const setMedia = multiple && addToGallery ? ( selected ) => {
		return onSelect( dedupMedia( [ ...mediaRef.current, ...selected ] ) );
	} :
		onSelect;
=======
	const setMedia =
		multiple && addToGallery
			? ( selected ) =>
					onSelect(
						uniqWith( [ ...value, ...selected ], ( media1, media2 ) => {
							return media1.id === media2.id || media1.url === media2.url;
						} )
					)
			: onSelect;
>>>>>>> f63053ca

	const isOneType = allowedTypes.length === 1;
	const isImage = isOneType && allowedTypes.includes( MEDIA_TYPE_IMAGE );
	const isVideo = isOneType && allowedTypes.includes( MEDIA_TYPE_VIDEO );

	let placeholderTitle = labels.title;
	if ( placeholderTitle === undefined ) {
		placeholderTitle = __( 'Media' );
		if ( isImage ) {
			placeholderTitle = __( 'Image' );
		} else if ( isVideo ) {
			placeholderTitle = __( 'Video' );
		}
	}

	let instructions = labels.instructions;
	if ( instructions === undefined ) {
		if ( isImage ) {
			instructions = __( 'ADD IMAGE' );
		} else if ( isVideo ) {
			instructions = __( 'ADD VIDEO' );
		} else {
			instructions = __( 'ADD IMAGE OR VIDEO' );
		}
	}

	let accessibilityHint = __( 'Double tap to select' );
	if ( isImage ) {
		accessibilityHint = __( 'Double tap to select an image' );
	} else if ( isVideo ) {
		accessibilityHint = __( 'Double tap to select a video' );
	}

	const emptyStateTitleStyle = getStylesFromColorScheme(
		styles.emptyStateTitle,
		styles.emptyStateTitleDark
	);
	const addMediaButtonStyle = getStylesFromColorScheme(
		styles.addMediaButton,
		styles.addMediaButtonDark
	);

	const renderContent = () => {
		if ( isAppender === undefined || ! isAppender ) {
			return (
				<>
					<View style={ styles.modalIcon }>{ icon }</View>
					<Text style={ emptyStateTitleStyle }>{ placeholderTitle }</Text>
					<Text style={ styles.emptyStateDescription }>{ instructions }</Text>
				</>
			);
		} else if ( isAppender && ! disableMediaButtons ) {
			return (
				<Dashicon
					icon="plus-alt"
					style={ addMediaButtonStyle }
					color={ addMediaButtonStyle.color }
					size={ addMediaButtonStyle.size }
				/>
			);
		}
	};

	if ( isAppender && disableMediaButtons ) {
		return null;
	}

	const appenderStyle = getStylesFromColorScheme( styles.appender, styles.appenderDark );
	const emptyStateContainerStyle = getStylesFromColorScheme(
		styles.emptyStateContainer,
		styles.emptyStateContainerDark
	);

	return (
		<View style={ { flex: 1 } }>
			<MediaUpload
				allowedTypes={ allowedTypes }
				onSelect={ setMedia }
				multiple={ multiple }
				render={ ( { open, getMediaOptions } ) => {
					return (
						<TouchableWithoutFeedback
							accessibilityLabel={ sprintf(
								/* translators: accessibility text for the media block empty state. %s: media type */
								__( '%s block. Empty' ),
								placeholderTitle
							) }
							accessibilityRole={ 'button' }
							accessibilityHint={ accessibilityHint }
							onPress={ ( event ) => {
								props.onFocus( event );
								open();
							} }
						>
							<View style={ [ emptyStateContainerStyle, isAppender && appenderStyle ] }>
								{ getMediaOptions() }
								{ renderContent() }
							</View>
						</TouchableWithoutFeedback>
					);
				} }
			/>
		</View>
	);
}

export default withPreferredColorScheme( MediaPlaceholder );<|MERGE_RESOLUTION|>--- conflicted
+++ resolved
@@ -37,27 +37,14 @@
 		value = [],
 	} = props;
 
-<<<<<<< HEAD
 	// use ref to keep media array current for callbacks during rerenders
 	const mediaRef = useRef( value );
 	mediaRef.current = value;
 
 	// append and deduplicate media array for gallery use case
-	const setMedia = multiple && addToGallery ? ( selected ) => {
-		return onSelect( dedupMedia( [ ...mediaRef.current, ...selected ] ) );
-	} :
-		onSelect;
-=======
-	const setMedia =
-		multiple && addToGallery
-			? ( selected ) =>
-					onSelect(
-						uniqWith( [ ...value, ...selected ], ( media1, media2 ) => {
-							return media1.id === media2.id || media1.url === media2.url;
-						} )
-					)
-			: onSelect;
->>>>>>> f63053ca
+	const setMedia = multiple && addToGallery 
+		? ( selected ) => onSelect( dedupMedia( [ ...mediaRef.current, ...selected ] ) )
+		: onSelect;
 
 	const isOneType = allowedTypes.length === 1;
 	const isImage = isOneType && allowedTypes.includes( MEDIA_TYPE_IMAGE );
