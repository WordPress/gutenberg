--- conflicted
+++ resolved
@@ -7,17 +7,13 @@
  * WordPress dependencies
  */
 import { __, sprintf } from '@wordpress/i18n';
-<<<<<<< HEAD
-import { MediaUpload, MEDIA_TYPE_IMAGE, MEDIA_TYPE_VIDEO } from '@wordpress/block-editor';
-import { withPreferredColorScheme } from '@wordpress/compose';
-=======
 import {
 	MediaUpload,
 	MEDIA_TYPE_IMAGE,
 	MEDIA_TYPE_VIDEO,
 } from '@wordpress/block-editor';
-import { Dashicon, withTheme } from '@wordpress/components';
->>>>>>> 69da85e5
+import { Dashicon } from '@wordpress/components';
+import { withPreferredColorScheme } from '@wordpress/compose';
 
 /**
  * Internal dependencies
@@ -25,9 +21,6 @@
 import styles from './styles.scss';
 
 function MediaPlaceholder( props ) {
-<<<<<<< HEAD
-	const { allowedTypes = [], labels = {}, icon, onSelect, getStylesFromColorScheme } = props;
-=======
 	const {
 		allowedTypes = [],
 		labels = {},
@@ -35,9 +28,8 @@
 		onSelect,
 		isAppender,
 		disableMediaButtons,
-		useStyle,
+		getStylesFromColorScheme,
 	} = props;
->>>>>>> 69da85e5
 
 	const isOneType = allowedTypes.length === 1;
 	const isImage = isOneType && allowedTypes.includes( MEDIA_TYPE_IMAGE );
