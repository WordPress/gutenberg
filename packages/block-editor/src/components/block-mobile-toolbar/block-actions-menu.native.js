/**
 * External dependencies
 */
import { Platform, findNodeHandle } from 'react-native';
import { partial, first, castArray, last, compact } from 'lodash';
/**
 * WordPress dependencies
 */
import { ToolbarButton, Picker } from '@wordpress/components';
import { getBlockType, getDefaultBlockName } from '@wordpress/blocks';
import { __, sprintf } from '@wordpress/i18n';
import { withDispatch, withSelect } from '@wordpress/data';
import { withInstanceId, compose } from '@wordpress/compose';
import { moreHorizontalMobile, trash, cog } from '@wordpress/icons';
/**
 * Internal dependencies
 */
<<<<<<< HEAD
import { getMoversSetup } from '../block-mover/mover-description';
import styles from './style.scss';
=======
import {
	getMoverActionTitle,
	getArrowIcon,
} from '../block-mover/mover-description';
>>>>>>> 58f23ea1

const BlockActionsMenu = ( {
	onDelete,
	isStackedHorizontally,
	wrapBlockSettings,
	wrapBlockMover,
	openGeneralSidebar,
	onMoveDown,
	onMoveUp,
	isFirst,
	isLast,
	blockTitle,
	isDefaultBlock,
	blockMobileToolbarRef,
} ) => {
<<<<<<< HEAD
	const moversOptions = { keys: [ 'icon', 'actionTitle' ] };

	const {
		icon: { backward: backwardButtonIcon, forward: forwardButtonIcon },
		actionTitle: {
			backward: backwardButtonTitle,
			forward: forwardButtonTitle,
		},
	} = getMoversSetup( isStackedHorizontally, moversOptions );
	
	const actionsMenuRef = useRef( null );

=======
>>>>>>> 58f23ea1
	const deleteOption = {
		id: 'deleteOption',
		// translators: %s: block title e.g: "Paragraph".
		label: sprintf( __( 'Remove %s' ), blockTitle ),
		value: 'deleteOption',
		icon: trash,
		separated: true,
	};

	const settingsOption = {
		id: 'settingsOption',
		// translators: %s: block title e.g: "Paragraph".
		label: sprintf( __( '%s Settings' ), blockTitle ),
		value: 'settingsOption',
		icon: cog,
	};

	const backwardButtonOption = {
		id: 'backwardButtonOption',
		label: backwardButtonTitle,
		value: 'backwardButtonOption',
		icon: backwardButtonIcon,
		disabled: isFirst,
	};

	const forwardButtonOption = {
		id: 'forwardButtonOption',
		label: forwardButtonTitle,
		value: 'forwardButtonOption',
		icon: forwardButtonIcon,
		disabled: isLast,
	};

	const options = compact( [
		wrapBlockMover && backwardButtonOption,
		wrapBlockMover && forwardButtonOption,
		wrapBlockSettings && settingsOption,
		deleteOption,
	] );

	function onPickerSelect( value ) {
		if ( value === 'deleteOption' ) {
			onDelete();
		} else if ( value === 'settingsOption' ) {
			openGeneralSidebar();
		} else if ( value === 'forwardButtonOption' ) {
			onMoveDown();
		} else if ( value === 'backwardButtonOption' ) {
			onMoveUp();
		}
	}

	const disabledButtonIndices = options
		.map( ( option, index ) => option.disabled && index + 1 )
		.filter( Boolean );

	const accessibilityHintIOS = __(
		'Double tap to open Action Sheet with available options'
	);
	const accessibilityHintAndroid = __(
		'Double tap to open Bottom Sheet with available options'
	);

	return (
		<>
			<ToolbarButton
				isDisabled={ isDefaultBlock }
				title={ __( 'Open Settings' ) }
				onClick={ () => this.picker.presentPicker() }
				icon={ moreHorizontalMobile }
				extraProps={ {
					hint:
						Platform.OS === 'ios'
							? accessibilityHintIOS
							: accessibilityHintAndroid,
				} }
			/>
			<Picker
				ref={ ( instance ) => ( this.picker = instance ) }
				options={ options }
				onChange={ onPickerSelect }
				destructiveButtonIndex={ options.length }
				disabledButtonIndices={ disabledButtonIndices }
				hideCancelButton={ Platform !== 'ios' }
				anchor={
					blockMobileToolbarRef
						? findNodeHandle( blockMobileToolbarRef )
						: undefined
				}
			/>
		</>
	);
};

export default compose(
	withSelect( ( select, { clientIds } ) => {
		const {
			getBlockIndex,
			getBlockRootClientId,
			getBlockOrder,
			getBlockName,
		} = select( 'core/block-editor' );
		const normalizedClientIds = castArray( clientIds );
		const blockName = getBlockName( normalizedClientIds );
		const blockType = getBlockType( blockName );
		const blockTitle = blockType.title;
		const firstClientId = first( normalizedClientIds );
		const rootClientId = getBlockRootClientId( firstClientId );
		const blockOrder = getBlockOrder( rootClientId );
		const firstIndex = getBlockIndex( firstClientId, rootClientId );
		const lastIndex = getBlockIndex(
			last( normalizedClientIds ),
			rootClientId
		);

		return {
			isFirst: firstIndex === 0,
			isLast: lastIndex === blockOrder.length - 1,
			rootClientId,
			blockTitle,
			isDefaultBlock:
				firstIndex === 0 && blockName === getDefaultBlockName(),
		};
	} ),
	withDispatch( ( dispatch, { clientIds, rootClientId } ) => {
		const { moveBlocksDown, moveBlocksUp } = dispatch(
			'core/block-editor'
		);
		const { openGeneralSidebar } = dispatch( 'core/edit-post' );

		return {
			onMoveDown: partial( moveBlocksDown, clientIds, rootClientId ),
			onMoveUp: partial( moveBlocksUp, clientIds, rootClientId ),
			openGeneralSidebar: () => openGeneralSidebar( 'edit-post/block' ),
		};
	} ),
	withInstanceId
)( BlockActionsMenu );<|MERGE_RESOLUTION|>--- conflicted
+++ resolved
@@ -15,15 +15,7 @@
 /**
  * Internal dependencies
  */
-<<<<<<< HEAD
 import { getMoversSetup } from '../block-mover/mover-description';
-import styles from './style.scss';
-=======
-import {
-	getMoverActionTitle,
-	getArrowIcon,
-} from '../block-mover/mover-description';
->>>>>>> 58f23ea1
 
 const BlockActionsMenu = ( {
 	onDelete,
@@ -39,7 +31,6 @@
 	isDefaultBlock,
 	blockMobileToolbarRef,
 } ) => {
-<<<<<<< HEAD
 	const moversOptions = { keys: [ 'icon', 'actionTitle' ] };
 
 	const {
@@ -49,11 +40,7 @@
 			forward: forwardButtonTitle,
 		},
 	} = getMoversSetup( isStackedHorizontally, moversOptions );
-	
-	const actionsMenuRef = useRef( null );
 
-=======
->>>>>>> 58f23ea1
 	const deleteOption = {
 		id: 'deleteOption',
 		// translators: %s: block title e.g: "Paragraph".
