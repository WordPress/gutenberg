/**
 * WordPress dependencies
 */
import { __ } from '@wordpress/i18n';
import {
	getBlockType,
	getUnregisteredTypeHandlerName,
	store as blocksStore,
} from '@wordpress/blocks';
import { PanelBody, __unstableMotion as motion } from '@wordpress/components';
import { useSelect } from '@wordpress/data';

/**
 * Internal dependencies
 */
import SkipToSelectedBlock from '../skip-to-selected-block';
import BlockCard from '../block-card';
import MultiSelectionInspector from '../multi-selection-inspector';
import BlockVariationTransforms from '../block-variation-transforms';
import useBlockDisplayInformation from '../use-block-display-information';
import { store as blockEditorStore } from '../../store';
import BlockStyles from '../block-styles';
import { default as InspectorControls } from '../inspector-controls';
import { default as InspectorControlsTabs } from '../inspector-controls-tabs';
import useInspectorControlsTabs from '../inspector-controls-tabs/use-inspector-controls-tabs';
import AdvancedControls from '../inspector-controls-tabs/advanced-controls-panel';
import PositionControls from '../inspector-controls-tabs/position-controls-panel';
import useBlockInspectorAnimationSettings from './useBlockInspectorAnimationSettings';
import BlockInfo from '../block-info-slot-fill';
import InspectorControlsLastItem from '../inspector-controls-last-item-slot-fill';
import BlockQuickNavigation from '../block-quick-navigation';
import { useBorderPanelLabel } from '../../hooks/border';

import { unlock } from '../../lock-unlock';

function BlockStylesPanel( { clientId } ) {
	return (
		<PanelBody title={ __( 'Styles' ) }>
			<BlockStyles clientId={ clientId } />
		</PanelBody>
	);
}

const BlockInspector = ( { showNoBlockSelectedMessage = true } ) => {
	const {
		count,
		selectedBlockName,
		selectedBlockClientId,
		blockType,
		isSectionBlock,
	} = useSelect( ( select ) => {
		const {
			getSelectedBlockClientId,
			getSelectedBlockCount,
			getBlockName,
			getParentSectionBlock,
			isSectionBlock: _isSectionBlock,
		} = unlock( select( blockEditorStore ) );
		const _selectedBlockClientId = getSelectedBlockClientId();
		const renderedBlockClientId =
			getParentSectionBlock( _selectedBlockClientId ) ||
			getSelectedBlockClientId();
		const _selectedBlockName =
			renderedBlockClientId && getBlockName( renderedBlockClientId );
		const _blockType =
			_selectedBlockName && getBlockType( _selectedBlockName );

		return {
			count: getSelectedBlockCount(),
			selectedBlockClientId: renderedBlockClientId,
			selectedBlockName: _selectedBlockName,
			blockType: _blockType,
			isSectionBlock: _isSectionBlock( renderedBlockClientId ),
		};
	}, [] );

	const availableTabs = useInspectorControlsTabs( blockType?.name );
	const showTabs = availableTabs?.length > 1;

	// The block inspector animation settings will be completely
	// removed in the future to create an API which allows the block
	// inspector to transition between what it
	// displays based on the relationship between the selected block
	// and its parent, and only enable it if the parent is controlling
	// its children blocks.
	const blockInspectorAnimationSettings =
		useBlockInspectorAnimationSettings( blockType );

	const borderPanelLabel = useBorderPanelLabel( {
		blockName: selectedBlockName,
	} );

	if ( count > 1 && ! isSectionBlock ) {
		return (
			<div className="block-editor-block-inspector">
				<MultiSelectionInspector />
				{ showTabs ? (
					<InspectorControlsTabs tabs={ availableTabs } />
				) : (
					<>
						<InspectorControls.Slot />
						<InspectorControls.Slot
							group="color"
							label={ __( 'Color' ) }
							className="color-block-support-panel__inner-wrapper"
						/>
						<InspectorControls.Slot
							group="background"
							label={ __( 'Background image' ) }
						/>
						<InspectorControls.Slot
							group="typography"
							label={ __( 'Typography' ) }
						/>
						<InspectorControls.Slot
							group="dimensions"
							label={ __( 'Dimensions' ) }
						/>
						<InspectorControls.Slot
							group="border"
							label={ borderPanelLabel }
						/>
						<InspectorControls.Slot group="styles" />
					</>
				) }
			</div>
		);
	}

	const isSelectedBlockUnregistered =
		selectedBlockName === getUnregisteredTypeHandlerName();

	/*
	 * If the selected block is of an unregistered type, avoid showing it as an actual selection
	 * because we want the user to focus on the unregistered block warning, not block settings.
	 */
	if (
		! blockType ||
		! selectedBlockClientId ||
		isSelectedBlockUnregistered
	) {
		if ( showNoBlockSelectedMessage ) {
			return (
				<span className="block-editor-block-inspector__no-blocks">
					{ __( 'No block selected.' ) }
				</span>
			);
		}
		return null;
	}

	return (
		<BlockInspectorSingleBlockWrapper
			animate={ blockInspectorAnimationSettings }
			wrapper={ ( children ) => (
				<AnimatedContainer
					blockInspectorAnimationSettings={
						blockInspectorAnimationSettings
					}
					selectedBlockClientId={ selectedBlockClientId }
				>
					{ children }
				</AnimatedContainer>
			) }
		>
			<BlockInspectorSingleBlock
				clientId={ selectedBlockClientId }
				blockName={ blockType.name }
				isSectionBlock={ isSectionBlock }
			/>
		</BlockInspectorSingleBlockWrapper>
	);
};

const BlockInspectorSingleBlockWrapper = ( { animate, wrapper, children } ) => {
	return animate ? wrapper( children ) : children;
};

const AnimatedContainer = ( {
	blockInspectorAnimationSettings,
	selectedBlockClientId,
	children,
} ) => {
	const animationOrigin =
		blockInspectorAnimationSettings &&
		blockInspectorAnimationSettings.enterDirection === 'leftToRight'
			? -50
			: 50;

	return (
		<motion.div
			animate={ {
				x: 0,
				opacity: 1,
				transition: {
					ease: 'easeInOut',
					duration: 0.14,
				},
			} }
			initial={ {
				x: animationOrigin,
				opacity: 0,
			} }
			key={ selectedBlockClientId }
		>
			{ children }
		</motion.div>
	);
};

const BlockInspectorSingleBlock = ( {
	clientId,
	blockName,
	isSectionBlock,
} ) => {
	const availableTabs = useInspectorControlsTabs( blockName );
	const showTabs = ! isSectionBlock && availableTabs?.length > 1;

	const hasBlockStyles = useSelect(
		( select ) => {
			const { getBlockStyles } = select( blocksStore );
			const blockStyles = getBlockStyles( blockName );
			return blockStyles && blockStyles.length > 0;
		},
		[ blockName ]
	);
	const blockInformation = useBlockDisplayInformation( clientId );
	const borderPanelLabel = useBorderPanelLabel( { blockName } );
	const contentClientIds = useSelect(
		( select ) => {
			// Avoid unnecessary subscription.
			if ( ! isSectionBlock ) {
				return;
			}

			const {
				getClientIdsOfDescendants,
				getBlockName,
				getBlockEditingMode,
			} = select( blockEditorStore );
			return getClientIdsOfDescendants( clientId ).filter(
				( current ) =>
					getBlockName( current ) !== 'core/list-item' &&
					getBlockEditingMode( current ) === 'contentOnly'
			);
		},
		[ isSectionBlock, clientId ]
	);

	return (
		<div className="block-editor-block-inspector">
			<BlockCard
				{ ...blockInformation }
				className={ blockInformation.isSynced && 'is-synced' }
			/>
			<BlockVariationTransforms blockClientId={ clientId } />
			<BlockInfo.Slot />
			{ showTabs && (
				<>
					<InspectorControlsTabs
						hasBlockStyles={ hasBlockStyles }
						clientId={ clientId }
						blockName={ blockName }
						tabs={ availableTabs }
					/>
					<InspectorControlsLastItem.Slot />
				</>
			) }
			{ ! showTabs && (
				<>
					{ hasBlockStyles && (
						<BlockStylesPanel clientId={ clientId } />
					) }

					{ contentClientIds && contentClientIds?.length > 0 && (
						<PanelBody title={ __( 'Content' ) }>
							<BlockQuickNavigation
								clientIds={ contentClientIds }
							/>
						</PanelBody>
					) }

					{ ! isSectionBlock && (
						<>
							<InspectorControls.Slot />
							<InspectorControls.Slot group="list" />
							<InspectorControls.Slot
								group="color"
								label={ __( 'Color' ) }
								className="color-block-support-panel__inner-wrapper"
							/>
							<InspectorControls.Slot
								group="background"
								label={ __( 'Background image' ) }
							/>
							<InspectorControls.Slot
								group="typography"
								label={ __( 'Typography' ) }
							/>
							<InspectorControls.Slot
								group="dimensions"
								label={ __( 'Dimensions' ) }
							/>
							<InspectorControls.Slot
								group="border"
								label={ borderPanelLabel }
							/>
							<InspectorControls.Slot group="styles" />
							<PositionControls />
							<InspectorControls.Slot group="bindings" />
							<div>
								<AdvancedControls />
							</div>
						</>
					) }
<<<<<<< HEAD
					<InspectorControls.Slot />
					<InspectorControls.Slot group="list" />
					<InspectorControls.Slot
						group="color"
						label={ __( 'Color' ) }
						className="color-block-support-panel__inner-wrapper"
					/>
					<InspectorControls.Slot
						group="background"
						label={ __( 'Background image' ) }
					/>
					<InspectorControls.Slot
						group="typography"
						label={ __( 'Typography' ) }
					/>
					<InspectorControls.Slot
						group="dimensions"
						label={ __( 'Dimensions' ) }
					/>
					<InspectorControls.Slot
						group="border"
						label={ borderPanelLabel }
					/>
					<InspectorControls.Slot group="styles" />
					<PositionControls />
					<div>
						<AdvancedControls />
					</div>
					<InspectorControlsLastItem.Slot />
=======
>>>>>>> 90d7c3b1
				</>
			) }
			<SkipToSelectedBlock key="back" />
		</div>
	);
};

/**
 * @see https://github.com/WordPress/gutenberg/blob/HEAD/packages/block-editor/src/components/block-inspector/README.md
 */
export default BlockInspector;<|MERGE_RESOLUTION|>--- conflicted
+++ resolved
@@ -313,7 +313,6 @@
 							</div>
 						</>
 					) }
-<<<<<<< HEAD
 					<InspectorControls.Slot />
 					<InspectorControls.Slot group="list" />
 					<InspectorControls.Slot
@@ -343,8 +342,6 @@
 						<AdvancedControls />
 					</div>
 					<InspectorControlsLastItem.Slot />
-=======
->>>>>>> 90d7c3b1
 				</>
 			) }
 			<SkipToSelectedBlock key="back" />
