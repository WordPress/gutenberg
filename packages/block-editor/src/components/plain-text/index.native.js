--- conflicted
+++ resolved
@@ -99,17 +99,8 @@
 	}
 
 	render() {
-<<<<<<< HEAD
-		const {
-			style,
-			__experimentalVersion,
-			onFocus,
-			...otherProps
-		} = this.props;
-=======
 		const { style, __experimentalVersion, onFocus, ...otherProps } =
 			this.props;
->>>>>>> 4ed1c113
 		const textStyles = [
 			style || styles[ 'block-editor-plain-text' ],
 			this.getFontSize(),
