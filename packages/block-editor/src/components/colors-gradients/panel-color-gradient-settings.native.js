/**
 * WordPress dependencies
 */
import {
	ColorControl,
	BottomSheetConsumer,
	PanelBody,
} from '@wordpress/components';

export default function PanelColorGradientSettings( { settings, title } ) {
	return (
<<<<<<< HEAD
		<PanelBody>
			<UnsupportedFooterControl
				label={ __( 'Color settings are coming soon.' ) }
			/>
=======
		<PanelBody title={ title }>
			<BottomSheetConsumer>
				{ ( { onReplaceSubsheet } ) =>
					settings.map(
						(
							{
								onColorChange,
								colorValue,
								onGradientChange,
								gradientValue,
								label,
							},
							index
						) => (
							<ColorControl
								onPress={ () => {
									onReplaceSubsheet( 'Color', {
										onColorChange,
										colorValue: gradientValue || colorValue,
										gradientValue,
										onGradientChange,
										label,
									} );
								} }
								key={ `color-setting-${ label }` }
								label={ label }
								color={ gradientValue || colorValue }
								separatorType={
									index !== settings.length - 1
										? 'fullWidth'
										: 'none'
								}
							/>
						)
					)
				}
			</BottomSheetConsumer>
>>>>>>> b87d6664
		</PanelBody>
	);
}<|MERGE_RESOLUTION|>--- conflicted
+++ resolved
@@ -9,26 +9,17 @@
 
 export default function PanelColorGradientSettings( { settings, title } ) {
 	return (
-<<<<<<< HEAD
-		<PanelBody>
-			<UnsupportedFooterControl
-				label={ __( 'Color settings are coming soon.' ) }
-			/>
-=======
 		<PanelBody title={ title }>
 			<BottomSheetConsumer>
 				{ ( { onReplaceSubsheet } ) =>
 					settings.map(
-						(
-							{
-								onColorChange,
-								colorValue,
-								onGradientChange,
-								gradientValue,
-								label,
-							},
-							index
-						) => (
+						( {
+							onColorChange,
+							colorValue,
+							onGradientChange,
+							gradientValue,
+							label,
+						} ) => (
 							<ColorControl
 								onPress={ () => {
 									onReplaceSubsheet( 'Color', {
@@ -42,17 +33,11 @@
 								key={ `color-setting-${ label }` }
 								label={ label }
 								color={ gradientValue || colorValue }
-								separatorType={
-									index !== settings.length - 1
-										? 'fullWidth'
-										: 'none'
-								}
 							/>
 						)
 					)
 				}
 			</BottomSheetConsumer>
->>>>>>> b87d6664
 		</PanelBody>
 	);
 }