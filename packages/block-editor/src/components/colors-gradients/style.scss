--- conflicted
+++ resolved
@@ -108,15 +108,12 @@
 
 .block-editor-panel-color-gradient-settings__dropdown {
 	width: 100%;
-<<<<<<< HEAD
 
 	.component-color-indicator {
 		flex-shrink: 0;
 	}
-=======
 }
 
 .block-editor-color-gradient-control__tab-panel {
 	padding-top: $grid-unit-10;
->>>>>>> f01f981c
 }