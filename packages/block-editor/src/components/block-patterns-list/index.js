/**
 * External dependencies
 */
import classnames from 'classnames';

/**
 * WordPress dependencies
 */
import { useEffect, useState, forwardRef } from '@wordpress/element';
import {
	VisuallyHidden,
	Tooltip,
	privateApis as componentsPrivateApis,
	__experimentalHStack as HStack,
} from '@wordpress/components';
import { useInstanceId } from '@wordpress/compose';
import { __ } from '@wordpress/i18n';
import { Icon, symbol } from '@wordpress/icons';

/**
 * Internal dependencies
 */
import { unlock } from '../../lock-unlock';
import BlockPreview from '../block-preview';
import InserterDraggableBlocks from '../inserter-draggable-blocks';
import BlockPatternsPaging from '../block-patterns-paging';
import { PATTERN_TYPES } from '../inserter/block-patterns-tab/utils';

const {
	CompositeV2: Composite,
	CompositeItemV2: CompositeItem,
	useCompositeStoreV2: useCompositeStore,
} = unlock( componentsPrivateApis );

const WithToolTip = ( { showTooltip, title, children } ) => {
	if ( showTooltip ) {
		return <Tooltip text={ title }>{ children }</Tooltip>;
	}
	return <>{ children }</>;
};

function BlockPattern( {
	id,
	isDraggable,
	pattern,
	onClick,
	onHover,
	showTooltip,
} ) {
	const [ isDragging, setIsDragging ] = useState( false );
	const { blocks, viewportWidth } = pattern;
	const instanceId = useInstanceId( BlockPattern );
	const descriptionId = `block-editor-block-patterns-list__item-description-${ instanceId }`;

	return (
		<InserterDraggableBlocks
			isEnabled={ isDraggable }
			blocks={ blocks }
			isPattern={ !! pattern }
		>
			{ ( { draggable, onDragStart, onDragEnd } ) => (
				<div
					className="block-editor-block-patterns-list__list-item"
					draggable={ draggable }
					onDragStart={ ( event ) => {
						setIsDragging( true );
						if ( onDragStart ) {
							onHover?.( null );
							onDragStart( event );
						}
					} }
					onDragEnd={ ( event ) => {
						setIsDragging( false );
						if ( onDragEnd ) {
							onDragEnd( event );
						}
					} }
				>
					<WithToolTip
						showTooltip={
							showTooltip && ! pattern.type !== PATTERN_TYPES.user
						}
						title={ pattern.title }
					>
						<CompositeItem
<<<<<<< HEAD
							render={
								<div
									role="option"
									aria-label={ pattern.title }
									aria-describedby={
										pattern.description
											? descriptionId
											: undefined
									}
									className={ classnames(
										'block-editor-block-patterns-list__item',
										{
											'block-editor-block-patterns-list__list-item-synced':
												pattern.id &&
												! pattern.syncStatus,
										}
									) }
								/>
							}
							id={ id }
=======
							role="option"
							as="div"
							{ ...composite }
							className={ classnames(
								'block-editor-block-patterns-list__item',
								{
									'block-editor-block-patterns-list__list-item-synced':
										pattern.type === PATTERN_TYPES.user &&
										! pattern.syncStatus,
								}
							) }
>>>>>>> c5ac4909
							onClick={ () => {
								onClick( pattern, blocks );
								onHover?.( null );
							} }
							onMouseEnter={ () => {
								if ( isDragging ) {
									return;
								}
								onHover?.( pattern );
							} }
							onMouseLeave={ () => onHover?.( null ) }
						>
							<BlockPreview
								blocks={ blocks }
								viewportWidth={ viewportWidth }
							/>

							<HStack className="block-editor-patterns__pattern-details">
								{ pattern.type === PATTERN_TYPES.user &&
									! pattern.syncStatus && (
										<div className="block-editor-patterns__pattern-icon-wrapper">
											<Icon
												className="block-editor-patterns__pattern-icon"
												icon={ symbol }
											/>
										</div>
									) }
								{ ( ! showTooltip ||
									pattern.type === PATTERN_TYPES.user ) && (
									<div className="block-editor-block-patterns-list__item-title">
										{ pattern.title }
									</div>
								) }
							</HStack>

							{ !! pattern.description && (
								<VisuallyHidden id={ descriptionId }>
									{ pattern.description }
								</VisuallyHidden>
							) }
						</CompositeItem>
					</WithToolTip>
				</div>
			) }
		</InserterDraggableBlocks>
	);
}

function BlockPatternPlaceholder() {
	return (
		<div className="block-editor-block-patterns-list__item is-placeholder" />
	);
}

function BlockPatternsList(
	{
		isDraggable,
		blockPatterns,
		shownPatterns,
		onHover,
		onClickPattern,
		orientation,
		label = __( 'Block patterns' ),
		showTitlesAsTooltip,
		pagingProps,
	},
	ref
) {
	const compositeStore = useCompositeStore( { orientation } );
	const { setActiveId } = compositeStore;

	useEffect( () => {
		setActiveId( undefined );
	}, [ setActiveId, shownPatterns, blockPatterns ] );

	return (
		<Composite
			store={ compositeStore }
			role="listbox"
			className="block-editor-block-patterns-list"
			aria-label={ label }
			ref={ ref }
		>
			{ blockPatterns.map( ( pattern ) => {
				const isShown = shownPatterns.includes( pattern );
				return isShown ? (
					<BlockPattern
						key={ pattern.name }
						id={ pattern.name }
						pattern={ pattern }
						onClick={ onClickPattern }
						onHover={ onHover }
						isDraggable={ isDraggable }
						showTooltip={ showTitlesAsTooltip }
					/>
				) : (
					<BlockPatternPlaceholder key={ pattern.name } />
				);
			} ) }
			{ pagingProps && <BlockPatternsPaging { ...pagingProps } /> }
		</Composite>
	);
}

export default forwardRef( BlockPatternsList );<|MERGE_RESOLUTION|>--- conflicted
+++ resolved
@@ -83,7 +83,6 @@
 						title={ pattern.title }
 					>
 						<CompositeItem
-<<<<<<< HEAD
 							render={
 								<div
 									role="option"
@@ -97,26 +96,14 @@
 										'block-editor-block-patterns-list__item',
 										{
 											'block-editor-block-patterns-list__list-item-synced':
-												pattern.id &&
+												pattern.type ===
+													PATTERN_TYPES.user &&
 												! pattern.syncStatus,
 										}
 									) }
 								/>
 							}
 							id={ id }
-=======
-							role="option"
-							as="div"
-							{ ...composite }
-							className={ classnames(
-								'block-editor-block-patterns-list__item',
-								{
-									'block-editor-block-patterns-list__list-item-synced':
-										pattern.type === PATTERN_TYPES.user &&
-										! pattern.syncStatus,
-								}
-							) }
->>>>>>> c5ac4909
 							onClick={ () => {
 								onClick( pattern, blocks );
 								onHover?.( null );
