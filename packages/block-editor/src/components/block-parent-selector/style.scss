--- conflicted
+++ resolved
@@ -1,15 +1,3 @@
 .block-editor-block-parent-selector {
 	background: $white;
-<<<<<<< HEAD
-	border: $border-width solid $dark-gray-primary;
-	border-radius: $radius-block-ui;
-=======
-
-	.block-editor-block-parent-selector__button {
-		width: $grid-unit-60;
-		height: $grid-unit-60;
-		border: $border-width solid $dark-gray-primary;
-		border-radius: $radius-block-ui;
-	}
->>>>>>> 81819c2d
 }