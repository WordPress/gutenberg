--- conflicted
+++ resolved
@@ -22,37 +22,8 @@
 import { withSelect } from '@wordpress/data';
 import { isURL } from '@wordpress/url';
 
-<<<<<<< HEAD
 const REQUEST_DEBOUNCE_DELAY = 200;
-=======
-class URLInput extends Component {
-	constructor( props ) {
-		super( props );
-
-		this.onChange = this.onChange.bind( this );
-		this.onFocus = this.onFocus.bind( this );
-		this.onKeyDown = this.onKeyDown.bind( this );
-		this.selectLink = this.selectLink.bind( this );
-		this.handleOnClick = this.handleOnClick.bind( this );
-		this.bindSuggestionNode = this.bindSuggestionNode.bind( this );
-		this.autocompleteRef = props.autocompleteRef || createRef();
-		this.inputRef = createRef();
-		this.updateSuggestions = debounce(
-			this.updateSuggestions.bind( this ),
-			200
-		);
-
-		this.suggestionNodes = [];
-
-		this.isUpdatingSuggestions = false;
-
-		this.state = {
-			suggestions: [],
-			showSuggestions: false,
-			selectedSuggestion: null,
->>>>>>> 4b072556
-
-/* eslint-disable jsx-a11y/no-autofocus */
+
 function URLInput( {
 	value,
 	onChange: parentOnChange,
@@ -61,7 +32,6 @@
 	isFullWidth,
 	instanceId,
 	placeholder = __( 'Paste URL or type to search' ),
-	autoFocus = true,
 	disableSuggestions,
 	speak,
 	debouncedSpeak,
@@ -356,31 +326,10 @@
 		setPrevInstanceId( instanceId );
 	}
 
-<<<<<<< HEAD
 	if ( prevDisableSuggestions !== disableSuggestions ) {
 		setPrevDisableSuggestions( disableSuggestions );
 		setShowSuggestions( disableSuggestions );
 	}
-=======
-	renderControl() {
-		const {
-			label,
-			className,
-			isFullWidth,
-			instanceId,
-			placeholder = __( 'Paste URL or type to search' ),
-			__experimentalRenderControl: renderControl,
-			value = '',
-		} = this.props;
-
-		const {
-			loading,
-			showSuggestions,
-			selectedSuggestion,
-			suggestionsListboxId,
-			suggestionOptionIdPrefix,
-		} = this.state;
->>>>>>> 4b072556
 
 	function renderControl() {
 		const controlProps = {
