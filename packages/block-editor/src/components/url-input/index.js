--- conflicted
+++ resolved
@@ -230,11 +230,7 @@
 	}
 
 	render() {
-<<<<<<< HEAD
-		const { label, value = '', autoFocus = true, instanceId, className } = this.props;
-=======
-		const { value = '', autoFocus = true, instanceId, className, id, isFullWidth, hasBorder } = this.props;
->>>>>>> 7a06a10e
+		const { label, value = '', autoFocus = true, instanceId, className, id, isFullWidth, hasBorder } = this.props;
 		const { showSuggestions, suggestions, selectedSuggestion, loading } = this.state;
 		const id = `url-input-control-${ instanceId }`;
 
@@ -243,18 +239,14 @@
 
 		/* eslint-disable jsx-a11y/no-autofocus */
 		return (
-<<<<<<< HEAD
 			<BaseControl
 				label={ label }
 				id={ id }
-				className={ classnames( 'editor-url-input block-editor-url-input', className ) }
-			>
-=======
-			<div className={ classnames( 'editor-url-input block-editor-url-input', className, {
+				className={ classnames( 'editor-url-input block-editor-url-input', className, {
 				'is-full-width': isFullWidth,
 				'has-border': hasBorder,
-			} ) }>
->>>>>>> 7a06a10e
+			} ) }
+			>
 				<input
 					id={ id }
 					autoFocus={ autoFocus }
