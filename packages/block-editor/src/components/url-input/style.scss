--- conflicted
+++ resolved
@@ -120,13 +120,8 @@
 }
 
 .block-editor-url-input__button-modal {
-<<<<<<< HEAD
-	box-shadow: $shadow-popover;
+	box-shadow: $elevation-x-small;
 	border: $border-width solid $gray-300;
-=======
-	box-shadow: $elevation-x-small;
-	border: 1px solid $gray-300;
->>>>>>> c47491ad
 	background: $white;
 }
 
