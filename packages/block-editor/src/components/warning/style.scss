.block-editor-warning {
	display: flex;
	flex-direction: row;
	justify-content: space-between;
	flex-wrap: nowrap;
	background-color: $white;
	border: $border-width solid $light-gray-500;
	text-align: left;
	padding: 20px;

	// Avoid conflict with the multi-selection highlight color.
	.has-warning.is-multi-selected & {
		background-color: transparent;
	}

<<<<<<< HEAD
	.is-selected & {
		// Use opacity to work in various editor styles.
		border-color: $dark-opacity-light-800;
		border-left-color: transparent;

		.is-dark-theme & {
			border-color: $light-opacity-light-800;
		}
	}

	.editor-warning__message {
=======
	.block-editor-warning__message {
>>>>>>> 2dad4efb
		line-height: $default-line-height;
		font-family: $default-font;
		font-size: $default-font-size;
	}

	.block-editor-warning__contents {
		display: flex;
		flex-direction: row;
		justify-content: space-between;
		flex-wrap: wrap;
		align-items: center;
		width: 100%;
	}

	.block-editor-warning__actions {
		display: flex;
	}

	.block-editor-warning__action {
		margin: 0 6px 0 0;
	}
}

.block-editor-warning__secondary {
	margin: 3px 0 0 -4px;

	// the padding and margin of the more menu is intentionally non-standard
	.components-icon-button {
		width: auto;
		padding: 8px 2px;
	}

	@include break-small() {
		margin-left: 4px;

		.components-icon-button {
			padding: 8px 4px;
		}
	}

	.components-button svg {
		transform: rotate(90deg);
	}
}<|MERGE_RESOLUTION|>--- conflicted
+++ resolved
@@ -13,7 +13,6 @@
 		background-color: transparent;
 	}
 
-<<<<<<< HEAD
 	.is-selected & {
 		// Use opacity to work in various editor styles.
 		border-color: $dark-opacity-light-800;
@@ -24,10 +23,7 @@
 		}
 	}
 
-	.editor-warning__message {
-=======
 	.block-editor-warning__message {
->>>>>>> 2dad4efb
 		line-height: $default-line-height;
 		font-family: $default-font;
 		font-size: $default-font-size;
