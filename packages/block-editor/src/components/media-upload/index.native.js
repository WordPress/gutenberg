--- conflicted
+++ resolved
@@ -127,11 +127,7 @@
 			id: URL_MEDIA_SOURCE,
 			value: URL_MEDIA_SOURCE,
 			label: __( 'Insert from URL' ),
-<<<<<<< HEAD
-			types: [ MEDIA_TYPE_AUDIO, MEDIA_TYPE_IMAGE ],
-=======
 			types: [ MEDIA_TYPE_AUDIO, MEDIA_TYPE_IMAGE, MEDIA_TYPE_VIDEO ],
->>>>>>> 2224d4f5
 			icon: globe,
 		};
 
