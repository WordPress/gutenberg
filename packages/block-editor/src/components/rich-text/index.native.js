--- conflicted
+++ resolved
@@ -671,22 +671,6 @@
 		}
 
 		return value;
-	}
-
-<<<<<<< HEAD
-	componentWillReceiveProps( nextProps ) {
-		if ( nextProps.value !== this.value ) {
-			this.value = this.props.value;
-			this.lastEventCount = undefined;
-=======
-	forceSelectionUpdate( start, end ) {
-		if ( ! this.needsSelectionUpdate ) {
-			this.needsSelectionUpdate = true;
-			this.selectionStart = start;
-			this.selectionEnd = end;
-			this.forceUpdate();
->>>>>>> ce78cd88
-		}
 	}
 
 	shouldComponentUpdate( nextProps ) {
