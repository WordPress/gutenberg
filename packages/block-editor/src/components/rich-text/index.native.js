--- conflicted
+++ resolved
@@ -824,12 +824,6 @@
 
 const RichTextContainer = compose( [
 	withInstanceId,
-<<<<<<< HEAD
-	withBlockEditContext( ( { clientId, onFocus, onCaretVerticalPositionChange }, ownProps ) => {
-		return {
-			clientId,
-			onFocus: onFocus || ownProps.onFocus,
-=======
 	withBlockEditContext( ( { clientId, onFocus, onCaretVerticalPositionChange, isSelected }, ownProps ) => {
 		// ownProps.onFocus and isSelected needs precedence over the block edit context
 		if ( ownProps.isSelected !== undefined ) {
@@ -842,7 +836,6 @@
 			isSelected,
 			clientId,
 			onFocus,
->>>>>>> c53f6219
 			onCaretVerticalPositionChange,
 		};
 	} ),
@@ -863,6 +856,11 @@
 
 		if ( isSelected === undefined ) {
 			isSelected = (
+				selectionStart.clientId === clientId &&
+				selectionStart.attributeKey === identifier
+			);
+		} else {
+			isSelected = isSelected && (
 				selectionStart.clientId === clientId &&
 				selectionStart.attributeKey === identifier
 			);
