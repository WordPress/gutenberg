--- conflicted
+++ resolved
@@ -168,11 +168,8 @@
 		selectionStart,
 		selectionEnd,
 		isSelected,
-<<<<<<< HEAD
 		isCompactMode,
-=======
 		getSelectedBlockClientId,
->>>>>>> d538f429
 		didAutomaticChange,
 		disabled,
 		undo,
