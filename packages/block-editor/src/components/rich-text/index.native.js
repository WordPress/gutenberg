/**
 * External dependencies
 */
import RCTAztecView from 'react-native-aztec';
import { View, Platform } from 'react-native';

/**
 * WordPress dependencies
 */
import { Component, RawHTML } from '@wordpress/element';
import { withInstanceId, compose } from '@wordpress/compose';
import { BlockFormatControls } from '@wordpress/block-editor';
import { withSelect } from '@wordpress/data';
import {
	applyFormat,
	getActiveFormat,
	isEmpty,
	create,
	split,
	toHTMLString,
	insert,
	isCollapsed,
} from '@wordpress/rich-text';
import { decodeEntities } from '@wordpress/html-entities';
import { BACKSPACE } from '@wordpress/keycodes';
import { pasteHandler, children } from '@wordpress/blocks';
import { isURL } from '@wordpress/url';

/**
 * Internal dependencies
 */
import FormatEdit from './format-edit';
import FormatToolbar from './format-toolbar';

import styles from './style.scss';

const isRichTextValueEmpty = ( value ) => {
	return ! value || ! value.length;
};

const unescapeSpaces = ( text ) => {
	return text.replace( /&nbsp;|&#160;/gi, ' ' );
};

/**
 * Calls {@link pasteHandler} with a fallback to plain text when HTML processing
 * results in errors
 *
 * @param {Object}  [options]     The options to pass to {@link pasteHandler}
 *
 * @return {Array|string}         A list of blocks or a string, depending on
 *                                `handlerMode`.
 */
const saferPasteHandler = ( options ) => {
	try {
		return pasteHandler( options );
	} catch ( error ) {
		window.console.log( 'Pasting HTML failed:', error );
		window.console.log( 'HTML:', options.HTML );
		window.console.log( 'Falling back to plain text.' );
		// fallback to plain text
		return pasteHandler( { ...options, HTML: '' } );
	}
};

const gutenbergFormatNamesToAztec = {
	'core/bold': 'bold',
	'core/italic': 'italic',
	'core/strikethrough': 'strikethrough',
};

export class RichText extends Component {
	constructor() {
		super( ...arguments );
		this.isIOS = Platform.OS === 'ios';
		this.onChange = this.onChange.bind( this );
		this.onEnter = this.onEnter.bind( this );
		this.onBackspace = this.onBackspace.bind( this );
		this.onPaste = this.onPaste.bind( this );
		this.onContentSizeChange = this.onContentSizeChange.bind( this );
		this.onFormatChange = this.onFormatChange.bind( this );
		// This prevents a bug in Aztec which triggers onSelectionChange twice on format change
		this.onSelectionChange = this.onSelectionChange.bind( this );
		this.valueToFormat = this.valueToFormat.bind( this );
		this.state = {
			start: 0,
			end: 0,
			formatPlaceholder: null,
			height: 0,
		};
	}

	/**
	 * Get the current record (value and selection) from props and state.
	 *
	 * @return {Object} The current record (value and selection).
	 */
	getRecord() {
		const { formatPlaceholder, start, end } = this.state;

		let value = this.props.value === undefined ? null : this.props.value;

		// Since we get the text selection from Aztec we need to be in sync with the HTML `value`
		// Removing leading white spaces using `trim()` should make sure this is the case.
<<<<<<< HEAD
		if ( typeof value === 'string' || value instanceof String ) {
			value = value.trimLeft();
		}

		const { formats, text } = this.formatToValue( value );
=======
		const { formats, replacements, text } = this.formatToValue( this.props.value === undefined ? undefined : this.props.value.trimLeft() );
>>>>>>> 186b672a

		return { formats, replacements, formatPlaceholder, text, start, end };
	}

	/*
	 * Splits the content at the location of the selection.
	 *
	 * Replaces the content of the editor inside this element with the contents
	 * before the selection. Sends the elements after the selection to the `onSplit`
	 * handler.
	 *
	 */
	splitContent( currentRecord, blocks = [], isPasted = false ) {
		const { onSplit } = this.props;

		if ( ! onSplit ) {
			return;
		}

		// TODO : Fix the index position in AztecNative for Android
		let [ before, after ] = split( currentRecord );

		// In case split occurs at the trailing or leading edge of the field,
		// assume that the before/after values respectively reflect the current
		// value. This also provides an opportunity for the parent component to
		// determine whether the before/after value has changed using a trivial
		//  strict equality operation.
		if ( isEmpty( after ) ) {
			before = currentRecord;
		} else if ( isEmpty( before ) ) {
			after = currentRecord;
		}

		// If pasting and the split would result in no content other than the
		// pasted blocks, remove the before and after blocks.
		if ( isPasted ) {
			before = isEmpty( before ) ? null : before;
			after = isEmpty( after ) ? null : after;
		}

		if ( before ) {
			before = this.valueToFormat( before );
		}

		if ( after ) {
			after = this.valueToFormat( after );
		}

		// The onSplit event can cause a content update event for this block.  Such event should
		// definitely be processed by our native components, since they have no knowledge of
		// how the split works.  Setting lastEventCount to undefined forces the native component to
		// always update when provided with new content.
		this.lastEventCount = undefined;

		onSplit( before, after, ...blocks );
	}

	valueToFormat( value ) {
		// remove the outer root tags
		return this.removeRootTagsProduceByAztec( toHTMLString( {
			value,
			multilineTag: this.multilineTag,
		} ) );
	}

	getActiveFormatNames( record ) {
		const {
			formatTypes,
		} = this.props;

		return formatTypes.map( ( { name } ) => name ).filter( ( name ) => {
			return getActiveFormat( record, name ) !== undefined;
		} ).map( ( name ) => gutenbergFormatNamesToAztec[ name ] ).filter( Boolean );
	}

	onFormatChange( record ) {
		let newContent;
		// valueToFormat might throw when converting the record to a tree structure
		// let's ignore the event for now and force a render update so we're still in sync
		try {
			newContent = this.valueToFormat( record );
		} catch ( error ) {
			// eslint-disable-next-line no-console
			console.log( error );
		}
		this.setState( {
			formatPlaceholder: record.formatPlaceholder,
		} );
		if ( newContent && newContent !== this.props.value ) {
			this.props.onChange( newContent );
		} else {
			// make sure the component rerenders without refreshing the text on gutenberg
			// (this can trigger other events that might update the active formats on aztec)
			this.lastEventCount = 0;
			this.forceUpdate();
		}
	}

	/*
	 * Cleans up any root tags produced by aztec.
	 * TODO: This should be removed on a later version when aztec doesn't return the top tag of the text being edited
	 */

	removeRootTagsProduceByAztec( html ) {
		let result = this.removeRootTag( this.props.tagName, html );
		// Temporary workaround for https://github.com/WordPress/gutenberg/pull/13763
		if ( this.props.rootTagsToEliminate ) {
			this.props.rootTagsToEliminate.forEach( ( element ) => {
				result = this.removeRootTag( element, result );
			} );
		}
		return result;
	}

	removeRootTag( tag, html ) {
		const openingTagRegexp = RegExp( '^<' + tag + '>', 'gim' );
		const closingTagRegexp = RegExp( '</' + tag + '>$', 'gim' );
		return html.replace( openingTagRegexp, '' ).replace( closingTagRegexp, '' );
	}

	/*
	 * Handles any case where the content of the AztecRN instance has changed
	 */
	onChange( event ) {
		this.lastEventCount = event.nativeEvent.eventCount;
		const contentWithoutRootTag = this.removeRootTagsProduceByAztec( unescapeSpaces( event.nativeEvent.text ) );
		this.lastContent = contentWithoutRootTag;
		this.props.onChange( this.lastContent );
	}

	/**
	 * Handles any case where the content of the AztecRN instance has changed in size
	 */

	onContentSizeChange( contentSize ) {
		const contentHeight = contentSize.height;
		this.setState( { height: contentHeight } );
	}

	// eslint-disable-next-line no-unused-vars
	onEnter( event ) {
		this.lastEventCount = event.nativeEvent.eventCount;
		if ( ! this.props.onSplit ) {
			// TODO: insert the \n char instead?
			return;
		}

		const currentRecord = this.createRecord( {
			...event.nativeEvent,
			currentContent: unescapeSpaces( event.nativeEvent.text ),
		} );

		this.splitContent( currentRecord );
	}

	// eslint-disable-next-line no-unused-vars
	onBackspace( event ) {
		const { onMerge, onRemove } = this.props;
		if ( ! onMerge && ! onRemove ) {
			return;
		}

		const keyCode = BACKSPACE; // TODO : should we differentiate BACKSPACE and DELETE?
		const isReverse = keyCode === BACKSPACE;

		const empty = this.isEmpty();

		if ( onMerge ) {
			onMerge( ! isReverse );
		}

		// Only handle remove on Backspace. This serves dual-purpose of being
		// an intentional user interaction distinguishing between Backspace and
		// Delete to remove the empty field, but also to avoid merge & remove
		// causing destruction of two fields (merge, then removed merged).
		if ( onRemove && empty && isReverse ) {
			onRemove( ! isReverse );
		}
	}

	/**
	 * Handles a paste event from the native Aztec Wrapper.
	 *
	 * @param {PasteEvent} event The paste event which wraps `nativeEvent`.
	 */
	onPaste( event ) {
		const isPasted = true;
		const { onSplit } = this.props;

		const { pastedText, pastedHtml } = event.nativeEvent;
		const currentRecord = this.createRecord( event.nativeEvent );

		event.preventDefault();

		// There is a selection, check if a URL is pasted.
		if ( ! isCollapsed( currentRecord ) ) {
			const trimmedText = ( pastedHtml || pastedText ).replace( /<[^>]+>/g, '' )
				.trim();

			// A URL was pasted, turn the selection into a link
			if ( isURL( trimmedText ) ) {
				const linkedRecord = applyFormat( currentRecord, {
					type: 'a',
					attributes: {
						href: decodeEntities( trimmedText ),
					},
				} );
				this.lastContent = this.valueToFormat( linkedRecord );
				this.lastEventCount = undefined;
				this.props.onChange( this.lastContent );

				// Allows us to ask for this information when we get a report.
				window.console.log( 'Created link:\n\n', trimmedText );

				return;
			}
		}

		const shouldReplace = this.props.onReplace && this.isEmpty();

		let mode = 'INLINE';

		if ( shouldReplace ) {
			mode = 'BLOCKS';
		} else if ( onSplit ) {
			mode = 'AUTO';
		}

		const pastedContent = saferPasteHandler( {
			HTML: pastedHtml,
			plainText: pastedText,
			mode,
			tagName: this.props.tagName,
			canUserUseUnfilteredHTML: this.props.canUserUseUnfilteredHTML,
		} );

		if ( typeof pastedContent === 'string' ) {
			const recordToInsert = create( { html: pastedContent } );
			const insertedContent = insert( currentRecord, recordToInsert );
			const newContent = this.valueToFormat( insertedContent );
			this.lastEventCount = undefined;
			this.lastContent = newContent;
			this.props.onChange( this.lastContent );
		} else if ( onSplit ) {
			if ( ! pastedContent.length ) {
				return;
			}

			if ( shouldReplace ) {
				this.props.onReplace( pastedContent );
			} else {
				this.splitContent( currentRecord, pastedContent, isPasted );
			}
		}
	}

	onSelectionChange( start, end, text, event ) {
		// `end` can be less than `start` on iOS
		// Let's fix that here so `rich-text/slice` can work properly
		const realStart = Math.min( start, end );
		const realEnd = Math.max( start, end );
		const noChange = this.state.start === start && this.state.end === end;
		const isTyping = this.state.start + 1 === realStart;
		const shouldKeepFormats = noChange || isTyping;
		// update format placeholder to continue writing in the current format
		// or set it to null if user jumped to another part in the text
		const formatPlaceholder = shouldKeepFormats && this.state.formatPlaceholder ? {
			...this.state.formatPlaceholder,
			index: realStart,
		} : null;
		this.setState( {
			start: realStart,
			end: realEnd,
			formatPlaceholder,
		} );
		this.lastEventCount = event.nativeEvent.eventCount;
		// we don't want to refresh aztec as no content can have changed from this event
		// let's update lastContent to prevent that in shouldComponentUpdate
		this.lastContent = this.removeRootTagsProduceByAztec( unescapeSpaces( text ) );
		this.props.onChange( this.lastContent );
	}

	isEmpty() {
		return isEmpty( this.formatToValue( this.props.value ) );
	}

	/**
	 * Creates a RichText value "record" from native content and selection
	 * information
	 *
	 * @param {string} currentContent The content (usually an HTML string) from
	 *                                the native component.
	 * @param {number}    selectionStart The start of the selection.
	 * @param {number}      selectionEnd The end of the selection (same as start if
	 *                                cursor instead of selection).
	 *
   * @return {Object} A RichText value with formats and selection.
	 */
	createRecord( { currentContent, selectionStart, selectionEnd } ) {
		// strip outer <p> tags
		const innerContent = this.removeRootTagsProduceByAztec( currentContent );

		// create record (with selection) from current contents
		const currentRecord = {
			start: selectionStart,
			end: selectionEnd,
			...create( {
				html: innerContent,
				range: null,
				multilineTag: false,
			} ),
		};

		return currentRecord;
	}

	formatToValue( value ) {
		// Handle deprecated `children` and `node` sources.
		if ( Array.isArray( value ) ) {
			return create( {
				html: children.toHTML( value ),
				multilineTag: this.multilineTag,
			} );
		}

		if ( this.props.format === 'string' ) {
			return create( {
				html: value,
				multilineTag: this.multilineTag,
			} );
		}

		// Guard for blocks passing `null` in onSplit callbacks. May be removed
		// if onSplit is revised to not pass a `null` value.
		if ( value === null ) {
			return create();
		}

		return value;
	}

	shouldComponentUpdate( nextProps ) {
		if ( nextProps.tagName !== this.props.tagName || nextProps.isSelected !== this.props.isSelected ) {
			this.lastEventCount = undefined;
			this.lastContent = undefined;
			return true;
		}

		// TODO: Please re-introduce the check to avoid updating the content right after an `onChange` call.
		// It was removed in https://github.com/WordPress/gutenberg/pull/12417 to fix undo/redo problem.

		// If the component is changed React side (undo/redo/merging/splitting/custom text actions)
		// we need to make sure the native is updated as well
		if ( ( typeof nextProps.value !== 'undefined' ) &&
			( typeof this.lastContent !== 'undefined' ) &&
			nextProps.value !== this.lastContent ) {
			this.lastEventCount = undefined; // force a refresh on the native side
		}

		return true;
	}

	componentDidMount() {
		if ( this.props.isSelected ) {
			this._editor.focus();
		}
	}

	componentWillUnmount() {
		if ( this._editor.isFocused() ) {
			this._editor.blur();
		}
	}

	componentDidUpdate( prevProps ) {
		if ( this.props.isSelected && ! prevProps.isSelected ) {
			this._editor.focus();
		} else if ( ! this.props.isSelected && prevProps.isSelected && this.isIOS ) {
			this._editor.blur();
		}
	}

	render() {
		const {
			tagName,
			style,
			formattingControls,
			isSelected,
			sendEmptyTag,
		} = this.props;

		const record = this.getRecord();
		// Save back to HTML from React tree
		const value = this.valueToFormat( record );
		let html = `<${ tagName }>${ value }</${ tagName }>`;
		// We need to check if the value is undefined or empty, and then assign it properly otherwise the placeholder is not visible

		if ( value === undefined || value === '' ) {
			// PR for placeholder fix https://github.com/WordPress/gutenberg/pull/13699/
			// has introduced heading issue on Android https://github.com/wordpress-mobile/gutenberg-mobile/issues/627
			// ( If a new heading block is created on Android device
			// it will be without default formatting ( <h2> currently ) ) .
			// Fix for heading issue is to skip reset of html variable if tag is heading and platform is Android.
			// This fix will intentionally introduce original issue with placeholder (on Android)
			// which has lower priority then heading issue .
			// New issue is raised : https://github.com/wordpress-mobile/gutenberg-mobile/issues/707
			if ( ! sendEmptyTag ) {
				html = '';
			}

			this.lastEventCount = undefined; // force a refresh on the native side
		}
		let minHeight = styles[ 'editor-rich-text' ].minHeight;
		if ( style && style.minHeight ) {
			minHeight = style.minHeight;
		}

		return (
			<View>
				{ isSelected && (
					<BlockFormatControls>
						<FormatToolbar controls={ formattingControls } />
					</BlockFormatControls>
				) }
				<RCTAztecView
					ref={ ( ref ) => {
						this._editor = ref;

						if ( this.props.setRef ) {
							this.props.setRef( ref );
						}
					} }
					style={ {
						...style,
						minHeight: Math.max( minHeight, this.state.height ),
					} }
					text={ { text: html, eventCount: this.lastEventCount } }
					placeholder={ this.props.placeholder }
					placeholderTextColor={ this.props.placeholderTextColor || styles[ 'editor-rich-text' ].textDecorationColor }
					onChange={ this.onChange }
					onFocus={ this.props.onFocus }
					onBlur={ this.props.onBlur }
					onEnter={ this.onEnter }
					onBackspace={ this.onBackspace }
					onPaste={ this.onPaste }
					activeFormats={ this.getActiveFormatNames( record ) }
					onContentSizeChange={ this.onContentSizeChange }
					onCaretVerticalPositionChange={ this.props.onCaretVerticalPositionChange }
					onSelectionChange={ this.onSelectionChange }
					isSelected={ isSelected }
					blockType={ { tag: tagName } }
					color={ 'black' }
					maxImagesWidth={ 200 }
					fontFamily={ this.props.fontFamily || styles[ 'editor-rich-text' ].fontFamily }
					fontSize={ this.props.fontSize }
					fontWeight={ this.props.fontWeight }
					fontStyle={ this.props.fontStyle }
				/>
				{ isSelected && <FormatEdit value={ record } onChange={ this.onFormatChange } /> }
			</View>
		);
	}
}

RichText.defaultProps = {
	formattingControls: [ 'bold', 'italic', 'link', 'strikethrough' ],
	format: 'string',
};

const RichTextContainer = compose( [
	withInstanceId,
	withSelect( ( select ) => {
		const { getFormatTypes } = select( 'core/rich-text' );

		return {
			formatTypes: getFormatTypes(),
		};
	} ),
] )( RichText );

RichTextContainer.Content = ( { value, format, tagName: Tag, ...props } ) => {
	let content;
	switch ( format ) {
		case 'string':
			content = <RawHTML>{ value }</RawHTML>;
			break;
	}

	if ( Tag ) {
		return <Tag { ...props }>{ content }</Tag>;
	}

	return content;
};

RichTextContainer.isEmpty = isRichTextValueEmpty;

RichTextContainer.Content.defaultProps = {
	format: 'string',
};

export default RichTextContainer;
export { RichTextShortcut } from './shortcut';
export { RichTextToolbarButton } from './toolbar-button';
export { UnstableRichTextInputEvent } from './input-event';<|MERGE_RESOLUTION|>--- conflicted
+++ resolved
@@ -102,15 +102,11 @@
 
 		// Since we get the text selection from Aztec we need to be in sync with the HTML `value`
 		// Removing leading white spaces using `trim()` should make sure this is the case.
-<<<<<<< HEAD
 		if ( typeof value === 'string' || value instanceof String ) {
 			value = value.trimLeft();
 		}
 
-		const { formats, text } = this.formatToValue( value );
-=======
-		const { formats, replacements, text } = this.formatToValue( this.props.value === undefined ? undefined : this.props.value.trimLeft() );
->>>>>>> 186b672a
+		const { formats, replacements, text } = this.formatToValue( value );
 
 		return { formats, replacements, formatPlaceholder, text, start, end };
 	}
