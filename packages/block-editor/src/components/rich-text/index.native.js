/**
 * External dependencies
 */
import classnames from 'classnames';
import { omit } from 'lodash';

/**
 * WordPress dependencies
 */
import {
	RawHTML,
	Platform,
	useRef,
	useCallback,
	forwardRef,
} from '@wordpress/element';
import { useDispatch, useSelect } from '@wordpress/data';
import {
	pasteHandler,
	children as childrenSource,
	getBlockTransforms,
	findTransform,
	isUnmodifiedDefaultBlock,
} from '@wordpress/blocks';
import { useInstanceId, useMergeRefs } from '@wordpress/compose';
import {
	__experimentalRichText as RichText,
	__unstableCreateElement,
	isEmpty,
	__unstableIsEmptyLine as isEmptyLine,
	insert,
	__unstableInsertLineSeparator as insertLineSeparator,
	create,
	replace,
	split,
	__UNSTABLE_LINE_SEPARATOR as LINE_SEPARATOR,
	toHTMLString,
	slice,
} from '@wordpress/rich-text';
import deprecated from '@wordpress/deprecated';
import { isURL } from '@wordpress/url';

/**
 * Internal dependencies
 */
import Autocomplete from '../autocomplete';
import { useBlockEditContext } from '../block-edit';
import { RemoveBrowserShortcuts } from './remove-browser-shortcuts';
import { filePasteHandler } from './file-paste-handler';
import FormatToolbarContainer from './format-toolbar-container';
import { useNativeProps } from './use-native-props';
import { store as blockEditorStore } from '../../store';
import {
	addActiveFormats,
	getMultilineTag,
	getAllowedFormats,
	isShortcode,
	createLinkInParagraph,
} from './utils';
import EmbedHandlerPicker from './embed-handler-picker';

const wrapperClasses = 'block-editor-rich-text';
const classes = 'block-editor-rich-text__editable';

function RichTextWrapper(
	{
		children,
		tagName,
		value: originalValue,
		onChange: originalOnChange,
		isSelected: originalIsSelected,
		multiline,
		inlineToolbar,
		wrapperClassName,
		autocompleters,
		onReplace,
		placeholder,
		allowedFormats,
		formattingControls,
		withoutInteractiveFormatting,
		onRemove,
		onMerge,
		onSplit,
		__unstableOnSplitAtEnd: onSplitAtEnd,
		__unstableOnSplitMiddle: onSplitMiddle,
		identifier,
		preserveWhiteSpace,
		__unstablePastePlainText: pastePlainText,
		__unstableEmbedURLOnPaste,
		__unstableDisableFormats: disableFormats,
		disableLineBreaks,
		unstableOnFocus,
		__unstableAllowPrefixTransformations,
		__unstableMultilineRootTag,
		// Native props.
		__unstableMobileNoFocusOnMount,
		deleteEnter,
		placeholderTextColor,
		textAlign,
		selectionColor,
		tagsToEliminate,
		rootTagsToEliminate,
		disableEditingMenu,
		fontSize,
		fontFamily,
		fontWeight,
		fontStyle,
		minWidth,
		maxWidth,
		onBlur,
		setRef,
		...props
	},
	forwardedRef
) {
	const instanceId = useInstanceId( RichTextWrapper );

	identifier = identifier || instanceId;

	const fallbackRef = useRef();
	const { clientId, isSelected: blockIsSelected } = useBlockEditContext();
	const nativeProps = useNativeProps();
	const embedHandlerPickerRef = useRef();
	const selector = ( select ) => {
		const {
			isCaretWithinFormattedText,
			getSelectionStart,
			getSelectionEnd,
			getSettings,
			didAutomaticChange,
			getBlock,
			isMultiSelecting,
			hasMultiSelection,
		} = select( blockEditorStore );

		const selectionStart = getSelectionStart();
		const selectionEnd = getSelectionEnd();
		const { __experimentalUndo: undo } = getSettings();

		let isSelected;

		if ( originalIsSelected === undefined ) {
			isSelected =
				selectionStart.clientId === clientId &&
				selectionStart.attributeKey === identifier;
		} else if ( originalIsSelected ) {
			isSelected = selectionStart.clientId === clientId;
		}

		let extraProps = {};
		if ( Platform.OS === 'native' ) {
			// If the block of this RichText is unmodified then it's a candidate for replacing when adding a new block.
			// In order to fix https://github.com/wordpress-mobile/gutenberg-mobile/issues/1126, let's blur on unmount in that case.
			// This apparently assumes functionality the BlockHlder actually
			const block = clientId && getBlock( clientId );
			const shouldBlurOnUnmount =
				block && isSelected && isUnmodifiedDefaultBlock( block );
			extraProps = {
				shouldBlurOnUnmount,
			};
		}

		return {
			isCaretWithinFormattedText: isCaretWithinFormattedText(),
			selectionStart: isSelected ? selectionStart.offset : undefined,
			selectionEnd: isSelected ? selectionEnd.offset : undefined,
			isSelected,
			didAutomaticChange: didAutomaticChange(),
			disabled: isMultiSelecting() || hasMultiSelection(),
			undo,
			...extraProps,
		};
	};
	// This selector must run on every render so the right selection state is
	// retreived from the store on merge.
	// To do: fix this somehow.
	const {
		isCaretWithinFormattedText,
		selectionStart,
		selectionEnd,
		isSelected,
		didAutomaticChange,
		disabled,
		undo,
		shouldBlurOnUnmount,
	} = useSelect( selector );
	const {
		__unstableMarkLastChangeAsPersistent,
		enterFormattedText,
		exitFormattedText,
		selectionChange,
		__unstableMarkAutomaticChange,
	} = useDispatch( blockEditorStore );
	const multilineTag = getMultilineTag( multiline );
	const adjustedAllowedFormats = getAllowedFormats( {
		allowedFormats,
		formattingControls,
		disableFormats,
	} );
	const hasFormats =
		! adjustedAllowedFormats || adjustedAllowedFormats.length > 0;
	let adjustedValue = originalValue;
	let adjustedOnChange = originalOnChange;

	// Handle deprecated format.
	if ( Array.isArray( originalValue ) ) {
		adjustedValue = childrenSource.toHTML( originalValue );
		adjustedOnChange = ( newValue ) =>
			originalOnChange(
				childrenSource.fromDOM(
					__unstableCreateElement( document, newValue ).childNodes
				)
			);
	}

	const onSelectionChange = useCallback(
		( start, end ) => {
			selectionChange( clientId, identifier, start, end );
		},
		[ clientId, identifier ]
	);

	const onDelete = useCallback(
		( { value, isReverse } ) => {
			if ( onMerge ) {
				onMerge( ! isReverse );
			}

			// Only handle remove on Backspace. This serves dual-purpose of being
			// an intentional user interaction distinguishing between Backspace and
			// Delete to remove the empty field, but also to avoid merge & remove
			// causing destruction of two fields (merge, then removed merged).
			if ( onRemove && isEmpty( value ) && isReverse ) {
				onRemove( ! isReverse );
			}
		},
		[ onMerge, onRemove ]
	);

	/**
	 * Signals to the RichText owner that the block can be replaced with two
	 * blocks as a result of splitting the block by pressing enter, or with
	 * blocks as a result of splitting the block by pasting block content in the
	 * instance.
	 *
	 * @param {Object} record       The rich text value to split.
	 * @param {Array}  pastedBlocks The pasted blocks to insert, if any.
	 */
	const splitValue = useCallback(
		( record, pastedBlocks = [] ) => {
			if ( ! onReplace || ! onSplit ) {
				return;
			}

			const blocks = [];
			const [ before, after ] = split( record );
			const hasPastedBlocks = pastedBlocks.length > 0;
			let lastPastedBlockIndex = -1;

			// Consider the after value to be the original it is not empty and
			// the before value *is* empty.
			const isAfterOriginal = isEmpty( before ) && ! isEmpty( after );

			// Create a block with the content before the caret if there's no pasted
			// blocks, or if there are pasted blocks and the value is not empty.
			// We do not want a leading empty block on paste, but we do if split
			// with e.g. the enter key.
			if ( ! hasPastedBlocks || ! isEmpty( before ) ) {
				blocks.push(
					onSplit(
						toHTMLString( {
							value: before,
							multilineTag,
						} ),
						! isAfterOriginal
					)
				);
				lastPastedBlockIndex += 1;
			}

			if ( hasPastedBlocks ) {
				blocks.push( ...pastedBlocks );
				lastPastedBlockIndex += pastedBlocks.length;
			} else if ( onSplitMiddle ) {
				blocks.push( onSplitMiddle() );
			}

			// If there's pasted blocks, append a block with non empty content
			/// after the caret. Otherwise, do append an empty block if there
			// is no `onSplitMiddle` prop, but if there is and the content is
			// empty, the middle block is enough to set focus in.
			if (
				hasPastedBlocks
					? ! isEmpty( after )
					: ! onSplitMiddle || ! isEmpty( after )
			) {
				blocks.push(
					onSplit(
						toHTMLString( {
							value: after,
							multilineTag,
						} ),
						isAfterOriginal
					)
				);
			}

			// If there are pasted blocks, set the selection to the last one.
			// Otherwise, set the selection to the second block.
			const indexToSelect = hasPastedBlocks ? lastPastedBlockIndex : 1;

			// If there are pasted blocks, move the caret to the end of the selected block
			// Otherwise, retain the default value.
			const initialPosition = hasPastedBlocks ? -1 : 0;

			onReplace( blocks, indexToSelect, initialPosition );
		},
		[ onReplace, onSplit, multilineTag, onSplitMiddle ]
	);

	const onEnter = useCallback(
		( { value, onChange, shiftKey } ) => {
			const canSplit = onReplace && onSplit;

			if ( onReplace ) {
				const transforms = getBlockTransforms( 'from' ).filter(
					( { type } ) => type === 'enter'
				);
				const transformation = findTransform( transforms, ( item ) => {
					return item.regExp.test( value.text );
				} );

				if ( transformation ) {
					onReplace( [
						transformation.transform( { content: value.text } ),
					] );
					__unstableMarkAutomaticChange();
				}
			}

			if ( multiline ) {
				if ( shiftKey ) {
					if ( ! disableLineBreaks ) {
						onChange( insert( value, '\n' ) );
					}
				} else if ( canSplit && isEmptyLine( value ) ) {
					splitValue( value );
				} else {
					onChange( insertLineSeparator( value ) );
				}
			} else {
				const { text, start, end } = value;
				const canSplitAtEnd =
					onSplitAtEnd && start === end && end === text.length;

				if ( shiftKey || ( ! canSplit && ! canSplitAtEnd ) ) {
					if ( ! disableLineBreaks ) {
						onChange( insert( value, '\n' ) );
					}
				} else if ( ! canSplit && canSplitAtEnd ) {
					onSplitAtEnd();
				} else if ( canSplit ) {
					splitValue( value );
				}
			}
		},
		[
			onReplace,
			onSplit,
			__unstableMarkAutomaticChange,
			multiline,
			splitValue,
			onSplitAtEnd,
		]
	);

	const onPaste = useCallback(
		( {
			value,
			onChange,
			html,
			plainText,
			isInternal,
			files,
			activeFormats,
		} ) => {
			// If the data comes from a rich text instance, we can directly use it
			// without filtering the data. The filters are only meant for externally
			// pasted content and remove inline styles.
			if ( isInternal ) {
				const pastedValue = create( {
					html,
					multilineTag,
					multilineWrapperTags:
						multilineTag === 'li' ? [ 'ul', 'ol' ] : undefined,
					preserveWhiteSpace,
				} );
				addActiveFormats( pastedValue, activeFormats );
				onChange( insert( value, pastedValue ) );
				return;
			}

			if ( pastePlainText ) {
				onChange( insert( value, create( { text: plainText } ) ) );
				return;
			}

			// Only process file if no HTML is present.
			// Note: a pasted file may have the URL as plain text.
			if ( files && files.length && ! html ) {
				const content = pasteHandler( {
					HTML: filePasteHandler( files ),
					mode: 'BLOCKS',
					tagName,
					preserveWhiteSpace,
				} );

				// Allows us to ask for this information when we get a report.
				// eslint-disable-next-line no-console
				window.console.log( 'Received items:\n\n', files );

				if ( onReplace && isEmpty( value ) ) {
					onReplace( content );
				} else {
					splitValue( value, content );
				}

				return;
			}

			let mode = onReplace && onSplit ? 'AUTO' : 'INLINE';

			// Force the blocks mode when the user is pasting
			// on a new line & the content resembles a shortcode.
			// Otherwise it's going to be detected as inline
			// and the shortcode won't be replaced.
			if (
				mode === 'AUTO' &&
				isEmpty( value ) &&
				isShortcode( plainText )
			) {
				mode = 'BLOCKS';
			}

			const isPastedURL = isURL( plainText.trim() );
			const presentEmbedHandlerPicker = () =>
				embedHandlerPickerRef.current?.presentPicker( {
					createEmbed: () =>
						onReplace( content, content.length - 1, -1 ),
					createLink: () =>
						createLinkInParagraph( plainText.trim(), onReplace ),
				} );

			if ( __unstableEmbedURLOnPaste && isPastedURL ) {
				mode = 'BLOCKS';
			}

			const content = pasteHandler( {
				HTML: html,
				plainText,
				mode,
				tagName,
				preserveWhiteSpace,
			} );

			if ( typeof content === 'string' && ! isPastedURL ) {
				let valueToInsert = create( { html: content } );

				addActiveFormats( valueToInsert, activeFormats );

				// If the content should be multiline, we should process text
				// separated by a line break as separate lines.
				if ( multilineTag ) {
					valueToInsert = replace(
						valueToInsert,
						/\n+/g,
						LINE_SEPARATOR
					);
				}

				onChange( insert( value, valueToInsert ) );
			} else if ( content.length > 0 ) {
				// When an URL is pasted in an empty paragraph then the EmbedHandlerPicker should showcase options allowing the transformation of that URL
				// into either an Embed block or a link within the target paragraph. If the paragraph is non-empty, the URL is pasted as text.
				const canPasteEmbed =
					isPastedURL &&
					content.length === 1 &&
					content[ 0 ].name === 'core/embed';
				if ( onReplace && isEmpty( value ) ) {
					if ( canPasteEmbed ) {
						onChange(
							insert( value, create( { text: plainText } ) )
						);
						if ( __unstableEmbedURLOnPaste ) {
							presentEmbedHandlerPicker();
						}
						return;
					}
<<<<<<< HEAD
=======

					const derivedBlock = content[ 0 ];
					const { name } = derivedBlock;

					// When an URL is pasted in an empty paragraph then the EmbedHandlerPicker should showcase options allowing the transformation of that URL
					// into either an Embed block or a link within the target paragraph. If the paragraph is non-empty, the URL is pasted as text.
					if (
						__unstableEmbedURLOnPaste &&
						( name === 'core/embed' || typeof content === 'string' )
					) {
						mode = 'BLOCKS';
						// Embed handler
						embedHandlerPickerRef.current?.presentPicker( {
							createEmbed: () => {
								if ( onReplace ) {
									onReplace(
										content,
										content.length - 1,
										-1
									);
								}
							},
							createLink: () =>
								createLinkInParagraph(
									plainText.trim(),
									onReplace
								),
						} );
					}
				} else if ( onReplace && isEmpty( value ) ) {
>>>>>>> 7d221003
					onReplace( content, content.length - 1, -1 );
				} else {
					if ( canPasteEmbed ) {
						onChange(
							insert( value, create( { text: plainText } ) )
						);
						return;
					}
					splitValue( value, content );
				}
			}
		},
		[
			tagName,
			onReplace,
			onSplit,
			splitValue,
			__unstableEmbedURLOnPaste,
			multilineTag,
			preserveWhiteSpace,
			pastePlainText,
		]
	);

	const inputRule = useCallback(
		( value, valueToFormat ) => {
			if ( ! onReplace ) {
				return;
			}

			const { start, text } = value;
			const characterBefore = text.slice( start - 1, start );

			// The character right before the caret must be a plain space.
			if ( characterBefore !== ' ' ) {
				return;
			}

			const trimmedTextBefore = text.slice( 0, start ).trim();
			const prefixTransforms = getBlockTransforms( 'from' ).filter(
				( { type } ) => type === 'prefix'
			);
			const transformation = findTransform(
				prefixTransforms,
				( { prefix } ) => {
					return trimmedTextBefore === prefix;
				}
			);

			if ( ! transformation ) {
				return;
			}

			const content = valueToFormat( slice( value, start, text.length ) );
			const block = transformation.transform( content );

			onReplace( [ block ] );
			__unstableMarkAutomaticChange();
		},
		[ onReplace, __unstableMarkAutomaticChange ]
	);

	const mergedRef = useMergeRefs( [ forwardedRef, fallbackRef ] );

	const content = (
		<RichText
			clientId={ clientId }
			identifier={ identifier }
			ref={ mergedRef }
			value={ adjustedValue }
			onChange={ adjustedOnChange }
			selectionStart={ selectionStart }
			selectionEnd={ selectionEnd }
			onSelectionChange={ onSelectionChange }
			tagName={ tagName }
			placeholder={ placeholder }
			allowedFormats={ adjustedAllowedFormats }
			withoutInteractiveFormatting={ withoutInteractiveFormatting }
			onEnter={ onEnter }
			onDelete={ onDelete }
			onPaste={ onPaste }
			__unstableIsSelected={ isSelected }
			__unstableInputRule={ inputRule }
			__unstableMultilineTag={ multilineTag }
			__unstableIsCaretWithinFormattedText={ isCaretWithinFormattedText }
			__unstableOnEnterFormattedText={ enterFormattedText }
			__unstableOnExitFormattedText={ exitFormattedText }
			__unstableOnCreateUndoLevel={ __unstableMarkLastChangeAsPersistent }
			__unstableMarkAutomaticChange={ __unstableMarkAutomaticChange }
			__unstableDidAutomaticChange={ didAutomaticChange }
			__unstableUndo={ undo }
			__unstableDisableFormats={ disableFormats }
			preserveWhiteSpace={ preserveWhiteSpace }
			disabled={ disabled }
			unstableOnFocus={ unstableOnFocus }
			__unstableAllowPrefixTransformations={
				__unstableAllowPrefixTransformations
			}
			__unstableMultilineRootTag={ __unstableMultilineRootTag }
			// Native props.
			{ ...nativeProps }
			blockIsSelected={
				originalIsSelected !== undefined
					? originalIsSelected
					: blockIsSelected
			}
			shouldBlurOnUnmount={ shouldBlurOnUnmount }
			__unstableMobileNoFocusOnMount={ __unstableMobileNoFocusOnMount }
			deleteEnter={ deleteEnter }
			placeholderTextColor={ placeholderTextColor }
			textAlign={ textAlign }
			selectionColor={ selectionColor }
			tagsToEliminate={ tagsToEliminate }
			rootTagsToEliminate={ rootTagsToEliminate }
			disableEditingMenu={ disableEditingMenu }
			fontSize={ fontSize }
			fontFamily={ fontFamily }
			fontWeight={ fontWeight }
			fontStyle={ fontStyle }
			minWidth={ minWidth }
			maxWidth={ maxWidth }
			onBlur={ onBlur }
			setRef={ setRef }
			// Props to be set on the editable container are destructured on the
			// element itself for web (see below), but passed through rich text
			// for native.
			id={ props.id }
			style={ props.style }
		>
			{ ( {
				isSelected: nestedIsSelected,
				value,
				onChange,
				onFocus,
				editableProps,
				editableTagName: TagName,
			} ) => (
				<>
					{ children && children( { value, onChange, onFocus } ) }
					{ nestedIsSelected && hasFormats && (
						<FormatToolbarContainer
							inline={ inlineToolbar }
							anchorRef={ fallbackRef.current }
						/>
					) }
					{ nestedIsSelected && <RemoveBrowserShortcuts /> }
					<Autocomplete
						onReplace={ onReplace }
						completers={ autocompleters }
						record={ value }
						onChange={ onChange }
						isSelected={ nestedIsSelected }
						contentRef={ fallbackRef }
					>
						{ ( { listBoxId, activeId, onKeyDown } ) => (
							<TagName
								{ ...editableProps }
								{ ...props }
								style={
									props.style
										? {
												...props.style,
												...editableProps.style,
										  }
										: editableProps.style
								}
								className={ classnames(
									classes,
									props.className,
									editableProps.className
								) }
								aria-autocomplete={
									listBoxId ? 'list' : undefined
								}
								aria-owns={ listBoxId }
								aria-activedescendant={ activeId }
								onKeyDown={ ( event ) => {
									onKeyDown( event );
									editableProps.onKeyDown( event );
								} }
							/>
						) }
					</Autocomplete>
					<EmbedHandlerPicker ref={ embedHandlerPickerRef } />
				</>
			) }
		</RichText>
	);

	if ( ! wrapperClassName ) {
		return content;
	}

	deprecated( 'wp.blockEditor.RichText wrapperClassName prop', {
		since: '5.4',
		alternative: 'className prop or create your own wrapper div',
	} );

	return (
		<div className={ classnames( wrapperClasses, wrapperClassName ) }>
			{ content }
		</div>
	);
}

const ForwardedRichTextContainer = forwardRef( RichTextWrapper );

ForwardedRichTextContainer.Content = ( {
	value,
	tagName: Tag,
	multiline,
	...props
} ) => {
	// Handle deprecated `children` and `node` sources.
	if ( Array.isArray( value ) ) {
		value = childrenSource.toHTML( value );
	}

	const MultilineTag = getMultilineTag( multiline );

	if ( ! value && MultilineTag ) {
		value = `<${ MultilineTag }></${ MultilineTag }>`;
	}

	const content = <RawHTML>{ value }</RawHTML>;

	if ( Tag ) {
		return <Tag { ...omit( props, [ 'format' ] ) }>{ content }</Tag>;
	}

	return content;
};

ForwardedRichTextContainer.isEmpty = ( value ) => {
	return ! value || value.length === 0;
};

ForwardedRichTextContainer.Content.defaultProps = {
	format: 'string',
	value: '',
};

/**
 * @see https://github.com/WordPress/gutenberg/blob/HEAD/packages/block-editor/src/components/rich-text/README.md
 */
export default ForwardedRichTextContainer;
export { RichTextShortcut } from './shortcut';
export { RichTextToolbarButton } from './toolbar-button';
export { __unstableRichTextInputEvent } from './input-event';<|MERGE_RESOLUTION|>--- conflicted
+++ resolved
@@ -496,39 +496,6 @@
 						}
 						return;
 					}
-<<<<<<< HEAD
-=======
-
-					const derivedBlock = content[ 0 ];
-					const { name } = derivedBlock;
-
-					// When an URL is pasted in an empty paragraph then the EmbedHandlerPicker should showcase options allowing the transformation of that URL
-					// into either an Embed block or a link within the target paragraph. If the paragraph is non-empty, the URL is pasted as text.
-					if (
-						__unstableEmbedURLOnPaste &&
-						( name === 'core/embed' || typeof content === 'string' )
-					) {
-						mode = 'BLOCKS';
-						// Embed handler
-						embedHandlerPickerRef.current?.presentPicker( {
-							createEmbed: () => {
-								if ( onReplace ) {
-									onReplace(
-										content,
-										content.length - 1,
-										-1
-									);
-								}
-							},
-							createLink: () =>
-								createLinkInParagraph(
-									plainText.trim(),
-									onReplace
-								),
-						} );
-					}
-				} else if ( onReplace && isEmpty( value ) ) {
->>>>>>> 7d221003
 					onReplace( content, content.length - 1, -1 );
 				} else {
 					if ( canPasteEmbed ) {
