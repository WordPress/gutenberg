--- conflicted
+++ resolved
@@ -188,21 +188,22 @@
 		} );
 
 		registerShortcut( {
-<<<<<<< HEAD
-			name: 'core/block-editor/toggle-block-mode',
-			category: 'block',
-			description: __( 'Switch between editing a block visually and editing its HTML.' ),
-			keyCombination: {
-				modifier: 'access',
-				character: 'm',
-=======
 			name: 'core/block-editor/focus-toolbar',
 			category: 'global',
 			description: __( 'Navigate to the nearest toolbar.' ),
 			keyCombination: {
 				modifier: 'alt',
 				character: 'F10',
->>>>>>> 6e7148d2
+			},
+		} );
+
+		registerShortcut( {
+			name: 'core/block-editor/toggle-block-mode',
+			category: 'block',
+			description: __( 'Switch between editing a block visually and editing its HTML.' ),
+			keyCombination: {
+				modifier: 'access',
+				character: 'm',
 			},
 		} );
 	}, [ registerShortcut ] );
