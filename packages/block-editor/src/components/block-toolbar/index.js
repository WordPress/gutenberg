/**
 * External dependencies
 */
import clsx from 'clsx';

/**
 * WordPress dependencies
 */
import { __ } from '@wordpress/i18n';
import { useSelect } from '@wordpress/data';
import { useRef } from '@wordpress/element';
import { useViewportMatch } from '@wordpress/compose';
import {
	getBlockType,
	hasBlockSupport,
	isReusableBlock,
	isTemplatePart,
} from '@wordpress/blocks';
import { ToolbarGroup } from '@wordpress/components';

/**
 * Internal dependencies
 */
import BlockMover from '../block-mover';
import BlockParentSelector from '../block-parent-selector';
import BlockSwitcher from '../block-switcher';
import BlockControls from '../block-controls';
import __unstableBlockToolbarLastItem from './block-toolbar-last-item';
import BlockSettingsMenu from '../block-settings-menu';
import { BlockLockToolbar } from '../block-lock';
import BlockCommentToolbar from '../collab/toolbar';
import { BlockGroupToolbar } from '../convert-to-group-buttons';
import BlockEditVisuallyButton from '../block-edit-visually-button';
import { useShowHoveredOrFocusedGestures } from './utils';
import { store as blockEditorStore } from '../../store';
import __unstableBlockNameContext from './block-name-context';
import NavigableToolbar from '../navigable-toolbar';
import { useHasBlockToolbar } from './use-has-block-toolbar';

/**
 * Renders the block toolbar.
 *
 * @see https://github.com/WordPress/gutenberg/blob/HEAD/packages/block-editor/src/components/block-toolbar/README.md
 *
 * @param {Object}   props                             Components props.
 * @param {boolean}  props.hideDragHandle              Show or hide the Drag Handle for drag and drop functionality.
 * @param {boolean}  props.focusOnMount                Focus the toolbar when mounted.
 * @param {number}   props.__experimentalInitialIndex  The initial index of the toolbar item to focus.
 * @param {Function} props.__experimentalOnIndexChange Callback function to be called when the index of the focused toolbar item changes.
 * @param {string}   props.variant                     Style variant of the toolbar, also passed to the Dropdowns rendered from Block Toolbar Buttons.
 */
export function PrivateBlockToolbar( {
	hideDragHandle,
	focusOnMount,
	__experimentalInitialIndex,
	__experimentalOnIndexChange,
	variant = 'unstyled',
} ) {
	const {
		blockClientId,
		blockClientIds,
		isContentOnlyEditingMode,
		isDefaultEditingMode,
		blockType,
		toolbarKey,
		shouldShowVisualToolbar,
		showParentSelector,
		isUsingBindings,
<<<<<<< HEAD
		blockCommentID,
		canRemove,
=======
>>>>>>> 30258b51
	} = useSelect( ( select ) => {
		const {
			getBlockName,
			getBlockMode,
			getBlockParents,
			getSelectedBlockClientIds,
			isBlockValid,
			getBlockEditingMode,
			getBlockAttributes,
		} = select( blockEditorStore );
		const selectedBlockClientIds = getSelectedBlockClientIds();
		const selectedBlockClientId = selectedBlockClientIds[ 0 ];
		const parents = getBlockParents( selectedBlockClientId );
		const firstParentClientId = parents[ parents.length - 1 ];
		const parentBlockName = getBlockName( firstParentClientId );
		const parentBlockType = getBlockType( parentBlockName );
		const editingMode = getBlockEditingMode( selectedBlockClientId );
		const _isDefaultEditingMode = editingMode === 'default';
		const _blockName = getBlockName( selectedBlockClientId );
		const isValid = selectedBlockClientIds.every( ( id ) =>
			isBlockValid( id )
		);
		const isVisual = selectedBlockClientIds.every(
			( id ) => getBlockMode( id ) === 'visual'
		);
		const _isUsingBindings = selectedBlockClientIds.every(
			( clientId ) =>
				!! getBlockAttributes( clientId )?.metadata?.bindings
		);

		const commentID =
			// eslint-disable-next-line @wordpress/data-no-store-string-literals
			select( 'core/block-editor' ).getBlock( selectedBlockClientId )
				?.attributes?.blockCommentId || null;

		return {
			blockClientId: selectedBlockClientId,
			blockClientIds: selectedBlockClientIds,
			isContentOnlyEditingMode: editingMode === 'contentOnly',
			isDefaultEditingMode: _isDefaultEditingMode,
			blockType: selectedBlockClientId && getBlockType( _blockName ),
			shouldShowVisualToolbar: isValid && isVisual,
			toolbarKey: `${ selectedBlockClientId }${ firstParentClientId }`,
			showParentSelector:
				parentBlockType &&
				getBlockEditingMode( firstParentClientId ) === 'default' &&
				hasBlockSupport(
					parentBlockType,
					'__experimentalParentSelector',
					true
				) &&
				selectedBlockClientIds.length === 1 &&
				_isDefaultEditingMode,
			isUsingBindings: _isUsingBindings,
<<<<<<< HEAD
			blockCommentID: commentID,
			canRemove: canRemoveBlock( selectedBlockClientId ),
=======
>>>>>>> 30258b51
		};
	}, [] );

	const toolbarWrapperRef = useRef( null );

	// Handles highlighting the current block outline on hover or focus of the
	// block type toolbar area.
	const nodeRef = useRef();
	const showHoveredOrFocusedGestures = useShowHoveredOrFocusedGestures( {
		ref: nodeRef,
	} );

	const isLargeViewport = ! useViewportMatch( 'medium', '<' );

	const hasBlockToolbar = useHasBlockToolbar();
	if ( ! hasBlockToolbar ) {
		return null;
	}

	const isMultiToolbar = blockClientIds.length > 1;
	const isSynced =
		isReusableBlock( blockType ) || isTemplatePart( blockType );

	// Shifts the toolbar to make room for the parent block selector.
	const classes = clsx( 'block-editor-block-contextual-toolbar', {
		'has-parent': showParentSelector,
	} );

	const innerClasses = clsx( 'block-editor-block-toolbar', {
		'is-synced': isSynced,
		'is-connected': isUsingBindings,
	} );

	return (
		<NavigableToolbar
			focusEditorOnEscape
			className={ classes }
			/* translators: accessibility text for the block toolbar */
			aria-label={ __( 'Block tools' ) }
			// The variant is applied as "toolbar" when undefined, which is the black border style of the dropdown from the toolbar popover.
			variant={ variant === 'toolbar' ? undefined : variant }
			focusOnMount={ focusOnMount }
			__experimentalInitialIndex={ __experimentalInitialIndex }
			__experimentalOnIndexChange={ __experimentalOnIndexChange }
			// Resets the index whenever the active block changes so
			// this is not persisted. See https://github.com/WordPress/gutenberg/pull/25760#issuecomment-717906169
			key={ toolbarKey }
		>
			<div ref={ toolbarWrapperRef } className={ innerClasses }>
				{ ! isMultiToolbar &&
					isLargeViewport &&
					isDefaultEditingMode && <BlockParentSelector /> }
				{ ( shouldShowVisualToolbar || isMultiToolbar ) &&
					( isDefaultEditingMode ||
						isContentOnlyEditingMode ||
						isSynced ) && (
						<div
							ref={ nodeRef }
							{ ...showHoveredOrFocusedGestures }
						>
							<ToolbarGroup className="block-editor-block-toolbar__block-controls">
								<BlockSwitcher
									clientIds={ blockClientIds }
									disabled={ ! isDefaultEditingMode }
									isUsingBindings={ isUsingBindings }
								/>
								{ isDefaultEditingMode && (
									<>
										{ ! isMultiToolbar && (
											<BlockLockToolbar
												clientId={ blockClientId }
											/>
										) }
										<BlockMover
											clientIds={ blockClientIds }
											hideDragHandle={ hideDragHandle }
										/>
									</>
								) }

								{ blockCommentID && (
									<BlockCommentToolbar
										clientId={ blockClientId }
										blockClassName={ blockCommentID }
									/>
								) }
							</ToolbarGroup>
						</div>
					) }
				{ shouldShowVisualToolbar && isMultiToolbar && (
					<BlockGroupToolbar />
				) }
				{ shouldShowVisualToolbar && (
					<>
						<BlockControls.Slot
							group="parent"
							className="block-editor-block-toolbar__slot"
						/>
						<BlockControls.Slot
							group="block"
							className="block-editor-block-toolbar__slot"
						/>
						<BlockControls.Slot className="block-editor-block-toolbar__slot" />
						<BlockControls.Slot
							group="inline"
							className="block-editor-block-toolbar__slot"
						/>
						<BlockControls.Slot
							group="other"
							className="block-editor-block-toolbar__slot"
						/>
						<__unstableBlockNameContext.Provider
							value={ blockType?.name }
						>
							<__unstableBlockToolbarLastItem.Slot />
						</__unstableBlockNameContext.Provider>
					</>
				) }
				<BlockEditVisuallyButton clientIds={ blockClientIds } />
				{ isDefaultEditingMode && (
					<BlockSettingsMenu clientIds={ blockClientIds } />
				) }
			</div>
		</NavigableToolbar>
	);
}

/**
 * Renders the block toolbar.
 *
 * @see https://github.com/WordPress/gutenberg/blob/HEAD/packages/block-editor/src/components/block-toolbar/README.md
 *
 * @param {Object}  props                Components props.
 * @param {boolean} props.hideDragHandle Show or hide the Drag Handle for drag and drop functionality.
 * @param {string}  props.variant        Style variant of the toolbar, also passed to the Dropdowns rendered from Block Toolbar Buttons.
 */
export default function BlockToolbar( { hideDragHandle, variant } ) {
	return (
		<PrivateBlockToolbar
			hideDragHandle={ hideDragHandle }
			variant={ variant }
			focusOnMount={ undefined }
			__experimentalInitialIndex={ undefined }
			__experimentalOnIndexChange={ undefined }
		/>
	);
}<|MERGE_RESOLUTION|>--- conflicted
+++ resolved
@@ -66,11 +66,8 @@
 		shouldShowVisualToolbar,
 		showParentSelector,
 		isUsingBindings,
-<<<<<<< HEAD
 		blockCommentID,
 		canRemove,
-=======
->>>>>>> 30258b51
 	} = useSelect( ( select ) => {
 		const {
 			getBlockName,
@@ -125,11 +122,8 @@
 				selectedBlockClientIds.length === 1 &&
 				_isDefaultEditingMode,
 			isUsingBindings: _isUsingBindings,
-<<<<<<< HEAD
 			blockCommentID: commentID,
 			canRemove: canRemoveBlock( selectedBlockClientId ),
-=======
->>>>>>> 30258b51
 		};
 	}, [] );
 
