/**
 * External dependencies
 */
import clsx from 'clsx';

/**
 * WordPress dependencies
 */
import { __ } from '@wordpress/i18n';
import { useSelect } from '@wordpress/data';
import { useRef } from '@wordpress/element';
import { useViewportMatch } from '@wordpress/compose';
import {
	getBlockType,
	hasBlockSupport,
	isReusableBlock,
	isTemplatePart,
} from '@wordpress/blocks';
import { ToolbarGroup } from '@wordpress/components';

/**
 * Internal dependencies
 */
import BlockMover from '../block-mover';
import BlockParentSelector from '../block-parent-selector';
import BlockSwitcher from '../block-switcher';
import BlockControls from '../block-controls';
import __unstableBlockToolbarLastItem from './block-toolbar-last-item';
import BlockSettingsMenu from '../block-settings-menu';
import { BlockLockToolbar } from '../block-lock';
import BlockCommentToolbar from '../collab/toolbar';
import { BlockGroupToolbar } from '../convert-to-group-buttons';
import BlockEditVisuallyButton from '../block-edit-visually-button';
import { useShowHoveredOrFocusedGestures } from './utils';
import { store as blockEditorStore } from '../../store';
import __unstableBlockNameContext from './block-name-context';
import NavigableToolbar from '../navigable-toolbar';
import Shuffle from './shuffle';
import { useHasBlockToolbar } from './use-has-block-toolbar';

/**
 * Renders the block toolbar.
 *
 * @see https://github.com/WordPress/gutenberg/blob/HEAD/packages/block-editor/src/components/block-toolbar/README.md
 *
 * @param {Object}   props                             Components props.
 * @param {boolean}  props.hideDragHandle              Show or hide the Drag Handle for drag and drop functionality.
 * @param {boolean}  props.focusOnMount                Focus the toolbar when mounted.
 * @param {number}   props.__experimentalInitialIndex  The initial index of the toolbar item to focus.
 * @param {Function} props.__experimentalOnIndexChange Callback function to be called when the index of the focused toolbar item changes.
 * @param {string}   props.variant                     Style variant of the toolbar, also passed to the Dropdowns rendered from Block Toolbar Buttons.
 */
export function PrivateBlockToolbar( {
	hideDragHandle,
	focusOnMount,
	__experimentalInitialIndex,
	__experimentalOnIndexChange,
	variant = 'unstyled',
} ) {
	const {
		blockClientId,
		blockClientIds,
		isContentOnlyEditingMode,
		isDefaultEditingMode,
		blockType,
		toolbarKey,
		shouldShowVisualToolbar,
		showParentSelector,
		isUsingBindings,
<<<<<<< HEAD
		blockCommentID,
=======
		canRemove,
>>>>>>> 520fa410
	} = useSelect( ( select ) => {
		const {
			getBlockName,
			getBlockMode,
			getBlockParents,
			getSelectedBlockClientIds,
			isBlockValid,
			getBlockRootClientId,
			getBlockEditingMode,
			getBlockAttributes,
			canRemoveBlock,
		} = select( blockEditorStore );
		const selectedBlockClientIds = getSelectedBlockClientIds();
		const selectedBlockClientId = selectedBlockClientIds[ 0 ];
		const blockRootClientId = getBlockRootClientId( selectedBlockClientId );
		const parents = getBlockParents( selectedBlockClientId );
		const firstParentClientId = parents[ parents.length - 1 ];
		const parentBlockName = getBlockName( firstParentClientId );
		const parentBlockType = getBlockType( parentBlockName );
		const editingMode = getBlockEditingMode( selectedBlockClientId );
		const _isDefaultEditingMode = editingMode === 'default';
		const _blockName = getBlockName( selectedBlockClientId );
		const isValid = selectedBlockClientIds.every( ( id ) =>
			isBlockValid( id )
		);
		const isVisual = selectedBlockClientIds.every(
			( id ) => getBlockMode( id ) === 'visual'
		);
		const _isUsingBindings = selectedBlockClientIds.every(
			( clientId ) =>
				!! getBlockAttributes( clientId )?.metadata?.bindings
		);

		const commentID =
			// eslint-disable-next-line @wordpress/data-no-store-string-literals
			select( 'core/block-editor' ).getBlock( selectedBlockClientId )
				?.attributes?.blockCommentId || null;

		return {
			blockClientId: selectedBlockClientId,
			blockClientIds: selectedBlockClientIds,
			isContentOnlyEditingMode: editingMode === 'contentOnly',
			isDefaultEditingMode: _isDefaultEditingMode,
			blockType: selectedBlockClientId && getBlockType( _blockName ),
			shouldShowVisualToolbar: isValid && isVisual,
			rootClientId: blockRootClientId,
			toolbarKey: `${ selectedBlockClientId }${ firstParentClientId }`,
			showParentSelector:
				parentBlockType &&
				getBlockEditingMode( firstParentClientId ) === 'default' &&
				hasBlockSupport(
					parentBlockType,
					'__experimentalParentSelector',
					true
				) &&
				selectedBlockClientIds.length === 1 &&
				_isDefaultEditingMode,
			isUsingBindings: _isUsingBindings,
<<<<<<< HEAD
			blockCommentID: commentID,
=======
			canRemove: canRemoveBlock( selectedBlockClientId ),
>>>>>>> 520fa410
		};
	}, [] );

	const toolbarWrapperRef = useRef( null );

	// Handles highlighting the current block outline on hover or focus of the
	// block type toolbar area.
	const nodeRef = useRef();
	const showHoveredOrFocusedGestures = useShowHoveredOrFocusedGestures( {
		ref: nodeRef,
	} );

	const isLargeViewport = ! useViewportMatch( 'medium', '<' );

	const hasBlockToolbar = useHasBlockToolbar();
	if ( ! hasBlockToolbar ) {
		return null;
	}

	const isMultiToolbar = blockClientIds.length > 1;
	const isSynced =
		isReusableBlock( blockType ) || isTemplatePart( blockType );

	// Shifts the toolbar to make room for the parent block selector.
	const classes = clsx( 'block-editor-block-contextual-toolbar', {
		'has-parent': showParentSelector,
	} );

	const innerClasses = clsx( 'block-editor-block-toolbar', {
		'is-synced': isSynced,
		'is-connected': isUsingBindings,
	} );

	return (
		<NavigableToolbar
			focusEditorOnEscape
			className={ classes }
			/* translators: accessibility text for the block toolbar */
			aria-label={ __( 'Block tools' ) }
			// The variant is applied as "toolbar" when undefined, which is the black border style of the dropdown from the toolbar popover.
			variant={ variant === 'toolbar' ? undefined : variant }
			focusOnMount={ focusOnMount }
			__experimentalInitialIndex={ __experimentalInitialIndex }
			__experimentalOnIndexChange={ __experimentalOnIndexChange }
			// Resets the index whenever the active block changes so
			// this is not persisted. See https://github.com/WordPress/gutenberg/pull/25760#issuecomment-717906169
			key={ toolbarKey }
		>
			<div ref={ toolbarWrapperRef } className={ innerClasses }>
				{ ! isMultiToolbar &&
					isLargeViewport &&
					isDefaultEditingMode && <BlockParentSelector /> }
				{ ( shouldShowVisualToolbar || isMultiToolbar ) &&
					( isDefaultEditingMode ||
						isContentOnlyEditingMode ||
						isSynced ) && (
						<div
							ref={ nodeRef }
							{ ...showHoveredOrFocusedGestures }
						>
							<ToolbarGroup className="block-editor-block-toolbar__block-controls">
								<BlockSwitcher
									clientIds={ blockClientIds }
									disabled={ ! isDefaultEditingMode }
									isUsingBindings={ isUsingBindings }
								/>
								{ isDefaultEditingMode && (
									<>
										{ ! isMultiToolbar && (
											<BlockLockToolbar
												clientId={ blockClientId }
											/>
										) }
										<BlockMover
											clientIds={ blockClientIds }
											hideDragHandle={ hideDragHandle }
										/>
									</>
								) }

								{ blockCommentID && (
									<BlockCommentToolbar
										clientId={ blockClientId }
										blockClassName={ blockCommentID }
									/>
								) }
							</ToolbarGroup>
						</div>
					) }
				{ ! isMultiToolbar && canRemove && (
					<Shuffle clientId={ blockClientId } />
				) }
				{ shouldShowVisualToolbar && isMultiToolbar && (
					<BlockGroupToolbar />
				) }
				{ shouldShowVisualToolbar && (
					<>
						<BlockControls.Slot
							group="parent"
							className="block-editor-block-toolbar__slot"
						/>
						<BlockControls.Slot
							group="block"
							className="block-editor-block-toolbar__slot"
						/>
						<BlockControls.Slot className="block-editor-block-toolbar__slot" />
						<BlockControls.Slot
							group="inline"
							className="block-editor-block-toolbar__slot"
						/>
						<BlockControls.Slot
							group="other"
							className="block-editor-block-toolbar__slot"
						/>
						<__unstableBlockNameContext.Provider
							value={ blockType?.name }
						>
							<__unstableBlockToolbarLastItem.Slot />
						</__unstableBlockNameContext.Provider>
					</>
				) }
				<BlockEditVisuallyButton clientIds={ blockClientIds } />
				{ isDefaultEditingMode && (
					<BlockSettingsMenu clientIds={ blockClientIds } />
				) }
			</div>
		</NavigableToolbar>
	);
}

/**
 * Renders the block toolbar.
 *
 * @see https://github.com/WordPress/gutenberg/blob/HEAD/packages/block-editor/src/components/block-toolbar/README.md
 *
 * @param {Object}  props                Components props.
 * @param {boolean} props.hideDragHandle Show or hide the Drag Handle for drag and drop functionality.
 * @param {string}  props.variant        Style variant of the toolbar, also passed to the Dropdowns rendered from Block Toolbar Buttons.
 */
export default function BlockToolbar( { hideDragHandle, variant } ) {
	return (
		<PrivateBlockToolbar
			hideDragHandle={ hideDragHandle }
			variant={ variant }
			focusOnMount={ undefined }
			__experimentalInitialIndex={ undefined }
			__experimentalOnIndexChange={ undefined }
		/>
	);
}<|MERGE_RESOLUTION|>--- conflicted
+++ resolved
@@ -67,11 +67,8 @@
 		shouldShowVisualToolbar,
 		showParentSelector,
 		isUsingBindings,
-<<<<<<< HEAD
 		blockCommentID,
-=======
 		canRemove,
->>>>>>> 520fa410
 	} = useSelect( ( select ) => {
 		const {
 			getBlockName,
@@ -130,11 +127,8 @@
 				selectedBlockClientIds.length === 1 &&
 				_isDefaultEditingMode,
 			isUsingBindings: _isUsingBindings,
-<<<<<<< HEAD
 			blockCommentID: commentID,
-=======
 			canRemove: canRemoveBlock( selectedBlockClientId ),
->>>>>>> 520fa410
 		};
 	}, [] );
 
