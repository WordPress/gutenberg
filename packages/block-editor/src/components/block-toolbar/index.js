/**
 * External dependencies
 */
import clsx from 'clsx';

/**
 * WordPress dependencies
 */
import { __ } from '@wordpress/i18n';
import { useSelect } from '@wordpress/data';
import { useRef } from '@wordpress/element';
import { useViewportMatch } from '@wordpress/compose';
import {
	getBlockType,
	hasBlockSupport,
	isReusableBlock,
	isTemplatePart,
} from '@wordpress/blocks';
import { ToolbarGroup, ToolbarButton } from '@wordpress/components';

/**
 * Internal dependencies
 */
import BlockMover from '../block-mover';
import BlockParentSelector from '../block-parent-selector';
import BlockSwitcher from '../block-switcher';
import BlockControls from '../block-controls';
import __unstableBlockToolbarLastItem from './block-toolbar-last-item';
import BlockSettingsMenu from '../block-settings-menu';
import { BlockLockToolbar } from '../block-lock';
import { BlockGroupToolbar } from '../convert-to-group-buttons';
import BlockEditVisuallyButton from '../block-edit-visually-button';
import { useShowHoveredOrFocusedGestures } from './utils';
import { store as blockEditorStore } from '../../store';
import __unstableBlockNameContext from './block-name-context';
import NavigableToolbar from '../navigable-toolbar';
import { useHasBlockToolbar } from './use-has-block-toolbar';
import Shuffle from './shuffle';
import { unlock } from '../../lock-unlock';

/**
 * Renders the block toolbar.
 *
 * @see https://github.com/WordPress/gutenberg/blob/HEAD/packages/block-editor/src/components/block-toolbar/README.md
 *
 * @param {Object}   props                             Components props.
 * @param {boolean}  props.hideDragHandle              Show or hide the Drag Handle for drag and drop functionality.
 * @param {boolean}  props.focusOnMount                Focus the toolbar when mounted.
 * @param {number}   props.__experimentalInitialIndex  The initial index of the toolbar item to focus.
 * @param {Function} props.__experimentalOnIndexChange Callback function to be called when the index of the focused toolbar item changes.
 * @param {string}   props.variant                     Style variant of the toolbar, also passed to the Dropdowns rendered from Block Toolbar Buttons.
 */
export function PrivateBlockToolbar( {
	hideDragHandle,
	focusOnMount,
	__experimentalInitialIndex,
	__experimentalOnIndexChange,
	variant = 'unstyled',
} ) {
	const {
		blockClientId,
		blockClientIds,
		isDefaultEditingMode,
		blockType,
		toolbarKey,
		shouldShowVisualToolbar,
		showParentSelector,
		isUsingBindings,
		hasParentPattern,
		hasContentOnlyLocking,
<<<<<<< HEAD
		hasFixedToolbar,
=======
		showShuffleButton,
		showSlots,
		showGroupButtons,
		showLockButtons,
>>>>>>> a7e59f97
	} = useSelect( ( select ) => {
		const {
			getBlockName,
			getBlockMode,
			getBlockParents,
			getSelectedBlockClientIds,
			isBlockValid,
			getBlockEditingMode,
			getBlockAttributes,
			getBlockParentsByBlockName,
			getTemplateLock,
			getSettings,
			getParentSectionBlock,
			isZoomOut,
		} = unlock( select( blockEditorStore ) );
		const selectedBlockClientIds = getSelectedBlockClientIds();
		const selectedBlockClientId = selectedBlockClientIds[ 0 ];
		const parents = getBlockParents( selectedBlockClientId );
		const parentSection = getParentSectionBlock( selectedBlockClientId );
		const parentClientId = parentSection ?? parents[ parents.length - 1 ];
		const parentBlockName = getBlockName( parentClientId );
		const parentBlockType = getBlockType( parentBlockName );
		const editingMode = getBlockEditingMode( selectedBlockClientId );
		const _isDefaultEditingMode = editingMode === 'default';
		const _blockName = getBlockName( selectedBlockClientId );
		const isValid = selectedBlockClientIds.every( ( id ) =>
			isBlockValid( id )
		);
		const isVisual = selectedBlockClientIds.every(
			( id ) => getBlockMode( id ) === 'visual'
		);
		const _isUsingBindings = selectedBlockClientIds.every(
			( clientId ) =>
				!! getBlockAttributes( clientId )?.metadata?.bindings
		);

		const _hasParentPattern = selectedBlockClientIds.every(
			( clientId ) =>
				getBlockParentsByBlockName( clientId, 'core/block', true )
					.length > 0
		);

		// If one or more selected blocks are locked, do not show the BlockGroupToolbar.
		const _hasTemplateLock = selectedBlockClientIds.some(
			( id ) => getTemplateLock( id ) === 'contentOnly'
		);

		return {
			blockClientId: selectedBlockClientId,
			blockClientIds: selectedBlockClientIds,
			isDefaultEditingMode: _isDefaultEditingMode,
			blockType: selectedBlockClientId && getBlockType( _blockName ),
			shouldShowVisualToolbar: isValid && isVisual,
			toolbarKey: `${ selectedBlockClientId }${ parentClientId }`,
			showParentSelector:
				! isZoomOut() &&
				parentBlockType &&
				getBlockEditingMode( parentClientId ) !== 'disabled' &&
				hasBlockSupport(
					parentBlockType,
					'__experimentalParentSelector',
					true
				) &&
				selectedBlockClientIds.length === 1,
			isUsingBindings: _isUsingBindings,
			hasParentPattern: _hasParentPattern,
			hasContentOnlyLocking: _hasTemplateLock,
<<<<<<< HEAD
			hasFixedToolbar: getSettings().hasFixedToolbar,
=======
			showShuffleButton: isZoomOut(),
			showSlots: ! isZoomOut(),
			showGroupButtons: ! isZoomOut(),
			showLockButtons: ! isZoomOut(),
>>>>>>> a7e59f97
		};
	}, [] );

	const toolbarWrapperRef = useRef( null );

	// Handles highlighting the current block outline on hover or focus of the
	// block type toolbar area.
	const nodeRef = useRef();
	const showHoveredOrFocusedGestures = useShowHoveredOrFocusedGestures( {
		ref: nodeRef,
	} );

	const isLargeViewport = ! useViewportMatch( 'medium', '<' );

	const hasBlockToolbar = useHasBlockToolbar();
	if ( ! hasBlockToolbar ) {
		return null;
	}

	const isMultiToolbar = blockClientIds.length > 1;
	const isSynced =
		isReusableBlock( blockType ) || isTemplatePart( blockType );

	// Shifts the toolbar to make room for the parent block selector.
	const classes = clsx( 'block-editor-block-contextual-toolbar', {
		'has-parent': showParentSelector,
		'is-dark-toolbar': ! isDefaultEditingMode && ! hasFixedToolbar,
	} );

	const innerClasses = clsx( 'block-editor-block-toolbar', {
		'is-synced': isSynced,
		'is-connected': isUsingBindings,
		'is-dark-toolbar': ! isDefaultEditingMode && ! hasFixedToolbar,
	} );

	return (
		<NavigableToolbar
			focusEditorOnEscape
			className={ classes }
			/* translators: accessibility text for the block toolbar */
			aria-label={ __( 'Block tools' ) }
			// The variant is applied as "toolbar" when undefined, which is the black border style of the dropdown from the toolbar popover.
			variant={ variant === 'toolbar' ? undefined : variant }
			focusOnMount={ focusOnMount }
			__experimentalInitialIndex={ __experimentalInitialIndex }
			__experimentalOnIndexChange={ __experimentalOnIndexChange }
			// Resets the index whenever the active block changes so
			// this is not persisted. See https://github.com/WordPress/gutenberg/pull/25760#issuecomment-717906169
			key={ toolbarKey }
		>
			<div ref={ toolbarWrapperRef } className={ innerClasses }>
				{ showParentSelector && ! isMultiToolbar && isLargeViewport && (
					<BlockParentSelector />
				) }
				{ ( shouldShowVisualToolbar || isMultiToolbar ) &&
					! hasParentPattern && (
						<div
							ref={ nodeRef }
							{ ...showHoveredOrFocusedGestures }
						>
							<ToolbarGroup className="block-editor-block-toolbar__block-controls">
								<BlockSwitcher clientIds={ blockClientIds } />
								{ ! isMultiToolbar &&
									isDefaultEditingMode &&
									showLockButtons && (
										<BlockLockToolbar
											clientId={ blockClientId }
										/>
									) }
								<BlockMover
									clientIds={ blockClientIds }
									hideDragHandle={ hideDragHandle }
								/>
							</ToolbarGroup>
						</div>
					) }
				{ ! hasContentOnlyLocking &&
					shouldShowVisualToolbar &&
					isMultiToolbar &&
					showGroupButtons && <BlockGroupToolbar /> }
				{ showShuffleButton && (
					<ToolbarGroup>
						<Shuffle
							clientId={ blockClientIds[ 0 ] }
							as={ ToolbarButton }
						/>
					</ToolbarGroup>
				) }
				{ shouldShowVisualToolbar && showSlots && (
					<>
						<BlockControls.Slot
							group="parent"
							className="block-editor-block-toolbar__slot"
						/>
						<BlockControls.Slot
							group="block"
							className="block-editor-block-toolbar__slot"
						/>
						<BlockControls.Slot className="block-editor-block-toolbar__slot" />
						<BlockControls.Slot
							group="inline"
							className="block-editor-block-toolbar__slot"
						/>
						<BlockControls.Slot
							group="other"
							className="block-editor-block-toolbar__slot"
						/>
						<__unstableBlockNameContext.Provider
							value={ blockType?.name }
						>
							<__unstableBlockToolbarLastItem.Slot />
						</__unstableBlockNameContext.Provider>
					</>
				) }
				<BlockEditVisuallyButton clientIds={ blockClientIds } />
				<BlockSettingsMenu clientIds={ blockClientIds } />
			</div>
		</NavigableToolbar>
	);
}

/**
 * Renders the block toolbar.
 *
 * @see https://github.com/WordPress/gutenberg/blob/HEAD/packages/block-editor/src/components/block-toolbar/README.md
 *
 * @param {Object}  props                Components props.
 * @param {boolean} props.hideDragHandle Show or hide the Drag Handle for drag and drop functionality.
 * @param {string}  props.variant        Style variant of the toolbar, also passed to the Dropdowns rendered from Block Toolbar Buttons.
 */
export default function BlockToolbar( { hideDragHandle, variant } ) {
	return (
		<PrivateBlockToolbar
			hideDragHandle={ hideDragHandle }
			variant={ variant }
			focusOnMount={ undefined }
			__experimentalInitialIndex={ undefined }
			__experimentalOnIndexChange={ undefined }
		/>
	);
}<|MERGE_RESOLUTION|>--- conflicted
+++ resolved
@@ -68,14 +68,11 @@
 		isUsingBindings,
 		hasParentPattern,
 		hasContentOnlyLocking,
-<<<<<<< HEAD
 		hasFixedToolbar,
-=======
 		showShuffleButton,
 		showSlots,
 		showGroupButtons,
 		showLockButtons,
->>>>>>> a7e59f97
 	} = useSelect( ( select ) => {
 		const {
 			getBlockName,
@@ -143,14 +140,11 @@
 			isUsingBindings: _isUsingBindings,
 			hasParentPattern: _hasParentPattern,
 			hasContentOnlyLocking: _hasTemplateLock,
-<<<<<<< HEAD
 			hasFixedToolbar: getSettings().hasFixedToolbar,
-=======
 			showShuffleButton: isZoomOut(),
 			showSlots: ! isZoomOut(),
 			showGroupButtons: ! isZoomOut(),
 			showLockButtons: ! isZoomOut(),
->>>>>>> a7e59f97
 		};
 	}, [] );
 
