--- conflicted
+++ resolved
@@ -46,10 +46,8 @@
 	const blockClientIds = castArray( clientIds );
 	const count = blockClientIds.length;
 	const firstBlockClientId = blockClientIds[ 0 ];
-<<<<<<< HEAD
 	const {
 		onlyBlock,
-		title,
 		previousBlockClientId,
 		nextBlockClientId,
 		selectedBlockClientIds,
@@ -57,28 +55,17 @@
 		( select ) => {
 			const {
 				getBlockCount,
-				getBlockName,
 				getPreviousBlockClientId,
 				getNextBlockClientId,
 				getSelectedBlockClientIds,
 			} = select( blockEditorStore );
-			const { getBlockType } = select( blocksStore );
 			return {
 				onlyBlock: 1 === getBlockCount(),
-				title: getBlockType( getBlockName( firstBlockClientId ) )
-					?.title,
 				previousBlockClientId: getPreviousBlockClientId(
 					firstBlockClientId
 				),
 				nextBlockClientId: getNextBlockClientId( firstBlockClientId ),
 				selectedBlockClientIds: getSelectedBlockClientIds(),
-=======
-	const { onlyBlock } = useSelect(
-		( select ) => {
-			const { getBlockCount } = select( blockEditorStore );
-			return {
-				onlyBlock: 1 === getBlockCount(),
->>>>>>> dfd422aa
 			};
 		},
 		[ firstBlockClientId ]
@@ -112,7 +99,8 @@
 		[ __experimentalSelectBlock ]
 	);
 
-<<<<<<< HEAD
+	const blockTitle = useBlockDisplayTitle( firstBlockClientId, 25 );
+
 	const updateSelectionAfterRemove = useCallback(
 		__experimentalSelectBlock
 			? () => {
@@ -125,7 +113,7 @@
 						// in this case, it's not necessary to update the selection since the selected block wasn't removed.
 						selectedBlockClientIds.includes( firstBlockClientId ) &&
 						// Don't update selection when next/prev block also is in the selection ( and gets removed ),
-						// it's only possible when someone selects all blocks and removes them at once.
+						// In case someone selects all blocks and removes them at once.
 						! selectedBlockClientIds.includes( blockToSelect )
 					) {
 						__experimentalSelectBlock( blockToSelect );
@@ -139,9 +127,6 @@
 			selectedBlockClientIds,
 		]
 	);
-=======
-	const blockTitle = useBlockDisplayTitle( firstBlockClientId, 25 );
->>>>>>> dfd422aa
 
 	const label = sprintf(
 		/* translators: %s: block name */
