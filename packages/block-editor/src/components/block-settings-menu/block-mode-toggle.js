--- conflicted
+++ resolved
@@ -1,54 +1,156 @@
+/**
+ * External dependencies
+ */
+import { castArray, flow } from 'lodash';
+
 /**
  * WordPress dependencies
  */
-import { __ } from '@wordpress/i18n';
-import { MenuItem } from '@wordpress/components';
-import { withSelect } from '@wordpress/data';
-import { compose } from '@wordpress/compose';
+import { __, _n } from '@wordpress/i18n';
+import {
+	Toolbar,
+	DropdownMenu,
+	MenuGroup,
+	MenuItem,
+} from '@wordpress/components';
+import { useSelect } from '@wordpress/data';
+import { displayShortcut } from '@wordpress/keycodes';
 
-<<<<<<< HEAD
-export function BlockModeToggle( { onToggle, small = false, shortcut, mode, canToggleBlockMode = true } ) {
-	if ( ! canToggleBlockMode ) {
-=======
 /**
  * Internal dependencies
  */
-import { shortcuts } from '../block-editor-keyboard-shortcuts';
+import BlockActions from '../block-actions';
+import BlockModeToggle from './block-mode-toggle';
+import BlockHTMLConvertButton from './block-html-convert-button';
+import BlockUnknownConvertButton from './block-unknown-convert-button';
+import __experimentalBlockSettingsMenuFirstItem from './block-settings-menu-first-item';
+import __experimentalBlockSettingsMenuPluginsExtension from './block-settings-menu-plugins-extension';
 
-export function BlockModeToggle( { blockType, mode, onToggleMode, small = false, isCodeEditingEnabled = true } ) {
-	if ( ! hasBlockSupport( blockType, 'html', true ) || ! isCodeEditingEnabled ) {
->>>>>>> 0c18d007
-		return null;
-	}
+const POPOVER_PROPS = {
+	className: 'block-editor-block-settings-menu__popover',
+	position: 'bottom right',
+};
 
-	const label = mode === 'visual' ?
-		__( 'Edit as HTML' ) :
-		__( 'Edit visually' );
+export function BlockSettingsMenu( { clientIds } ) {
+	const blockClientIds = castArray( clientIds );
+	const count = blockClientIds.length;
+	const firstBlockClientId = blockClientIds[ 0 ];
+
+	const shortcuts = useSelect( ( select ) => {
+		const { getShortcutKeyCombination } = select( 'core/keyboard-shortcuts' );
+		return {
+			duplicate: getShortcutKeyCombination( 'core/block-editor/duplicate' ),
+			remove: getShortcutKeyCombination( 'core/block-editor/remove' ),
+			insertAfter: getShortcutKeyCombination( 'core/block-editor/insert-after' ),
+			insertBefore: getShortcutKeyCombination( 'core/block-editor/insert-before' ),
+			toggleBlockMode: getShortcutKeyCombination( 'core/block-editor/toggle-block-mode' ),
+		};
+	}, [] );
+
+	const getShortcutDisplay = ( shortcut ) => {
+		if ( ! shortcut ) {
+			return null;
+		}
+		return shortcut.modifier ?
+			displayShortcut[ shortcut.modifier ]( shortcut.character ) :
+			shortcut.character;
+	};
 
 	return (
-		<MenuItem
-			className="block-editor-block-settings-menu__control"
-			onClick={ onToggle }
-			icon="html"
-<<<<<<< HEAD
-			shortcut={ shortcut }
-=======
-			shortcut={ shortcuts.toggleBlockMode.display }
->>>>>>> 0c18d007
-		>
-			{ ! small && label }
-		</MenuItem>
+		<BlockActions clientIds={ clientIds }>
+			{ ( {
+				canDuplicate,
+				canInsertDefaultBlock,
+				isLocked,
+				onDuplicate,
+				onInsertAfter,
+				onInsertBefore,
+				onRemove,
+				onToggleBlockMode,
+			} ) => (
+				<Toolbar>
+					<DropdownMenu
+						icon="ellipsis"
+						label={ __( 'More options' ) }
+						className="block-editor-block-settings-menu"
+						popoverProps={ POPOVER_PROPS }
+					>
+						{ ( { onClose } ) => (
+							<>
+								<MenuGroup>
+									<__experimentalBlockSettingsMenuFirstItem.Slot
+										fillProps={ { onClose } }
+									/>
+									{ count === 1 && (
+										<BlockUnknownConvertButton
+											clientId={ firstBlockClientId }
+										/>
+									) }
+									{ count === 1 && (
+										<BlockHTMLConvertButton
+											clientId={ firstBlockClientId }
+										/>
+									) }
+									{ canDuplicate && (
+										<MenuItem
+											className="block-editor-block-settings-menu__control"
+											onClick={ flow( onClose, onDuplicate ) }
+											icon="admin-page"
+											shortcut={ getShortcutDisplay( shortcuts.duplicate ) }
+										>
+											{ __( 'Duplicate' ) }
+										</MenuItem>
+									) }
+									{ canInsertDefaultBlock && (
+										<>
+											<MenuItem
+												className="block-editor-block-settings-menu__control"
+												onClick={ flow( onClose, onInsertBefore ) }
+												icon="insert-before"
+												shortcut={ getShortcutDisplay( shortcuts.insertBefore ) }
+											>
+												{ __( 'Insert Before' ) }
+											</MenuItem>
+											<MenuItem
+												className="block-editor-block-settings-menu__control"
+												onClick={ flow( onClose, onInsertAfter ) }
+												icon="insert-after"
+												shortcut={ getShortcutDisplay( shortcuts.insertAfter ) }
+											>
+												{ __( 'Insert After' ) }
+											</MenuItem>
+										</>
+									) }
+									{ count === 1 && (
+										<BlockModeToggle
+											clientId={ firstBlockClientId }
+											onToggle={ flow( onClose, onToggleBlockMode ) }
+											shortcut={ getShortcutDisplay( shortcuts.toggleBlockMode ) }
+										/>
+									) }
+									<__experimentalBlockSettingsMenuPluginsExtension.Slot
+										fillProps={ { clientIds, onClose } }
+									/>
+								</MenuGroup>
+								<MenuGroup>
+									{ ! isLocked && (
+										<MenuItem
+											className="block-editor-block-settings-menu__control"
+											onClick={ flow( onClose, onRemove ) }
+											icon="trash"
+											shortcut={ getShortcutDisplay( shortcuts.remove ) }
+										>
+											{ _n( 'Remove Block', 'Remove Blocks', count ) }
+										</MenuItem>
+									) }
+								</MenuGroup>
+							</>
+						) }
+					</DropdownMenu>
+				</Toolbar>
+			) }
+		</BlockActions>
 	);
 }
 
-export default compose( [
-	withSelect( ( select, { clientId } ) => {
-		const { getBlockMode, canToggleBlockMode } = select( 'core/block-editor' );
-		const isCodeEditingEnabled = select( 'core/editor' ).getEditorSettings().codeEditingEnabled;
-
-		return {
-			mode: getBlockMode( clientId ),
-			canToggleBlockMode: isCodeEditingEnabled && canToggleBlockMode( clientId ),
-		};
-	} ),
-] )( BlockModeToggle );+export default BlockSettingsMenu;