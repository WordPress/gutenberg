/**
 * External dependencies
 */
import classnames from 'classnames';

/**
 * WordPress dependencies
 */
import {
	__experimentalGetBlockLabel as getBlockLabel,
	getBlockType,
} from '@wordpress/blocks';
import { Button, VisuallyHidden } from '@wordpress/components';
import { useInstanceId } from '@wordpress/compose';
import { forwardRef } from '@wordpress/element';
import { __ } from '@wordpress/i18n';

/**
 * Internal dependencies
 */
import BlockIcon from '../block-icon';
import DescenderLines from './descender-lines';
import useBlockDisplayInformation from '../use-block-display-information';
import { getBlockPositionDescription } from './utils';

function BlockNavigationBlockSelectButton(
	{
		className,
		block: { clientId, name, attributes },
		isSelected,
		onClick,
		position,
		siblingBlockCount,
		level,
		tabIndex,
		onFocus,
		onDragStart,
		onDragEnd,
		draggable,
	},
	ref
) {
	const blockInformation = useBlockDisplayInformation( clientId );
	const instanceId = useInstanceId( BlockNavigationBlockSelectButton );
	const descriptionId = `block-navigation-block-select-button__${ instanceId }`;
	const blockType = getBlockType( name );
	const blockLabel = getBlockLabel( blockType, attributes );
	// If label is defined we prioritize it over possible possible
	// block variation match title.
	const blockDisplayName =
		blockLabel !== blockType.title ? blockLabel : blockInformation?.title;
	const blockPositionDescription = getBlockPositionDescription(
		position,
		siblingBlockCount,
		level
	);

	return (
		<>
			<Button
				className={ classnames(
					'block-editor-block-navigation-block-select-button',
					className
				) }
				onClick={ onClick }
				aria-describedby={ descriptionId }
				ref={ ref }
				tabIndex={ tabIndex }
				onFocus={ onFocus }
				onDragStart={ onDragStart }
				onDragEnd={ onDragEnd }
				draggable={ draggable }
			>
<<<<<<< HEAD
				<DescenderLines level={ level } />
				<BlockIcon icon={ blockInformation.icon } showColors />
=======
				<BlockIcon icon={ blockInformation?.icon } showColors />
>>>>>>> 33a10070
				{ blockDisplayName }
				{ isSelected && (
					<VisuallyHidden>
						{ __( '(selected block)' ) }
					</VisuallyHidden>
				) }
			</Button>
			<div
				className="block-editor-block-navigation-block-select-button__description"
				id={ descriptionId }
			>
				{ blockPositionDescription }
			</div>
		</>
	);
}

export default forwardRef( BlockNavigationBlockSelectButton );<|MERGE_RESOLUTION|>--- conflicted
+++ resolved
@@ -71,12 +71,8 @@
 				onDragEnd={ onDragEnd }
 				draggable={ draggable }
 			>
-<<<<<<< HEAD
 				<DescenderLines level={ level } />
-				<BlockIcon icon={ blockInformation.icon } showColors />
-=======
 				<BlockIcon icon={ blockInformation?.icon } showColors />
->>>>>>> 33a10070
 				{ blockDisplayName }
 				{ isSelected && (
 					<VisuallyHidden>
