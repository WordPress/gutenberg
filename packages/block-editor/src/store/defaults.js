/**
 * WordPress dependencies
 */
import { __, _x } from '@wordpress/i18n';

export const PREFERENCES_DEFAULTS = {
	insertUsage: {},
};

/**
 * The default editor settings
 *
 *  alignWide                              boolean       Enable/Disable Wide/Full Alignments
 *  availableLegacyWidgets                 Array         Array of objects representing the legacy widgets available.
 *  colors                                 Array         Palette colors
 *  disableCustomColors                    boolean       Whether or not the custom colors are disabled
 *  fontSizes                              Array         Available font sizes
 *  disableCustomFontSizes                 boolean       Whether or not the custom font sizes are disabled
 *  imageSizes                             Array         Available image sizes
 *  maxWidth                               number        Max width to constraint resizing
 *  allowedBlockTypes                      boolean|Array Allowed block types
 *  hasFixedToolbar                        boolean       Whether or not the editor toolbar is fixed
 *  hasPermissionsToManageWidgets          boolean       Whether or not the user is able to manage widgets.
 *  focusMode                              boolean       Whether the focus mode is enabled or not
 *  styles                                 Array         Editor Styles
 *  isRTL                                  boolean       Whether the editor is in RTL mode
 *  bodyPlaceholder                        string        Empty post placeholder
 *  titlePlaceholder                       string        Empty title placeholder
 *  codeEditingEnabled                     string        Whether or not the user can switch to the code editor
 *  __experimentalCanUserUseUnfilteredHTML string        Whether the user should be able to use unfiltered HTML or the HTML should be filtered e.g., to remove elements considered insecure like iframes.
 */
export const SETTINGS_DEFAULTS = {
	alignWide: false,
	colors: [
		{
			name: __( 'Pale pink' ),
			slug: 'pale-pink',
			color: '#f78da7',
		},
		{ name: __( 'Vivid red' ), slug: 'vivid-red', color: '#cf2e2e' },
		{
			name: __( 'Luminous vivid orange' ),
			slug: 'luminous-vivid-orange',
			color: '#ff6900',
		},
		{
			name: __( 'Luminous vivid amber' ),
			slug: 'luminous-vivid-amber',
			color: '#fcb900',
		},
		{
			name: __( 'Light green cyan' ),
			slug: 'light-green-cyan',
			color: '#7bdcb5',
		},
		{
			name: __( 'Vivid green cyan' ),
			slug: 'vivid-green-cyan',
			color: '#00d084',
		},
		{
			name: __( 'Pale cyan blue' ),
			slug: 'pale-cyan-blue',
			color: '#8ed1fc',
		},
		{
			name: __( 'Vivid cyan blue' ),
			slug: 'vivid-cyan-blue',
			color: '#0693e3',
		},
		{
			name: __( 'Very light gray' ),
			slug: 'very-light-gray',
			color: '#eeeeee',
		},
		{
			name: __( 'Cyan bluish gray' ),
			slug: 'cyan-bluish-gray',
			color: '#abb8c3',
		},
		{
			name: __( 'Very dark gray' ),
			slug: 'very-dark-gray',
			color: '#313131',
		},
	],

	fontSizes: [
		{
			name: _x( 'Small', 'font size name' ),
			size: 13,
			slug: 'small',
		},
		{
			name: _x( 'Normal', 'font size name' ),
			size: 16,
			slug: 'normal',
		},
		{
			name: _x( 'Medium', 'font size name' ),
			size: 20,
			slug: 'medium',
		},
		{
			name: _x( 'Large', 'font size name' ),
			size: 36,
			slug: 'large',
		},
		{
			name: _x( 'Huge', 'font size name' ),
			size: 48,
			slug: 'huge',
		},
	],

	imageSizes: [
		{ slug: 'thumbnail', label: __( 'Thumbnail' ) },
		{ slug: 'medium', label: __( 'Medium' ) },
		{ slug: 'large', label: __( 'Large' ) },
		{ slug: 'full', label: __( 'Full Size' ) },
	],

	// This is current max width of the block inner area
	// It's used to constraint image resizing and this value could be overridden later by themes
	maxWidth: 580,

	// Allowed block types for the editor, defaulting to true (all supported).
	allowedBlockTypes: true,

	// Maximum upload size in bytes allowed for the site.
	maxUploadFileSize: 0,

	// List of allowed mime types and file extensions.
	allowedMimeTypes: null,

	availableLegacyWidgets: {},
	hasPermissionsToManageWidgets: false,
<<<<<<< HEAD

	snap: {
		// The snap grid lines that the image will snap to
		// those should be overridden by themes later
		gridStops: [ 0, 75, 150, 225, 300, 375, 450, 525, 600, 675 ],

		// snap gap is sued to snap the image to the line when it sizes approach this point
		gap: 20,
	},
};
=======
	__experimentalCanUserUseUnfilteredHTML: false,
};
>>>>>>> dd34d327
<|MERGE_RESOLUTION|>--- conflicted
+++ resolved
@@ -135,8 +135,7 @@
 
 	availableLegacyWidgets: {},
 	hasPermissionsToManageWidgets: false,
-<<<<<<< HEAD
-
+	__experimentalCanUserUseUnfilteredHTML: false,
 	snap: {
 		// The snap grid lines that the image will snap to
 		// those should be overridden by themes later
@@ -145,8 +144,4 @@
 		// snap gap is sued to snap the image to the line when it sizes approach this point
 		gap: 20,
 	},
-};
-=======
-	__experimentalCanUserUseUnfilteredHTML: false,
-};
->>>>>>> dd34d327
+};