--- conflicted
+++ resolved
@@ -10,32 +10,6 @@
 /**
  * The default editor settings
  *
-<<<<<<< HEAD
- *  alignWide                              boolean       Enable/Disable Wide/Full Alignments
- *  availableLegacyWidgets                 Array         Array of objects representing the legacy widgets available.
- *  colors                                 Array         Palette colors
- *  disableCustomColors                    boolean       Whether or not the custom colors are disabled
- *  fontSizes                              Array         Available font sizes
- *  disableCustomFontSizes                 boolean       Whether or not the custom font sizes are disabled
- *  imageSizes                             Array         Available image sizes
- *  maxWidth                               number        Max width to constraint resizing
- *  allowedBlockTypes                      boolean|Array Allowed block types
- *  hasFixedToolbar                        boolean       Whether or not the editor toolbar is fixed
- *  hasPermissionsToManageWidgets          boolean       Whether or not the user is able to manage widgets.
- *  focusMode                              boolean       Whether the focus mode is enabled or not
- *  styles                                 Array         Editor Styles
- *  isRTL                                  boolean       Whether the editor is in RTL mode
- *  bodyPlaceholder                        string        Empty post placeholder
- *  titlePlaceholder                       string        Empty title placeholder
- *  codeEditingEnabled                     string        Whether or not the user can switch to the code editor
- *  showInserterHelpPanel                  boolean       Whether or not the inserter help panel is shown
- *  __experimentalCanUserUseUnfilteredHTML string        Whether the user should be able to use unfiltered HTML or the HTML should be filtered e.g., to remove elements considered insecure like iframes.
- *  __experimentalEnableLegacyWidgetBlock  boolean       Whether the user has enabled the Legacy Widget Block
- *  __experimentalEnableMenuBlock          boolean       Whether the user has enabled the Menu Block
- *  __experimentalBlockDirectory           boolean       Whether the user has enabled the Block Directory
- *  __experimentalEnableFullSiteEditing    boolean       Whether the user has enabled Full Site Editing
- *  __experimentalEnablePageTemplates      boolean       Whether the user has enabled the Page Templates
-=======
  * @typedef {Object} SETTINGS_DEFAULT
  * @property {boolean} alignWide Enable/Disable Wide/Full Alignments
  * @property {Array} availableLegacyWidgets Array of objects representing the legacy widgets available.
@@ -59,7 +33,7 @@
  * @property {boolean} __experimentalEnableLegacyWidgetBlock Whether the user has enabled the Legacy Widget Block
  * @property {boolean} __experimentalBlockDirectory Whether the user has enabled the Block Directory
  * @property {boolean} __experimentalEnableFullSiteEditing Whether the user has enabled Full Site Editing
->>>>>>> cb34f4bf
+ * @property {boolean} __experimentalEnablePageTemplates Whether the user has enabled the Page Templates
  */
 export const SETTINGS_DEFAULTS = {
 	alignWide: false,
