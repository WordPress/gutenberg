/**
 * WordPress dependencies
 */
import { __, _x } from '@wordpress/i18n';

export const PREFERENCES_DEFAULTS = {
	insertUsage: {},
};

/**
 * The default editor settings
 *
 * @typedef {Object} SETTINGS_DEFAULT
 * @property {boolean} alignWide Enable/Disable Wide/Full Alignments
 * @property {Array} availableLegacyWidgets Array of objects representing the legacy widgets available.
 * @property {boolean} imageEditing Image Editing settings set to false to disable.
 * @property {Array} imageSizes Available image sizes
 * @property {number} maxWidth Max width to constraint resizing
 * @property {boolean|Array} allowedBlockTypes Allowed block types
 * @property {boolean} hasFixedToolbar Whether or not the editor toolbar is fixed
 * @property {boolean} hasPermissionsToManageWidgets Whether or not the user is able to manage widgets.
 * @property {boolean} focusMode Whether the focus mode is enabled or not
 * @property {Array} styles Editor Styles
 * @property {boolean} isRTL Whether the editor is in RTL mode
 * @property {boolean} keepCaretInsideBlock Whether caret should move between blocks in edit mode
 * @property {string} bodyPlaceholder Empty post placeholder
 * @property {string} titlePlaceholder Empty title placeholder
 * @property {boolean} codeEditingEnabled Whether or not the user can switch to the code editor
 * @property {boolean} __experimentalCanUserUseUnfilteredHTML Whether the user should be able to use unfiltered HTML or the HTML should be filtered e.g., to remove elements considered insecure like iframes.
 * @property {boolean} __experimentalBlockDirectory Whether the user has enabled the Block Directory
 * @property {boolean} __experimentalEnableFullSiteEditing Whether the user has enabled Full Site Editing
 * @property {boolean} __experimentalEnableFullSiteEditingDemo Whether the user has enabled Full Site Editing Demo Templates
 * @property {Array} __experimentalBlockPatterns Array of objects representing the block patterns
 * @property {Array} __experimentalBlockPatternCategories Array of objects representing the block pattern categories
 */
export const SETTINGS_DEFAULTS = {
	alignWide: false,
	// colors setting is not used anymore now defaults are passed from theme.json on the server and core has its own defaults.
	// The setting is only kept for backward compatibility purposes.
	colors: [
		{
			name: __( 'Black' ),
			slug: 'black',
			color: '#000000',
		},
		{
			name: __( 'Cyan bluish gray' ),
			slug: 'cyan-bluish-gray',
			color: '#abb8c3',
		},
		{
			name: __( 'White' ),
			slug: 'white',
			color: '#ffffff',
		},
		{
			name: __( 'Pale pink' ),
			slug: 'pale-pink',
			color: '#f78da7',
		},
		{ name: __( 'Vivid red' ), slug: 'vivid-red', color: '#cf2e2e' },
		{
			name: __( 'Luminous vivid orange' ),
			slug: 'luminous-vivid-orange',
			color: '#ff6900',
		},
		{
			name: __( 'Luminous vivid amber' ),
			slug: 'luminous-vivid-amber',
			color: '#fcb900',
		},
		{
			name: __( 'Light green cyan' ),
			slug: 'light-green-cyan',
			color: '#7bdcb5',
		},
		{
			name: __( 'Vivid green cyan' ),
			slug: 'vivid-green-cyan',
			color: '#00d084',
		},
		{
			name: __( 'Pale cyan blue' ),
			slug: 'pale-cyan-blue',
			color: '#8ed1fc',
		},
		{
			name: __( 'Vivid cyan blue' ),
			slug: 'vivid-cyan-blue',
			color: '#0693e3',
		},
		{
			name: __( 'Vivid purple' ),
			slug: 'vivid-purple',
			color: '#9b51e0',
		},
	],
	// fontSizes setting is not used anymore now defaults are passed from theme.json on the server and core has its own defaults.
	// The setting is only kept for backward compatibility purposes.
	fontSizes: [
		{
			name: _x( 'Small', 'font size name' ),
			size: 13,
			slug: 'small',
		},
		{
			name: _x( 'Normal', 'font size name' ),
			size: 16,
			slug: 'normal',
		},
		{
			name: _x( 'Medium', 'font size name' ),
			size: 20,
			slug: 'medium',
		},
		{
			name: _x( 'Large', 'font size name' ),
			size: 36,
			slug: 'large',
		},
		{
			name: _x( 'Huge', 'font size name' ),
			size: 42,
			slug: 'huge',
		},
	],

	imageSizes: [
		{ slug: 'thumbnail', name: __( 'Thumbnail' ) },
		{ slug: 'medium', name: __( 'Medium' ) },
		{ slug: 'large', name: __( 'Large' ) },
		{ slug: 'full', name: __( 'Full Size' ) },
	],

	// Allow plugin to disable Image Editor if need be
	imageEditing: true,

	// This is current max width of the block inner area
	// It's used to constraint image resizing and this value could be overridden later by themes
	maxWidth: 580,

	// Allowed block types for the editor, defaulting to true (all supported).
	allowedBlockTypes: true,

	// Maximum upload size in bytes allowed for the site.
	maxUploadFileSize: 0,

	// List of allowed mime types and file extensions.
	allowedMimeTypes: null,

	availableLegacyWidgets: {},
	hasPermissionsToManageWidgets: false,
	__experimentalCanUserUseUnfilteredHTML: false,
	__experimentalBlockDirectory: false,
	__experimentalEnableFullSiteEditing: false,
	__experimentalEnableFullSiteEditingDemo: false,
	__mobileEnablePageTemplates: false,
	__experimentalBlockPatterns: [],
	__experimentalBlockPatternCategories: [],
<<<<<<< HEAD
	__experimentalSpotlightEntityBlocks: [],
=======

	// gradients setting is not used anymore now defaults are passed from theme.json on the server and core has its own defaults.
	// The setting is only kept for backward compatibility purposes.
	gradients: [
		{
			name: __( 'Vivid cyan blue to vivid purple' ),
			gradient:
				'linear-gradient(135deg,rgba(6,147,227,1) 0%,rgb(155,81,224) 100%)',
			slug: 'vivid-cyan-blue-to-vivid-purple',
		},
		{
			name: __( 'Light green cyan to vivid green cyan' ),
			gradient:
				'linear-gradient(135deg,rgb(122,220,180) 0%,rgb(0,208,130) 100%)',
			slug: 'light-green-cyan-to-vivid-green-cyan',
		},
		{
			name: __( 'Luminous vivid amber to luminous vivid orange' ),
			gradient:
				'linear-gradient(135deg,rgba(252,185,0,1) 0%,rgba(255,105,0,1) 100%)',
			slug: 'luminous-vivid-amber-to-luminous-vivid-orange',
		},
		{
			name: __( 'Luminous vivid orange to vivid red' ),
			gradient:
				'linear-gradient(135deg,rgba(255,105,0,1) 0%,rgb(207,46,46) 100%)',
			slug: 'luminous-vivid-orange-to-vivid-red',
		},
		{
			name: __( 'Very light gray to cyan bluish gray' ),
			gradient:
				'linear-gradient(135deg,rgb(238,238,238) 0%,rgb(169,184,195) 100%)',
			slug: 'very-light-gray-to-cyan-bluish-gray',
		},
		{
			name: __( 'Cool to warm spectrum' ),
			gradient:
				'linear-gradient(135deg,rgb(74,234,220) 0%,rgb(151,120,209) 20%,rgb(207,42,186) 40%,rgb(238,44,130) 60%,rgb(251,105,98) 80%,rgb(254,248,76) 100%)',
			slug: 'cool-to-warm-spectrum',
		},
		{
			name: __( 'Blush light purple' ),
			gradient:
				'linear-gradient(135deg,rgb(255,206,236) 0%,rgb(152,150,240) 100%)',
			slug: 'blush-light-purple',
		},
		{
			name: __( 'Blush bordeaux' ),
			gradient:
				'linear-gradient(135deg,rgb(254,205,165) 0%,rgb(254,45,45) 50%,rgb(107,0,62) 100%)',
			slug: 'blush-bordeaux',
		},
		{
			name: __( 'Luminous dusk' ),
			gradient:
				'linear-gradient(135deg,rgb(255,203,112) 0%,rgb(199,81,192) 50%,rgb(65,88,208) 100%)',
			slug: 'luminous-dusk',
		},
		{
			name: __( 'Pale ocean' ),
			gradient:
				'linear-gradient(135deg,rgb(255,245,203) 0%,rgb(182,227,212) 50%,rgb(51,167,181) 100%)',
			slug: 'pale-ocean',
		},
		{
			name: __( 'Electric grass' ),
			gradient:
				'linear-gradient(135deg,rgb(202,248,128) 0%,rgb(113,206,126) 100%)',
			slug: 'electric-grass',
		},
		{
			name: __( 'Midnight' ),
			gradient:
				'linear-gradient(135deg,rgb(2,3,129) 0%,rgb(40,116,252) 100%)',
			slug: 'midnight',
		},
	],
>>>>>>> 942f19df
};<|MERGE_RESOLUTION|>--- conflicted
+++ resolved
@@ -157,9 +157,7 @@
 	__mobileEnablePageTemplates: false,
 	__experimentalBlockPatterns: [],
 	__experimentalBlockPatternCategories: [],
-<<<<<<< HEAD
 	__experimentalSpotlightEntityBlocks: [],
-=======
 
 	// gradients setting is not used anymore now defaults are passed from theme.json on the server and core has its own defaults.
 	// The setting is only kept for backward compatibility purposes.
@@ -237,5 +235,4 @@
 			slug: 'midnight',
 		},
 	],
->>>>>>> 942f19df
 };