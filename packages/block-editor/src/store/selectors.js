--- conflicted
+++ resolved
@@ -1408,23 +1408,23 @@
 }
 
 /**
-<<<<<<< HEAD
- * Returns true if the block editor can search and install uninstalled blocks.
+ * Returns whether the navigation mode is enabled.
+ *
+ * @param {Object} state Editor state.
+ *
+ * @return {boolean}     Is navigation mode enabled.
+ */
+export function isNavigationMode( state ) {
+	return state.isNavigationMode;
+}
+
+/**
+ * Returns whether block editor can search and install uninstalled blocks.
  *
  * @param {Object} state Global application state.
  *
- * @return {boolean} Whether the downloadable blocks feature is enabled.
+ * @return {boolean}     Whether the downloadable blocks feature is enabled.
  */
 export function getIsDownloadableBlocksEnabled( state ) {
 	return get( state, [ 'settings', '__experimentalIsDownloadableBlocksEnabled' ], false );
-=======
- * Returns whether the navigation mode is enabled.
- *
- * @param {Object} state Editor state.
- *
- * @return {boolean}     Is navigation mode enabled.
- */
-export function isNavigationMode( state ) {
-	return state.isNavigationMode;
->>>>>>> 1c779412
 }