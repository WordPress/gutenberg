/**
 * External dependencies
 */
import createSelector from 'rememo';

/**
 * WordPress dependencies
 */
import {
	getBlockType,
	getBlockTypes,
	getBlockVariations,
	hasBlockSupport,
	getPossibleBlockTransformations,
	parse,
	switchToBlockType,
	store as blocksStore,
} from '@wordpress/blocks';
import { Platform } from '@wordpress/element';
import { applyFilters } from '@wordpress/hooks';
import { symbol } from '@wordpress/icons';
import { create, remove, toHTMLString } from '@wordpress/rich-text';
import deprecated from '@wordpress/deprecated';
import { createRegistrySelector } from '@wordpress/data';

/**
 * Internal dependencies
 */
import { mapRichTextSettings } from './utils';
import { orderBy } from '../utils/sorting';

/**
 * A block selection object.
 *
 * @typedef {Object} WPBlockSelection
 *
 * @property {string} clientId     A block client ID.
 * @property {string} attributeKey A block attribute key.
 * @property {number} offset       An attribute value offset, based on the rich
 *                                 text value. See `wp.richText.create`.
 */

// Module constants.
const MILLISECONDS_PER_HOUR = 3600 * 1000;
const MILLISECONDS_PER_DAY = 24 * 3600 * 1000;
const MILLISECONDS_PER_WEEK = 7 * 24 * 3600 * 1000;

/**
 * Shared reference to an empty array for cases where it is important to avoid
 * returning a new array reference on every invocation, as in a connected or
 * other pure component which performs `shouldComponentUpdate` check on props.
 * This should be used as a last resort, since the normalized data should be
 * maintained by the reducer result in state.
 *
 * @type {Array}
 */
const EMPTY_ARRAY = [];

/**
 * Shared reference to an empty Set for cases where it is important to avoid
 * returning a new Set reference on every invocation, as in a connected or
 * other pure component which performs `shouldComponentUpdate` check on props.
 * This should be used as a last resort, since the normalized data should be
 * maintained by the reducer result in state.
 *
 * @type {Set}
 */
const EMPTY_SET = new Set();

/**
 * Returns a block's name given its client ID, or null if no block exists with
 * the client ID.
 *
 * @param {Object} state    Editor state.
 * @param {string} clientId Block client ID.
 *
 * @return {string} Block name.
 */
export function getBlockName( state, clientId ) {
	const block = state.blocks.byClientId.get( clientId );
	const socialLinkName = 'core/social-link';

	if ( Platform.OS !== 'web' && block?.name === socialLinkName ) {
		const attributes = state.blocks.attributes.get( clientId );
		const { service } = attributes ?? {};

		return service ? `${ socialLinkName }-${ service }` : socialLinkName;
	}
	return block ? block.name : null;
}

/**
 * Returns whether a block is valid or not.
 *
 * @param {Object} state    Editor state.
 * @param {string} clientId Block client ID.
 *
 * @return {boolean} Is Valid.
 */
export function isBlockValid( state, clientId ) {
	const block = state.blocks.byClientId.get( clientId );
	return !! block && block.isValid;
}

/**
 * Returns a block's attributes given its client ID, or null if no block exists with
 * the client ID.
 *
 * @param {Object} state    Editor state.
 * @param {string} clientId Block client ID.
 *
 * @return {Object?} Block attributes.
 */
export function getBlockAttributes( state, clientId ) {
	const block = state.blocks.byClientId.get( clientId );
	if ( ! block ) {
		return null;
	}

	return state.blocks.attributes.get( clientId );
}

/**
 * Returns a block given its client ID. This is a parsed copy of the block,
 * containing its `blockName`, `clientId`, and current `attributes` state. This
 * is not the block's registration settings, which must be retrieved from the
 * blocks module registration store.
 *
 * getBlock recurses through its inner blocks until all its children blocks have
 * been retrieved. Note that getBlock will not return the child inner blocks of
 * an inner block controller. This is because an inner block controller syncs
 * itself with its own entity, and should therefore not be included with the
 * blocks of a different entity. For example, say you call `getBlocks( TP )` to
 * get the blocks of a template part. If another template part is a child of TP,
 * then the nested template part's child blocks will not be returned. This way,
 * the template block itself is considered part of the parent, but the children
 * are not.
 *
 * @param {Object} state    Editor state.
 * @param {string} clientId Block client ID.
 *
 * @return {Object} Parsed block object.
 */
export function getBlock( state, clientId ) {
	if ( ! state.blocks.byClientId.has( clientId ) ) {
		return null;
	}

	return state.blocks.tree.get( clientId );
}

export const __unstableGetBlockWithoutInnerBlocks = createSelector(
	( state, clientId ) => {
		if ( ! state.blocks.byClientId.has( clientId ) ) {
			return null;
		}

		return {
			...state.blocks.byClientId.get( clientId ),
			attributes: getBlockAttributes( state, clientId ),
		};
	},
	( state, clientId ) => [
		state.blocks.byClientId.get( clientId ),
		state.blocks.attributes.get( clientId ),
	]
);

/**
 * Returns all block objects for the current post being edited as an array in
 * the order they appear in the post. Note that this will exclude child blocks
 * of nested inner block controllers.
 *
 * @param {Object}  state        Editor state.
 * @param {?string} rootClientId Optional root client ID of block list.
 *
 * @return {Object[]} Post blocks.
 */
export function getBlocks( state, rootClientId ) {
	const treeKey =
		! rootClientId || ! areInnerBlocksControlled( state, rootClientId )
			? rootClientId || ''
			: 'controlled||' + rootClientId;
	return state.blocks.tree.get( treeKey )?.innerBlocks || EMPTY_ARRAY;
}

/**
 * Returns a stripped down block object containing only its client ID,
 * and its inner blocks' client IDs.
 *
 * @deprecated
 *
 * @param {Object} state    Editor state.
 * @param {string} clientId Client ID of the block to get.
 *
 * @return {Object} Client IDs of the post blocks.
 */
export const __unstableGetClientIdWithClientIdsTree = createSelector(
	( state, clientId ) => {
		deprecated(
			"wp.data.select( 'core/block-editor' ).__unstableGetClientIdWithClientIdsTree",
			{
				since: '6.3',
				version: '6.5',
			}
		);
		return {
			clientId,
			innerBlocks: __unstableGetClientIdsTree( state, clientId ),
		};
	},
	( state ) => [ state.blocks.order ]
);

/**
 * Returns the block tree represented in the block-editor store from the
 * given root, consisting of stripped down block objects containing only
 * their client IDs, and their inner blocks' client IDs.
 *
 * @deprecated
 *
 * @param {Object}  state        Editor state.
 * @param {?string} rootClientId Optional root client ID of block list.
 *
 * @return {Object[]} Client IDs of the post blocks.
 */
export const __unstableGetClientIdsTree = createSelector(
	( state, rootClientId = '' ) => {
		deprecated(
			"wp.data.select( 'core/block-editor' ).__unstableGetClientIdsTree",
			{
				since: '6.3',
				version: '6.5',
			}
		);
		return getBlockOrder( state, rootClientId ).map( ( clientId ) =>
			__unstableGetClientIdWithClientIdsTree( state, clientId )
		);
	},
	( state ) => [ state.blocks.order ]
);

/**
 * Returns an array containing the clientIds of all descendants of the blocks
 * given. Returned ids are ordered first by the order of the ids given, then
 * by the order that they appear in the editor.
 *
 * @param {Object}          state     Global application state.
 * @param {string|string[]} clientIds Client ID(s) for which descendant blocks are to be returned.
 *
 * @return {Array} Client IDs of descendants.
 */
export const getClientIdsOfDescendants = createSelector(
	( state, clientIds ) => {
		const givenIds = Array.isArray( clientIds ) ? clientIds : [ clientIds ];
		const collectedIds = [];
		for ( const givenId of givenIds ) {
			for ( const descendantId of getBlockOrder( state, givenId ) ) {
				collectedIds.push(
					descendantId,
					...getClientIdsOfDescendants( state, descendantId )
				);
			}
		}
		return collectedIds;
	},
	( state ) => [ state.blocks.order ]
);

/**
 * Returns an array containing the clientIds of the top-level blocks and
 * their descendants of any depth (for nested blocks). Ids are returned
 * in the same order that they appear in the editor.
 *
 * @param {Object} state Global application state.
 *
 * @return {Array} ids of top-level and descendant blocks.
 */
export const getClientIdsWithDescendants = createSelector(
	( state ) => {
		const collectedIds = [];
		for ( const topLevelId of getBlockOrder( state ) ) {
			collectedIds.push(
				topLevelId,
				...getClientIdsOfDescendants( state, topLevelId )
			);
		}
		return collectedIds;
	},
	( state ) => [ state.blocks.order ]
);

/**
 * Returns the total number of blocks, or the total number of blocks with a specific name in a post.
 * The number returned includes nested blocks.
 *
 * @param {Object}  state     Global application state.
 * @param {?string} blockName Optional block name, if specified only blocks of that type will be counted.
 *
 * @return {number} Number of blocks in the post, or number of blocks with name equal to blockName.
 */
export const getGlobalBlockCount = createSelector(
	( state, blockName ) => {
		const clientIds = getClientIdsWithDescendants( state );
		if ( ! blockName ) {
			return clientIds.length;
		}
		return clientIds.reduce( ( accumulator, clientId ) => {
			const block = state.blocks.byClientId.get( clientId );
			return block.name === blockName ? accumulator + 1 : accumulator;
		}, 0 );
	},
	( state ) => [ state.blocks.order, state.blocks.byClientId ]
);

/**
 * Returns all global blocks that match a blockName. Results include nested blocks.
 *
 * @param {Object}  state     Global application state.
 * @param {?string} blockName Optional block name, if not specified, returns an empty array.
 *
 * @return {Array} Array of clientIds of blocks with name equal to blockName.
 */
export const __experimentalGetGlobalBlocksByName = createSelector(
	( state, blockName ) => {
		if ( ! blockName ) {
			return EMPTY_ARRAY;
		}
		const blockNames = Array.isArray( blockName )
			? blockName
			: [ blockName ];
		const clientIds = getClientIdsWithDescendants( state );
		const foundBlocks = clientIds.filter( ( clientId ) => {
			const block = state.blocks.byClientId.get( clientId );
			return blockNames.includes( block.name );
		} );
		return foundBlocks.length > 0 ? foundBlocks : EMPTY_ARRAY;
	},
	( state ) => [ state.blocks.order, state.blocks.byClientId ]
);

/**
 * Given an array of block client IDs, returns the corresponding array of block
 * objects.
 *
 * @param {Object}   state     Editor state.
 * @param {string[]} clientIds Client IDs for which blocks are to be returned.
 *
 * @return {WPBlock[]} Block objects.
 */
export const getBlocksByClientId = createSelector(
	( state, clientIds ) =>
		( Array.isArray( clientIds ) ? clientIds : [ clientIds ] ).map(
			( clientId ) => getBlock( state, clientId )
		),
	( state, clientIds ) =>
		( Array.isArray( clientIds ) ? clientIds : [ clientIds ] ).map(
			( clientId ) => state.blocks.tree.get( clientId )
		)
);

/**
 * Given an array of block client IDs, returns the corresponding array of block
 * names.
 *
 * @param {Object}   state     Editor state.
 * @param {string[]} clientIds Client IDs for which block names are to be returned.
 *
 * @return {string[]} Block names.
 */
export const getBlockNamesByClientId = createSelector(
	( state, clientIds ) =>
		getBlocksByClientId( state, clientIds )
			.filter( Boolean )
			.map( ( block ) => block.name ),
	( state, clientIds ) => getBlocksByClientId( state, clientIds )
);

/**
 * Returns the number of blocks currently present in the post.
 *
 * @param {Object}  state        Editor state.
 * @param {?string} rootClientId Optional root client ID of block list.
 *
 * @return {number} Number of blocks in the post.
 */
export function getBlockCount( state, rootClientId ) {
	return getBlockOrder( state, rootClientId ).length;
}

/**
 * Returns the current selection start block client ID, attribute key and text
 * offset.
 *
 * @param {Object} state Block editor state.
 *
 * @return {WPBlockSelection} Selection start information.
 */
export function getSelectionStart( state ) {
	return state.selection.selectionStart;
}

/**
 * Returns the current selection end block client ID, attribute key and text
 * offset.
 *
 * @param {Object} state Block editor state.
 *
 * @return {WPBlockSelection} Selection end information.
 */
export function getSelectionEnd( state ) {
	return state.selection.selectionEnd;
}

/**
 * Returns the current block selection start. This value may be null, and it
 * may represent either a singular block selection or multi-selection start.
 * A selection is singular if its start and end match.
 *
 * @param {Object} state Global application state.
 *
 * @return {?string} Client ID of block selection start.
 */
export function getBlockSelectionStart( state ) {
	return state.selection.selectionStart.clientId;
}

/**
 * Returns the current block selection end. This value may be null, and it
 * may represent either a singular block selection or multi-selection end.
 * A selection is singular if its start and end match.
 *
 * @param {Object} state Global application state.
 *
 * @return {?string} Client ID of block selection end.
 */
export function getBlockSelectionEnd( state ) {
	return state.selection.selectionEnd.clientId;
}

/**
 * Returns the number of blocks currently selected in the post.
 *
 * @param {Object} state Global application state.
 *
 * @return {number} Number of blocks selected in the post.
 */
export function getSelectedBlockCount( state ) {
	const multiSelectedBlockCount =
		getMultiSelectedBlockClientIds( state ).length;

	if ( multiSelectedBlockCount ) {
		return multiSelectedBlockCount;
	}

	return state.selection.selectionStart.clientId ? 1 : 0;
}

/**
 * Returns true if there is a single selected block, or false otherwise.
 *
 * @param {Object} state Editor state.
 *
 * @return {boolean} Whether a single block is selected.
 */
export function hasSelectedBlock( state ) {
	const { selectionStart, selectionEnd } = state.selection;
	return (
		!! selectionStart.clientId &&
		selectionStart.clientId === selectionEnd.clientId
	);
}

/**
 * Returns the currently selected block client ID, or null if there is no
 * selected block.
 *
 * @param {Object} state Editor state.
 *
 * @return {?string} Selected block client ID.
 */
export function getSelectedBlockClientId( state ) {
	const { selectionStart, selectionEnd } = state.selection;
	const { clientId } = selectionStart;

	if ( ! clientId || clientId !== selectionEnd.clientId ) {
		return null;
	}

	return clientId;
}

/**
 * Returns the currently selected block, or null if there is no selected block.
 *
 * @param {Object} state Global application state.
 *
 * @return {?Object} Selected block.
 */
export function getSelectedBlock( state ) {
	const clientId = getSelectedBlockClientId( state );
	return clientId ? getBlock( state, clientId ) : null;
}

/**
 * Given a block client ID, returns the root block from which the block is
 * nested, an empty string for top-level blocks, or null if the block does not
 * exist.
 *
 * @param {Object} state    Editor state.
 * @param {string} clientId Block from which to find root client ID.
 *
 * @return {?string} Root client ID, if exists
 */
export function getBlockRootClientId( state, clientId ) {
	return state.blocks.parents.has( clientId )
		? state.blocks.parents.get( clientId )
		: null;
}

/**
 * Given a block client ID, returns the list of all its parents from top to bottom.
 *
 * @param {Object}  state     Editor state.
 * @param {string}  clientId  Block from which to find root client ID.
 * @param {boolean} ascending Order results from bottom to top (true) or top to bottom (false).
 *
 * @return {Array} ClientIDs of the parent blocks.
 */
export const getBlockParents = createSelector(
	( state, clientId, ascending = false ) => {
		const parents = [];
		let current = clientId;
		while ( !! state.blocks.parents.get( current ) ) {
			current = state.blocks.parents.get( current );
			parents.push( current );
		}

		if ( ! parents.length ) {
			return EMPTY_ARRAY;
		}

		return ascending ? parents : parents.reverse();
	},
	( state ) => [ state.blocks.parents ]
);

/**
 * Given a block client ID and a block name, returns the list of all its parents
 * from top to bottom, filtered by the given name(s). For example, if passed
 * 'core/group' as the blockName, it will only return parents which are group
 * blocks. If passed `[ 'core/group', 'core/cover']`, as the blockName, it will
 * return parents which are group blocks and parents which are cover blocks.
 *
 * @param {Object}          state     Editor state.
 * @param {string}          clientId  Block from which to find root client ID.
 * @param {string|string[]} blockName Block name(s) to filter.
 * @param {boolean}         ascending Order results from bottom to top (true) or top to bottom (false).
 *
 * @return {Array} ClientIDs of the parent blocks.
 */
export const getBlockParentsByBlockName = createSelector(
	( state, clientId, blockName, ascending = false ) => {
		const parents = getBlockParents( state, clientId, ascending );
		const hasName = Array.isArray( blockName )
			? ( name ) => blockName.includes( name )
			: ( name ) => blockName === name;
		return parents.filter( ( id ) => hasName( getBlockName( state, id ) ) );
	},
	( state ) => [ state.blocks.parents ]
);
/**
 * Given a block client ID, returns the root of the hierarchy from which the block is nested, return the block itself for root level blocks.
 *
 * @param {Object} state    Editor state.
 * @param {string} clientId Block from which to find root client ID.
 *
 * @return {string} Root client ID
 */
export function getBlockHierarchyRootClientId( state, clientId ) {
	let current = clientId;
	let parent;
	do {
		parent = current;
		current = state.blocks.parents.get( current );
	} while ( current );
	return parent;
}

/**
 * Given a block client ID, returns the lowest common ancestor with selected client ID.
 *
 * @param {Object} state    Editor state.
 * @param {string} clientId Block from which to find common ancestor client ID.
 *
 * @return {string} Common ancestor client ID or undefined
 */
export function getLowestCommonAncestorWithSelectedBlock( state, clientId ) {
	const selectedId = getSelectedBlockClientId( state );
	const clientParents = [ ...getBlockParents( state, clientId ), clientId ];
	const selectedParents = [
		...getBlockParents( state, selectedId ),
		selectedId,
	];

	let lowestCommonAncestor;

	const maxDepth = Math.min( clientParents.length, selectedParents.length );
	for ( let index = 0; index < maxDepth; index++ ) {
		if ( clientParents[ index ] === selectedParents[ index ] ) {
			lowestCommonAncestor = clientParents[ index ];
		} else {
			break;
		}
	}

	return lowestCommonAncestor;
}

/**
 * Returns the client ID of the block adjacent one at the given reference
 * startClientId and modifier directionality. Defaults start startClientId to
 * the selected block, and direction as next block. Returns null if there is no
 * adjacent block.
 *
 * @param {Object}  state         Editor state.
 * @param {?string} startClientId Optional client ID of block from which to
 *                                search.
 * @param {?number} modifier      Directionality multiplier (1 next, -1
 *                                previous).
 *
 * @return {?string} Return the client ID of the block, or null if none exists.
 */
export function getAdjacentBlockClientId( state, startClientId, modifier = 1 ) {
	// Default to selected block.
	if ( startClientId === undefined ) {
		startClientId = getSelectedBlockClientId( state );
	}

	// Try multi-selection starting at extent based on modifier.
	if ( startClientId === undefined ) {
		if ( modifier < 0 ) {
			startClientId = getFirstMultiSelectedBlockClientId( state );
		} else {
			startClientId = getLastMultiSelectedBlockClientId( state );
		}
	}

	// Validate working start client ID.
	if ( ! startClientId ) {
		return null;
	}

	// Retrieve start block root client ID, being careful to allow the falsey
	// empty string top-level root by explicitly testing against null.
	const rootClientId = getBlockRootClientId( state, startClientId );
	if ( rootClientId === null ) {
		return null;
	}

	const { order } = state.blocks;
	const orderSet = order.get( rootClientId );
	const index = orderSet.indexOf( startClientId );
	const nextIndex = index + 1 * modifier;

	// Block was first in set and we're attempting to get previous.
	if ( nextIndex < 0 ) {
		return null;
	}

	// Block was last in set and we're attempting to get next.
	if ( nextIndex === orderSet.length ) {
		return null;
	}

	// Assume incremented index is within the set.
	return orderSet[ nextIndex ];
}

/**
 * Returns the previous block's client ID from the given reference start ID.
 * Defaults start to the selected block. Returns null if there is no previous
 * block.
 *
 * @param {Object}  state         Editor state.
 * @param {?string} startClientId Optional client ID of block from which to
 *                                search.
 *
 * @return {?string} Adjacent block's client ID, or null if none exists.
 */
export function getPreviousBlockClientId( state, startClientId ) {
	return getAdjacentBlockClientId( state, startClientId, -1 );
}

/**
 * Returns the next block's client ID from the given reference start ID.
 * Defaults start to the selected block. Returns null if there is no next
 * block.
 *
 * @param {Object}  state         Editor state.
 * @param {?string} startClientId Optional client ID of block from which to
 *                                search.
 *
 * @return {?string} Adjacent block's client ID, or null if none exists.
 */
export function getNextBlockClientId( state, startClientId ) {
	return getAdjacentBlockClientId( state, startClientId, 1 );
}

/* eslint-disable jsdoc/valid-types */
/**
 * Returns the initial caret position for the selected block.
 * This position is to used to position the caret properly when the selected block changes.
 * If the current block is not a RichText, having initial position set to 0 means "focus block"
 *
 * @param {Object} state Global application state.
 *
 * @return {0|-1|null} Initial position.
 */
export function getSelectedBlocksInitialCaretPosition( state ) {
	/* eslint-enable jsdoc/valid-types */
	return state.initialPosition;
}

/**
 * Returns the current selection set of block client IDs (multiselection or single selection).
 *
 * @param {Object} state Editor state.
 *
 * @return {Array} Multi-selected block client IDs.
 */
export const getSelectedBlockClientIds = createSelector(
	( state ) => {
		const { selectionStart, selectionEnd } = state.selection;

		if ( ! selectionStart.clientId || ! selectionEnd.clientId ) {
			return EMPTY_ARRAY;
		}

		if ( selectionStart.clientId === selectionEnd.clientId ) {
			return [ selectionStart.clientId ];
		}

		// Retrieve root client ID to aid in retrieving relevant nested block
		// order, being careful to allow the falsey empty string top-level root
		// by explicitly testing against null.
		const rootClientId = getBlockRootClientId(
			state,
			selectionStart.clientId
		);

		if ( rootClientId === null ) {
			return EMPTY_ARRAY;
		}

		const blockOrder = getBlockOrder( state, rootClientId );
		const startIndex = blockOrder.indexOf( selectionStart.clientId );
		const endIndex = blockOrder.indexOf( selectionEnd.clientId );

		if ( startIndex > endIndex ) {
			return blockOrder.slice( endIndex, startIndex + 1 );
		}

		return blockOrder.slice( startIndex, endIndex + 1 );
	},
	( state ) => [
		state.blocks.order,
		state.selection.selectionStart.clientId,
		state.selection.selectionEnd.clientId,
	]
);

/**
 * Returns the current multi-selection set of block client IDs, or an empty
 * array if there is no multi-selection.
 *
 * @param {Object} state Editor state.
 *
 * @return {Array} Multi-selected block client IDs.
 */
export function getMultiSelectedBlockClientIds( state ) {
	const { selectionStart, selectionEnd } = state.selection;

	if ( selectionStart.clientId === selectionEnd.clientId ) {
		return EMPTY_ARRAY;
	}

	return getSelectedBlockClientIds( state );
}

/**
 * Returns the current multi-selection set of blocks, or an empty array if
 * there is no multi-selection.
 *
 * @param {Object} state Editor state.
 *
 * @return {Array} Multi-selected block objects.
 */
export const getMultiSelectedBlocks = createSelector(
	( state ) => {
		const multiSelectedBlockClientIds =
			getMultiSelectedBlockClientIds( state );
		if ( ! multiSelectedBlockClientIds.length ) {
			return EMPTY_ARRAY;
		}

		return multiSelectedBlockClientIds.map( ( clientId ) =>
			getBlock( state, clientId )
		);
	},
	( state ) => [
		...getSelectedBlockClientIds.getDependants( state ),
		state.blocks.byClientId,
		state.blocks.order,
		state.blocks.attributes,
	]
);

/**
 * Returns the client ID of the first block in the multi-selection set, or null
 * if there is no multi-selection.
 *
 * @param {Object} state Editor state.
 *
 * @return {?string} First block client ID in the multi-selection set.
 */
export function getFirstMultiSelectedBlockClientId( state ) {
	return getMultiSelectedBlockClientIds( state )[ 0 ] || null;
}

/**
 * Returns the client ID of the last block in the multi-selection set, or null
 * if there is no multi-selection.
 *
 * @param {Object} state Editor state.
 *
 * @return {?string} Last block client ID in the multi-selection set.
 */
export function getLastMultiSelectedBlockClientId( state ) {
	const selectedClientIds = getMultiSelectedBlockClientIds( state );
	return selectedClientIds[ selectedClientIds.length - 1 ] || null;
}

/**
 * Returns true if a multi-selection exists, and the block corresponding to the
 * specified client ID is the first block of the multi-selection set, or false
 * otherwise.
 *
 * @param {Object} state    Editor state.
 * @param {string} clientId Block client ID.
 *
 * @return {boolean} Whether block is first in multi-selection.
 */
export function isFirstMultiSelectedBlock( state, clientId ) {
	return getFirstMultiSelectedBlockClientId( state ) === clientId;
}

/**
 * Returns true if the client ID occurs within the block multi-selection, or
 * false otherwise.
 *
 * @param {Object} state    Editor state.
 * @param {string} clientId Block client ID.
 *
 * @return {boolean} Whether block is in multi-selection set.
 */
export function isBlockMultiSelected( state, clientId ) {
	return getMultiSelectedBlockClientIds( state ).indexOf( clientId ) !== -1;
}

/**
 * Returns true if an ancestor of the block is multi-selected, or false
 * otherwise.
 *
 * @param {Object} state    Editor state.
 * @param {string} clientId Block client ID.
 *
 * @return {boolean} Whether an ancestor of the block is in multi-selection
 *                   set.
 */
export const isAncestorMultiSelected = createSelector(
	( state, clientId ) => {
		let ancestorClientId = clientId;
		let isMultiSelected = false;
		while ( ancestorClientId && ! isMultiSelected ) {
			ancestorClientId = getBlockRootClientId( state, ancestorClientId );
			isMultiSelected = isBlockMultiSelected( state, ancestorClientId );
		}
		return isMultiSelected;
	},
	( state ) => [
		state.blocks.order,
		state.selection.selectionStart.clientId,
		state.selection.selectionEnd.clientId,
	]
);

/**
 * Returns the client ID of the block which begins the multi-selection set, or
 * null if there is no multi-selection.
 *
 * This is not necessarily the first client ID in the selection.
 *
 * @see getFirstMultiSelectedBlockClientId
 *
 * @param {Object} state Editor state.
 *
 * @return {?string} Client ID of block beginning multi-selection.
 */
export function getMultiSelectedBlocksStartClientId( state ) {
	const { selectionStart, selectionEnd } = state.selection;

	if ( selectionStart.clientId === selectionEnd.clientId ) {
		return null;
	}

	return selectionStart.clientId || null;
}

/**
 * Returns the client ID of the block which ends the multi-selection set, or
 * null if there is no multi-selection.
 *
 * This is not necessarily the last client ID in the selection.
 *
 * @see getLastMultiSelectedBlockClientId
 *
 * @param {Object} state Editor state.
 *
 * @return {?string} Client ID of block ending multi-selection.
 */
export function getMultiSelectedBlocksEndClientId( state ) {
	const { selectionStart, selectionEnd } = state.selection;

	if ( selectionStart.clientId === selectionEnd.clientId ) {
		return null;
	}

	return selectionEnd.clientId || null;
}

/**
 * Returns true if the selection is not partial.
 *
 * @param {Object} state Editor state.
 *
 * @return {boolean} Whether the selection is mergeable.
 */
export function __unstableIsFullySelected( state ) {
	const selectionAnchor = getSelectionStart( state );
	const selectionFocus = getSelectionEnd( state );
	return (
		! selectionAnchor.attributeKey &&
		! selectionFocus.attributeKey &&
		typeof selectionAnchor.offset === 'undefined' &&
		typeof selectionFocus.offset === 'undefined'
	);
}

/**
 * Returns true if the selection is collapsed.
 *
 * @param {Object} state Editor state.
 *
 * @return {boolean} Whether the selection is collapsed.
 */
export function __unstableIsSelectionCollapsed( state ) {
	const selectionAnchor = getSelectionStart( state );
	const selectionFocus = getSelectionEnd( state );
	return (
		!! selectionAnchor &&
		!! selectionFocus &&
		selectionAnchor.clientId === selectionFocus.clientId &&
		selectionAnchor.attributeKey === selectionFocus.attributeKey &&
		selectionAnchor.offset === selectionFocus.offset
	);
}

export function __unstableSelectionHasUnmergeableBlock( state ) {
	return getSelectedBlockClientIds( state ).some( ( clientId ) => {
		const blockName = getBlockName( state, clientId );
		const blockType = getBlockType( blockName );
		return ! blockType.merge;
	} );
}

/**
 * Check whether the selection is mergeable.
 *
 * @param {Object}  state     Editor state.
 * @param {boolean} isForward Whether to merge forwards.
 *
 * @return {boolean} Whether the selection is mergeable.
 */
export function __unstableIsSelectionMergeable( state, isForward ) {
	const selectionAnchor = getSelectionStart( state );
	const selectionFocus = getSelectionEnd( state );

	// It's not mergeable if the start and end are within the same block.
	if ( selectionAnchor.clientId === selectionFocus.clientId ) return false;

	// It's not mergeable if there's no rich text selection.
	if (
		! selectionAnchor.attributeKey ||
		! selectionFocus.attributeKey ||
		typeof selectionAnchor.offset === 'undefined' ||
		typeof selectionFocus.offset === 'undefined'
	)
		return false;

	const anchorRootClientId = getBlockRootClientId(
		state,
		selectionAnchor.clientId
	);
	const focusRootClientId = getBlockRootClientId(
		state,
		selectionFocus.clientId
	);

	// It's not mergeable if the selection doesn't start and end in the same
	// block list. Maybe in the future it should be allowed.
	if ( anchorRootClientId !== focusRootClientId ) {
		return false;
	}

	const blockOrder = getBlockOrder( state, anchorRootClientId );
	const anchorIndex = blockOrder.indexOf( selectionAnchor.clientId );
	const focusIndex = blockOrder.indexOf( selectionFocus.clientId );

	// Reassign selection start and end based on order.
	let selectionStart, selectionEnd;

	if ( anchorIndex > focusIndex ) {
		selectionStart = selectionFocus;
		selectionEnd = selectionAnchor;
	} else {
		selectionStart = selectionAnchor;
		selectionEnd = selectionFocus;
	}

	const targetBlockClientId = isForward
		? selectionEnd.clientId
		: selectionStart.clientId;
	const blockToMergeClientId = isForward
		? selectionStart.clientId
		: selectionEnd.clientId;

	const targetBlockName = getBlockName( state, targetBlockClientId );
	const targetBlockType = getBlockType( targetBlockName );

	if ( ! targetBlockType.merge ) return false;

	const blockToMerge = getBlock( state, blockToMergeClientId );

	// It's mergeable if the blocks are of the same type.
	if ( blockToMerge.name === targetBlockName ) return true;

	// If the blocks are of a different type, try to transform the block being
	// merged into the same type of block.
	const blocksToMerge = switchToBlockType( blockToMerge, targetBlockName );

	return blocksToMerge && blocksToMerge.length;
}

/**
 * Get partial selected blocks with their content updated
 * based on the selection.
 *
 * @param {Object} state Editor state.
 *
 * @return {Object[]} Updated partial selected blocks.
 */
export const __unstableGetSelectedBlocksWithPartialSelection = ( state ) => {
	const selectionAnchor = getSelectionStart( state );
	const selectionFocus = getSelectionEnd( state );

	if ( selectionAnchor.clientId === selectionFocus.clientId ) {
		return EMPTY_ARRAY;
	}

	// Can't split if the selection is not set.
	if (
		! selectionAnchor.attributeKey ||
		! selectionFocus.attributeKey ||
		typeof selectionAnchor.offset === 'undefined' ||
		typeof selectionFocus.offset === 'undefined'
	) {
		return EMPTY_ARRAY;
	}

	const anchorRootClientId = getBlockRootClientId(
		state,
		selectionAnchor.clientId
	);
	const focusRootClientId = getBlockRootClientId(
		state,
		selectionFocus.clientId
	);

	// It's not splittable if the selection doesn't start and end in the same
	// block list. Maybe in the future it should be allowed.
	if ( anchorRootClientId !== focusRootClientId ) {
		return EMPTY_ARRAY;
	}

	const blockOrder = getBlockOrder( state, anchorRootClientId );
	const anchorIndex = blockOrder.indexOf( selectionAnchor.clientId );
	const focusIndex = blockOrder.indexOf( selectionFocus.clientId );

	// Reassign selection start and end based on order.
	const [ selectionStart, selectionEnd ] =
		anchorIndex > focusIndex
			? [ selectionFocus, selectionAnchor ]
			: [ selectionAnchor, selectionFocus ];

	const blockA = getBlock( state, selectionStart.clientId );
	const blockAType = getBlockType( blockA.name );

	const blockB = getBlock( state, selectionEnd.clientId );
	const blockBType = getBlockType( blockB.name );

	const htmlA = blockA.attributes[ selectionStart.attributeKey ];
	const htmlB = blockB.attributes[ selectionEnd.attributeKey ];

	const attributeDefinitionA =
		blockAType.attributes[ selectionStart.attributeKey ];
	const attributeDefinitionB =
		blockBType.attributes[ selectionEnd.attributeKey ];

	let valueA = create( {
		html: htmlA,
		...mapRichTextSettings( attributeDefinitionA ),
	} );
	let valueB = create( {
		html: htmlB,
		...mapRichTextSettings( attributeDefinitionB ),
	} );

	valueA = remove( valueA, 0, selectionStart.offset );
	valueB = remove( valueB, selectionEnd.offset, valueB.text.length );

	return [
		{
			...blockA,
			attributes: {
				...blockA.attributes,
				[ selectionStart.attributeKey ]: toHTMLString( {
					value: valueA,
					...mapRichTextSettings( attributeDefinitionA ),
				} ),
			},
		},
		{
			...blockB,
			attributes: {
				...blockB.attributes,
				[ selectionEnd.attributeKey ]: toHTMLString( {
					value: valueB,
					...mapRichTextSettings( attributeDefinitionB ),
				} ),
			},
		},
	];
};

/**
 * Returns an array containing all block client IDs in the editor in the order
 * they appear. Optionally accepts a root client ID of the block list for which
 * the order should be returned, defaulting to the top-level block order.
 *
 * @param {Object}  state        Editor state.
 * @param {?string} rootClientId Optional root client ID of block list.
 *
 * @return {Array} Ordered client IDs of editor blocks.
 */
export function getBlockOrder( state, rootClientId ) {
	return state.blocks.order.get( rootClientId || '' ) || EMPTY_ARRAY;
}

/**
 * Returns the index at which the block corresponding to the specified client
 * ID occurs within the block order, or `-1` if the block does not exist.
 *
 * @param {Object} state    Editor state.
 * @param {string} clientId Block client ID.
 *
 * @return {number} Index at which block exists in order.
 */
export function getBlockIndex( state, clientId ) {
	const rootClientId = getBlockRootClientId( state, clientId );
	return getBlockOrder( state, rootClientId ).indexOf( clientId );
}

/**
 * Returns true if the block corresponding to the specified client ID is
 * currently selected and no multi-selection exists, or false otherwise.
 *
 * @param {Object} state    Editor state.
 * @param {string} clientId Block client ID.
 *
 * @return {boolean} Whether block is selected and multi-selection exists.
 */
export function isBlockSelected( state, clientId ) {
	const { selectionStart, selectionEnd } = state.selection;

	if ( selectionStart.clientId !== selectionEnd.clientId ) {
		return false;
	}

	return selectionStart.clientId === clientId;
}

/**
 * Returns true if one of the block's inner blocks is selected.
 *
 * @param {Object}  state    Editor state.
 * @param {string}  clientId Block client ID.
 * @param {boolean} deep     Perform a deep check.
 *
 * @return {boolean} Whether the block has an inner block selected
 */
export function hasSelectedInnerBlock( state, clientId, deep = false ) {
	return getBlockOrder( state, clientId ).some(
		( innerClientId ) =>
			isBlockSelected( state, innerClientId ) ||
			isBlockMultiSelected( state, innerClientId ) ||
			( deep && hasSelectedInnerBlock( state, innerClientId, deep ) )
	);
}

/**
 * Returns true if one of the block's inner blocks is dragged.
 *
 * @param {Object}  state    Editor state.
 * @param {string}  clientId Block client ID.
 * @param {boolean} deep     Perform a deep check.
 *
 * @return {boolean} Whether the block has an inner block dragged
 */
export function hasDraggedInnerBlock( state, clientId, deep = false ) {
	return getBlockOrder( state, clientId ).some(
		( innerClientId ) =>
			isBlockBeingDragged( state, innerClientId ) ||
			( deep && hasDraggedInnerBlock( state, innerClientId, deep ) )
	);
}

/**
 * Returns true if the block corresponding to the specified client ID is
 * currently selected but isn't the last of the selected blocks. Here "last"
 * refers to the block sequence in the document, _not_ the sequence of
 * multi-selection, which is why `state.selectionEnd` isn't used.
 *
 * @param {Object} state    Editor state.
 * @param {string} clientId Block client ID.
 *
 * @return {boolean} Whether block is selected and not the last in the
 *                   selection.
 */
export function isBlockWithinSelection( state, clientId ) {
	if ( ! clientId ) {
		return false;
	}

	const clientIds = getMultiSelectedBlockClientIds( state );
	const index = clientIds.indexOf( clientId );
	return index > -1 && index < clientIds.length - 1;
}

/**
 * Returns true if a multi-selection has been made, or false otherwise.
 *
 * @param {Object} state Editor state.
 *
 * @return {boolean} Whether multi-selection has been made.
 */
export function hasMultiSelection( state ) {
	const { selectionStart, selectionEnd } = state.selection;
	return selectionStart.clientId !== selectionEnd.clientId;
}

/**
 * Whether in the process of multi-selecting or not. This flag is only true
 * while the multi-selection is being selected (by mouse move), and is false
 * once the multi-selection has been settled.
 *
 * @see hasMultiSelection
 *
 * @param {Object} state Global application state.
 *
 * @return {boolean} True if multi-selecting, false if not.
 */
export function isMultiSelecting( state ) {
	return state.isMultiSelecting;
}

/**
 * Selector that returns if multi-selection is enabled or not.
 *
 * @param {Object} state Global application state.
 *
 * @return {boolean} True if it should be possible to multi-select blocks, false if multi-selection is disabled.
 */
export function isSelectionEnabled( state ) {
	return state.isSelectionEnabled;
}

/**
 * Returns the block's editing mode, defaulting to "visual" if not explicitly
 * assigned.
 *
 * @param {Object} state    Editor state.
 * @param {string} clientId Block client ID.
 *
 * @return {Object} Block editing mode.
 */
export function getBlockMode( state, clientId ) {
	return state.blocksMode[ clientId ] || 'visual';
}

/**
 * Returns true if the user is typing, or false otherwise.
 *
 * @param {Object} state Global application state.
 *
 * @return {boolean} Whether user is typing.
 */
export function isTyping( state ) {
	return state.isTyping;
}

/**
 * Returns true if the user is dragging blocks, or false otherwise.
 *
 * @param {Object} state Global application state.
 *
 * @return {boolean} Whether user is dragging blocks.
 */
export function isDraggingBlocks( state ) {
	return !! state.draggedBlocks.length;
}

/**
 * Returns the client ids of any blocks being directly dragged.
 *
 * This does not include children of a parent being dragged.
 *
 * @param {Object} state Global application state.
 *
 * @return {string[]} Array of dragged block client ids.
 */
export function getDraggedBlockClientIds( state ) {
	return state.draggedBlocks;
}

/**
 * Returns whether the block is being dragged.
 *
 * Only returns true if the block is being directly dragged,
 * not if the block is a child of a parent being dragged.
 * See `isAncestorBeingDragged` for child blocks.
 *
 * @param {Object} state    Global application state.
 * @param {string} clientId Client id for block to check.
 *
 * @return {boolean} Whether the block is being dragged.
 */
export function isBlockBeingDragged( state, clientId ) {
	return state.draggedBlocks.includes( clientId );
}

/**
 * Returns whether a parent/ancestor of the block is being dragged.
 *
 * @param {Object} state    Global application state.
 * @param {string} clientId Client id for block to check.
 *
 * @return {boolean} Whether the block's ancestor is being dragged.
 */
export function isAncestorBeingDragged( state, clientId ) {
	// Return early if no blocks are being dragged rather than
	// the more expensive check for parents.
	if ( ! isDraggingBlocks( state ) ) {
		return false;
	}

	const parents = getBlockParents( state, clientId );
	return parents.some( ( parentClientId ) =>
		isBlockBeingDragged( state, parentClientId )
	);
}

/**
 * Returns true if the caret is within formatted text, or false otherwise.
 *
 * @deprecated
 *
 * @return {boolean} Whether the caret is within formatted text.
 */
export function isCaretWithinFormattedText() {
	deprecated(
		'wp.data.select( "core/block-editor" ).isCaretWithinFormattedText',
		{
			since: '6.1',
			version: '6.3',
		}
	);

	return false;
}

/**
 * Returns the insertion point, the index at which the new inserted block would
 * be placed. Defaults to the last index.
 *
 * @param {Object} state Editor state.
 *
 * @return {Object} Insertion point object with `rootClientId`, `index`.
 */
export const getBlockInsertionPoint = createSelector(
	( state ) => {
		let rootClientId, index;

		const {
			insertionPoint,
			selection: { selectionEnd },
		} = state;
		if ( insertionPoint !== null ) {
			return insertionPoint;
		}

		const { clientId } = selectionEnd;

		if ( clientId ) {
			rootClientId = getBlockRootClientId( state, clientId ) || undefined;
			index = getBlockIndex( state, selectionEnd.clientId ) + 1;
		} else {
			index = getBlockOrder( state ).length;
		}

		return { rootClientId, index };
	},
	( state ) => [
		state.insertionPoint,
		state.selection.selectionEnd.clientId,
		state.blocks.parents,
		state.blocks.order,
	]
);

/**
 * Returns true if we should show the block insertion point.
 *
 * @param {Object} state Global application state.
 *
 * @return {?boolean} Whether the insertion point is visible or not.
 */
export function isBlockInsertionPointVisible( state ) {
	return state.insertionPoint !== null;
}

/**
 * Returns whether the blocks matches the template or not.
 *
 * @param {boolean} state
 * @return {?boolean} Whether the template is valid or not.
 */
export function isValidTemplate( state ) {
	return state.template.isValid;
}

/**
 * Returns the defined block template
 *
 * @param {boolean} state
 *
 * @return {?Array} Block Template.
 */
export function getTemplate( state ) {
	return state.settings.template;
}

/**
 * Returns the defined block template lock. Optionally accepts a root block
 * client ID as context, otherwise defaulting to the global context.
 *
 * @param {Object}  state        Editor state.
 * @param {?string} rootClientId Optional block root client ID.
 *
 * @return {string|false} Block Template Lock
 */
export function getTemplateLock( state, rootClientId ) {
	if ( ! rootClientId ) {
		return state.settings.templateLock ?? false;
	}

	return getBlockListSettings( state, rootClientId )?.templateLock ?? false;
}

const checkAllowList = ( list, item, defaultResult = null ) => {
	if ( typeof list === 'boolean' ) {
		return list;
	}
	if ( Array.isArray( list ) ) {
		// TODO: when there is a canonical way to detect that we are editing a post
		// the following check should be changed to something like:
		// if ( list.includes( 'core/post-content' ) && getEditorMode() === 'post-content' && item === null )
		if ( list.includes( 'core/post-content' ) && item === null ) {
			return true;
		}
		return list.includes( item );
	}
	return defaultResult;
};

/**
 * Determines if the given block type is allowed to be inserted into the block list.
 * This function is not exported and not memoized because using a memoized selector
 * inside another memoized selector is just a waste of time.
 *
 * @param {Object}        state        Editor state.
 * @param {string|Object} blockName    The block type object, e.g., the response
 *                                     from the block directory; or a string name of
 *                                     an installed block type, e.g.' core/paragraph'.
 * @param {?string}       rootClientId Optional root client ID of block list.
 *
 * @return {boolean} Whether the given block type is allowed to be inserted.
 */
const canInsertBlockTypeUnmemoized = (
	state,
	blockName,
	rootClientId = null
) => {
	let blockType;
	if ( blockName && 'object' === typeof blockName ) {
		blockType = blockName;
		blockName = blockType.name;
	} else {
		blockType = getBlockType( blockName );
	}
	if ( ! blockType ) {
		return false;
	}

	const { allowedBlockTypes } = getSettings( state );

	const isBlockAllowedInEditor = checkAllowList(
		allowedBlockTypes,
		blockName,
		true
	);
	if ( ! isBlockAllowedInEditor ) {
		return false;
	}

	const isLocked = !! getTemplateLock( state, rootClientId );
	if ( isLocked ) {
		return false;
	}

	if ( getBlockEditingMode( state, rootClientId ?? '' ) === 'disabled' ) {
		return false;
	}

	const parentBlockListSettings = getBlockListSettings( state, rootClientId );

	// The parent block doesn't have settings indicating it doesn't support
	// inner blocks, return false.
	if ( rootClientId && parentBlockListSettings === undefined ) {
		return false;
	}

	const parentAllowedBlocks = parentBlockListSettings?.allowedBlocks;
	const hasParentAllowedBlock = checkAllowList(
		parentAllowedBlocks,
		blockName
	);

	const blockAllowedParentBlocks = blockType.parent;
	const parentName = getBlockName( state, rootClientId );
	const hasBlockAllowedParent = checkAllowList(
		blockAllowedParentBlocks,
		parentName
	);

	let hasBlockAllowedAncestor = true;
	const blockAllowedAncestorBlocks = blockType.ancestor;
	if ( blockAllowedAncestorBlocks ) {
		const ancestors = [
			rootClientId,
			...getBlockParents( state, rootClientId ),
		];

		hasBlockAllowedAncestor = ancestors.some( ( ancestorClientId ) =>
			checkAllowList(
				blockAllowedAncestorBlocks,
				getBlockName( state, ancestorClientId )
			)
		);
	}

	const canInsert =
		hasBlockAllowedAncestor &&
		( ( hasParentAllowedBlock === null &&
			hasBlockAllowedParent === null ) ||
			hasParentAllowedBlock === true ||
			hasBlockAllowedParent === true );

	if ( ! canInsert ) {
		return canInsert;
	}

	/**
	 * This filter is an ad-hoc solution to prevent adding template parts inside post content.
	 * Conceptually, having a filter inside a selector is bad pattern so this code will be
	 * replaced by a declarative API that doesn't the following drawbacks:
	 *
	 * Filters are not reactive: Upon switching between "template mode" and non "template mode",
	 * the filter and selector won't necessarily be executed again. For now, it doesn't matter much
	 * because you can't switch between the two modes while the inserter stays open.
	 *
	 * Filters are global: Once they're defined, they will affect all editor instances and all registries.
	 * An ideal API would only affect specific editor instances.
	 */
	return applyFilters(
		'blockEditor.__unstableCanInsertBlockType',
		canInsert,
		blockType,
		rootClientId,
		{
			// Pass bound selectors of the current registry. If we're in a nested
			// context, the data will differ from the one selected from the root
			// registry.
			getBlock: getBlock.bind( null, state ),
			getBlockParentsByBlockName: getBlockParentsByBlockName.bind(
				null,
				state
			),
		}
	);
};

/**
 * Determines if the given block type is allowed to be inserted into the block list.
 *
 * @param {Object}  state        Editor state.
 * @param {string}  blockName    The name of the block type, e.g.' core/paragraph'.
 * @param {?string} rootClientId Optional root client ID of block list.
 *
 * @return {boolean} Whether the given block type is allowed to be inserted.
 */
export const canInsertBlockType = createSelector(
	canInsertBlockTypeUnmemoized,
	( state, blockName, rootClientId ) => [
		state.blockListSettings[ rootClientId ],
		state.blocks.byClientId.get( rootClientId ),
		state.settings.allowedBlockTypes,
		state.settings.templateLock,
		state.blockEditingModes,
	]
);

/**
 * Determines if the given blocks are allowed to be inserted into the block
 * list.
 *
 * @param {Object}  state        Editor state.
 * @param {string}  clientIds    The block client IDs to be inserted.
 * @param {?string} rootClientId Optional root client ID of block list.
 *
 * @return {boolean} Whether the given blocks are allowed to be inserted.
 */
export function canInsertBlocks( state, clientIds, rootClientId = null ) {
	return clientIds.every( ( id ) =>
		canInsertBlockType( state, getBlockName( state, id ), rootClientId )
	);
}

/**
 * Determines if the given block is allowed to be deleted.
 *
 * @param {Object}  state        Editor state.
 * @param {string}  clientId     The block client Id.
 * @param {?string} rootClientId Optional root client ID of block list.
 *
 * @return {boolean} Whether the given block is allowed to be removed.
 */
export function canRemoveBlock( state, clientId, rootClientId = null ) {
	const attributes = getBlockAttributes( state, clientId );
	if ( attributes === null ) {
		return true;
	}
	if ( attributes.lock?.remove !== undefined ) {
		return ! attributes.lock.remove;
	}
	if ( getTemplateLock( state, rootClientId ) ) {
		return false;
	}

	return getBlockEditingMode( state, rootClientId ) !== 'disabled';
}

/**
 * Determines if the given blocks are allowed to be removed.
 *
 * @param {Object}  state        Editor state.
 * @param {string}  clientIds    The block client IDs to be removed.
 * @param {?string} rootClientId Optional root client ID of block list.
 *
 * @return {boolean} Whether the given blocks are allowed to be removed.
 */
export function canRemoveBlocks( state, clientIds, rootClientId = null ) {
	return clientIds.every( ( clientId ) =>
		canRemoveBlock( state, clientId, rootClientId )
	);
}

/**
 * Determines if the given block is allowed to be moved.
 *
 * @param {Object}  state        Editor state.
 * @param {string}  clientId     The block client Id.
 * @param {?string} rootClientId Optional root client ID of block list.
 *
 * @return {boolean | undefined} Whether the given block is allowed to be moved.
 */
export function canMoveBlock( state, clientId, rootClientId = null ) {
	const attributes = getBlockAttributes( state, clientId );
	if ( attributes === null ) {
		return true;
	}
	if ( attributes.lock?.move !== undefined ) {
		return ! attributes.lock.move;
	}
	if ( getTemplateLock( state, rootClientId ) === 'all' ) {
		return false;
	}

	return getBlockEditingMode( state, rootClientId ) !== 'disabled';
}

/**
 * Determines if the given blocks are allowed to be moved.
 *
 * @param {Object}  state        Editor state.
 * @param {string}  clientIds    The block client IDs to be moved.
 * @param {?string} rootClientId Optional root client ID of block list.
 *
 * @return {boolean} Whether the given blocks are allowed to be moved.
 */
export function canMoveBlocks( state, clientIds, rootClientId = null ) {
	return clientIds.every( ( clientId ) =>
		canMoveBlock( state, clientId, rootClientId )
	);
}

/**
 * Determines if the given block is allowed to be edited.
 *
 * @param {Object} state    Editor state.
 * @param {string} clientId The block client Id.
 *
 * @return {boolean} Whether the given block is allowed to be edited.
 */
export function canEditBlock( state, clientId ) {
	const attributes = getBlockAttributes( state, clientId );
	if ( attributes === null ) {
		return true;
	}

	const { lock } = attributes;

	// When the edit is true, we cannot edit the block.
	return ! lock?.edit;
}

/**
 * Determines if the given block type can be locked/unlocked by a user.
 *
 * @param {Object}          state      Editor state.
 * @param {(string|Object)} nameOrType Block name or type object.
 *
 * @return {boolean} Whether a given block type can be locked/unlocked.
 */
export function canLockBlockType( state, nameOrType ) {
	if ( ! hasBlockSupport( nameOrType, 'lock', true ) ) {
		return false;
	}

	// Use block editor settings as the default value.
	return !! state.settings?.canLockBlocks;
}

/**
 * Returns information about how recently and frequently a block has been inserted.
 *
 * @param {Object} state Global application state.
 * @param {string} id    A string which identifies the insert, e.g. 'core/block/12'
 *
 * @return {?{ time: number, count: number }} An object containing `time` which is when the last
 *                                            insert occurred as a UNIX epoch, and `count` which is
 *                                            the number of inserts that have occurred.
 */
function getInsertUsage( state, id ) {
	return state.preferences.insertUsage?.[ id ] ?? null;
}

/**
 * Returns whether we can show a block type in the inserter
 *
 * @param {Object}  state        Global State
 * @param {Object}  blockType    BlockType
 * @param {?string} rootClientId Optional root client ID of block list.
 *
 * @return {boolean} Whether the given block type is allowed to be shown in the inserter.
 */
const canIncludeBlockTypeInInserter = ( state, blockType, rootClientId ) => {
	if ( ! hasBlockSupport( blockType, 'inserter', true ) ) {
		return false;
	}

	return canInsertBlockTypeUnmemoized( state, blockType.name, rootClientId );
};

/**
 * Return a function to be used to tranform a block variation to an inserter item
 *
 * @param {Object} state Global State
 * @param {Object} item  Denormalized inserter item
 * @return {Function} Function to transform a block variation to inserter item
 */
const getItemFromVariation = ( state, item ) => ( variation ) => {
	const variationId = `${ item.id }/${ variation.name }`;
	const { time, count = 0 } = getInsertUsage( state, variationId ) || {};
	return {
		...item,
		id: variationId,
		icon: variation.icon || item.icon,
		title: variation.title || item.title,
		description: variation.description || item.description,
		category: variation.category || item.category,
		// If `example` is explicitly undefined for the variation, the preview will not be shown.
		example: variation.hasOwnProperty( 'example' )
			? variation.example
			: item.example,
		initialAttributes: {
			...item.initialAttributes,
			...variation.attributes,
		},
		innerBlocks: variation.innerBlocks,
		keywords: variation.keywords || item.keywords,
		frecency: calculateFrecency( time, count ),
	};
};

/**
 * Returns the calculated frecency.
 *
 * 'frecency' is a heuristic (https://en.wikipedia.org/wiki/Frecency)
 * that combines block usage frequenty and recency.
 *
 * @param {number} time  When the last insert occurred as a UNIX epoch
 * @param {number} count The number of inserts that have occurred.
 *
 * @return {number} The calculated frecency.
 */
const calculateFrecency = ( time, count ) => {
	if ( ! time ) {
		return count;
	}
	// The selector is cached, which means Date.now() is the last time that the
	// relevant state changed. This suits our needs.
	const duration = Date.now() - time;
	switch ( true ) {
		case duration < MILLISECONDS_PER_HOUR:
			return count * 4;
		case duration < MILLISECONDS_PER_DAY:
			return count * 2;
		case duration < MILLISECONDS_PER_WEEK:
			return count / 2;
		default:
			return count / 4;
	}
};

/**
 * Returns a function that accepts a block type and builds an item to be shown
 * in a specific context. It's used for building items for Inserter and available
 * block Transfroms list.
 *
 * @param {Object} state              Editor state.
 * @param {Object} options            Options object for handling the building of a block type.
 * @param {string} options.buildScope The scope for which the item is going to be used.
 * @return {Function} Function returns an item to be shown in a specific context (Inserter|Transforms list).
 */
const buildBlockTypeItem =
	( state, { buildScope = 'inserter' } ) =>
	( blockType ) => {
		const id = blockType.name;

		let isDisabled = false;
		if ( ! hasBlockSupport( blockType.name, 'multiple', true ) ) {
			isDisabled = getBlocksByClientId(
				state,
				getClientIdsWithDescendants( state )
			).some( ( { name } ) => name === blockType.name );
		}

		const { time, count = 0 } = getInsertUsage( state, id ) || {};
		const blockItemBase = {
			id,
			name: blockType.name,
			title: blockType.title,
			icon: blockType.icon,
			isDisabled,
			frecency: calculateFrecency( time, count ),
		};
		if ( buildScope === 'transform' ) return blockItemBase;

		const inserterVariations = getBlockVariations(
			blockType.name,
			'inserter'
		);
		return {
			...blockItemBase,
			initialAttributes: {},
			description: blockType.description,
			category: blockType.category,
			keywords: blockType.keywords,
			variations: inserterVariations,
			example: blockType.example,
			utility: 1, // Deprecated.
		};
	};

/**
 * Determines the items that appear in the inserter. Includes both static
 * items (e.g. a regular block type) and dynamic items (e.g. a reusable block).
 *
 * Each item object contains what's necessary to display a button in the
 * inserter and handle its selection.
 *
 * The 'frecency' property is a heuristic (https://en.wikipedia.org/wiki/Frecency)
 * that combines block usage frequenty and recency.
 *
 * Items are returned ordered descendingly by their 'utility' and 'frecency'.
 *
 * @param    {Object}   state             Editor state.
 * @param    {?string}  rootClientId      Optional root client ID of block list.
 *
 * @return {WPEditorInserterItem[]} Items that appear in inserter.
 *
 * @typedef {Object} WPEditorInserterItem
 * @property {string}   id                Unique identifier for the item.
 * @property {string}   name              The type of block to create.
 * @property {Object}   initialAttributes Attributes to pass to the newly created block.
 * @property {string}   title             Title of the item, as it appears in the inserter.
 * @property {string}   icon              Dashicon for the item, as it appears in the inserter.
 * @property {string}   category          Block category that the item is associated with.
 * @property {string[]} keywords          Keywords that can be searched to find this item.
 * @property {boolean}  isDisabled        Whether or not the user should be prevented from inserting
 *                                        this item.
 * @property {number}   frecency          Heuristic that combines frequency and recency.
 */
export const getInserterItems = createSelector(
	( state, rootClientId = null ) => {
		const buildReusableBlockInserterItem = ( reusableBlock ) => {
			const icon = ! reusableBlock.wp_pattern_sync_status
				? {
						src: symbol,
						foreground: 'var(--wp-block-synced-color)',
				  }
				: symbol;
			const id = `core/block/${ reusableBlock.id }`;
			const { time, count = 0 } = getInsertUsage( state, id ) || {};
			const frecency = calculateFrecency( time, count );

			return {
				id,
				name: 'core/block',
				initialAttributes: { ref: reusableBlock.id },
				title: reusableBlock.title?.raw,
				icon,
				category: 'reusable',
				keywords: [ 'reusable' ],
				isDisabled: false,
				utility: 1, // Deprecated.
				frecency,
				content: reusableBlock.content?.raw,
				syncStatus: reusableBlock.wp_pattern_sync_status,
			};
		};

		const syncedPatternInserterItems = canInsertBlockTypeUnmemoized(
			state,
			'core/block',
			rootClientId
		)
			? getReusableBlocks( state ).map( buildReusableBlockInserterItem )
			: [];

		const buildBlockTypeInserterItem = buildBlockTypeItem( state, {
			buildScope: 'inserter',
		} );

		const blockTypeInserterItems = getBlockTypes()
			.filter( ( blockType ) =>
				canIncludeBlockTypeInInserter( state, blockType, rootClientId )
			)
			.map( buildBlockTypeInserterItem );

		const items = blockTypeInserterItems.reduce( ( accumulator, item ) => {
			const { variations = [] } = item;
			// Exclude any block type item that is to be replaced by a default variation.
			if ( ! variations.some( ( { isDefault } ) => isDefault ) ) {
				accumulator.push( item );
			}
			if ( variations.length ) {
				const variationMapper = getItemFromVariation( state, item );
				accumulator.push( ...variations.map( variationMapper ) );
			}
			return accumulator;
		}, [] );

		// Ensure core blocks are prioritized in the returned results,
		// because third party blocks can be registered earlier than
		// the core blocks (usually by using the `init` action),
		// thus affecting the display order.
		// We don't sort reusable blocks as they are handled differently.
		const groupByType = ( blocks, block ) => {
			const { core, noncore } = blocks;
			const type = block.name.startsWith( 'core/' ) ? core : noncore;

			type.push( block );
			return blocks;
		};
		const { core: coreItems, noncore: nonCoreItems } = items.reduce(
			groupByType,
			{ core: [], noncore: [] }
		);
		const sortedBlockTypes = [ ...coreItems, ...nonCoreItems ];
		return [ ...sortedBlockTypes, ...syncedPatternInserterItems ];
	},
	( state, rootClientId ) => [
		state.blockListSettings[ rootClientId ],
		state.blocks.byClientId,
		state.blocks.order,
		state.preferences.insertUsage,
		state.settings.allowedBlockTypes,
		state.settings.templateLock,
		getReusableBlocks( state ),
		getBlockTypes(),
	]
);

/**
 * Determines the items that appear in the available block transforms list.
 *
 * Each item object contains what's necessary to display a menu item in the
 * transform list and handle its selection.
 *
 * The 'frecency' property is a heuristic (https://en.wikipedia.org/wiki/Frecency)
 * that combines block usage frequenty and recency.
 *
 * Items are returned ordered descendingly by their 'frecency'.
 *
 * @param    {Object}          state        Editor state.
 * @param    {Object|Object[]} blocks       Block object or array objects.
 * @param    {?string}         rootClientId Optional root client ID of block list.
 *
 * @return {WPEditorTransformItem[]} Items that appear in inserter.
 *
 * @typedef {Object} WPEditorTransformItem
 * @property {string}          id           Unique identifier for the item.
 * @property {string}          name         The type of block to create.
 * @property {string}          title        Title of the item, as it appears in the inserter.
 * @property {string}          icon         Dashicon for the item, as it appears in the inserter.
 * @property {boolean}         isDisabled   Whether or not the user should be prevented from inserting
 *                                          this item.
 * @property {number}          frecency     Heuristic that combines frequency and recency.
 */
export const getBlockTransformItems = createSelector(
	( state, blocks, rootClientId = null ) => {
		const normalizedBlocks = Array.isArray( blocks ) ? blocks : [ blocks ];
		const buildBlockTypeTransformItem = buildBlockTypeItem( state, {
			buildScope: 'transform',
		} );
		const blockTypeTransformItems = getBlockTypes()
			.filter( ( blockType ) =>
				canIncludeBlockTypeInInserter( state, blockType, rootClientId )
			)
			.map( buildBlockTypeTransformItem );

		const itemsByName = Object.fromEntries(
			Object.entries( blockTypeTransformItems ).map( ( [ , value ] ) => [
				value.name,
				value,
			] )
		);

		const possibleTransforms = getPossibleBlockTransformations(
			normalizedBlocks
		).reduce( ( accumulator, block ) => {
			if ( itemsByName[ block?.name ] ) {
				accumulator.push( itemsByName[ block.name ] );
			}
			return accumulator;
		}, [] );
		return orderBy(
			possibleTransforms,
			( block ) => itemsByName[ block.name ].frecency,
			'desc'
		);
	},
	( state, blocks, rootClientId ) => [
		state.blockListSettings[ rootClientId ],
		state.blocks.byClientId,
		state.preferences.insertUsage,
		state.settings.allowedBlockTypes,
		state.settings.templateLock,
		getBlockTypes(),
	]
);

/**
 * Determines whether there are items to show in the inserter.
 *
 * @param {Object}  state        Editor state.
 * @param {?string} rootClientId Optional root client ID of block list.
 *
 * @return {boolean} Items that appear in inserter.
 */
export const hasInserterItems = createSelector(
	( state, rootClientId = null ) => {
		const hasBlockType = getBlockTypes().some( ( blockType ) =>
			canIncludeBlockTypeInInserter( state, blockType, rootClientId )
		);
		if ( hasBlockType ) {
			return true;
		}
		const hasReusableBlock =
			canInsertBlockTypeUnmemoized( state, 'core/block', rootClientId ) &&
			getReusableBlocks( state ).length > 0;

		return hasReusableBlock;
	},
	( state, rootClientId ) => [
		state.blockListSettings[ rootClientId ],
		state.blocks.byClientId,
		state.settings.allowedBlockTypes,
		state.settings.templateLock,
		getReusableBlocks( state ),
		getBlockTypes(),
	]
);

/**
 * Returns the list of allowed inserter blocks for inner blocks children.
 *
 * @param {Object}  state        Editor state.
 * @param {?string} rootClientId Optional root client ID of block list.
 *
 * @return {Array?} The list of allowed block types.
 */
export const getAllowedBlocks = createSelector(
	( state, rootClientId = null ) => {
		if ( ! rootClientId ) {
			return;
		}

		const blockTypes = getBlockTypes().filter( ( blockType ) =>
			canIncludeBlockTypeInInserter( state, blockType, rootClientId )
		);
		const hasReusableBlock =
			canInsertBlockTypeUnmemoized( state, 'core/block', rootClientId ) &&
			getReusableBlocks( state ).length > 0;

		return [
			...blockTypes,
			...( hasReusableBlock ? [ 'core/block' ] : [] ),
		];
	},
	( state, rootClientId ) => [
		state.blockListSettings[ rootClientId ],
		state.blocks.byClientId,
		state.settings.allowedBlockTypes,
		state.settings.templateLock,
		getReusableBlocks( state ),
		getBlockTypes(),
	]
);

export const __experimentalGetAllowedBlocks = createSelector(
	( state, rootClientId = null ) => {
		deprecated(
			'wp.data.select( "core/block-editor" ).__experimentalGetAllowedBlocks',
			{
				alternative:
					'wp.data.select( "core/block-editor" ).getAllowedBlocks',
				since: '6.2',
				version: '6.4',
			}
		);
		return getAllowedBlocks( state, rootClientId );
	},
	( state, rootClientId ) => [
		...getAllowedBlocks.getDependants( state, rootClientId ),
	]
);

/**
 * Returns the block to be directly inserted by the block appender.
 *
 * @param    {Object}         state            Editor state.
 * @param    {?string}        rootClientId     Optional root client ID of block list.
 *
 * @return {?WPDirectInsertBlock}              The block type to be directly inserted.
 *
 * @typedef {Object} WPDirectInsertBlock
 * @property {string}         name             The type of block.
 * @property {?Object}        attributes       Attributes to pass to the newly created block.
 * @property {?Array<string>} attributesToCopy Attributes to be copied from adjecent blocks when inserted.
 */
export const getDirectInsertBlock = createSelector(
	( state, rootClientId = null ) => {
		if ( ! rootClientId ) {
			return;
		}
		const defaultBlock =
			state.blockListSettings[ rootClientId ]?.defaultBlock;
		const directInsert =
			state.blockListSettings[ rootClientId ]?.directInsert;
		if ( ! defaultBlock || ! directInsert ) {
			return;
		}
		if ( typeof directInsert === 'function' ) {
			return directInsert( getBlock( state, rootClientId ) )
				? defaultBlock
				: null;
		}
		return defaultBlock;
	},
	( state, rootClientId ) => [
		state.blockListSettings[ rootClientId ],
		state.blocks.tree.get( rootClientId ),
	]
);

export const __experimentalGetDirectInsertBlock = createSelector(
	( state, rootClientId = null ) => {
		deprecated(
			'wp.data.select( "core/block-editor" ).__experimentalGetDirectInsertBlock',
			{
				alternative:
					'wp.data.select( "core/block-editor" ).getDirectInsertBlock',
				since: '6.3',
				version: '6.4',
			}
		);
		return getDirectInsertBlock( state, rootClientId );
	},
	( state, rootClientId ) => [
		state.blockListSettings[ rootClientId ],
		state.blocks.tree.get( rootClientId ),
	]
);

const checkAllowListRecursive = ( blocks, allowedBlockTypes ) => {
	if ( typeof allowedBlockTypes === 'boolean' ) {
		return allowedBlockTypes;
	}

	const blocksQueue = [ ...blocks ];
	while ( blocksQueue.length > 0 ) {
		const block = blocksQueue.shift();

		const isAllowed = checkAllowList(
			allowedBlockTypes,
			block.name || block.blockName,
			true
		);
		if ( ! isAllowed ) {
			return false;
		}

		block.innerBlocks?.forEach( ( innerBlock ) => {
			blocksQueue.push( innerBlock );
		} );
	}

	return true;
};

function getUserPatterns( state ) {
	const userPatterns =
		state?.settings?.__experimentalReusableBlocks ?? EMPTY_ARRAY;
<<<<<<< HEAD

	return reusableBlocks
		.filter(
			( reusableBlock ) =>
				reusableBlock.wp_pattern_sync_status === 'unsynced'
		)
		.map( ( reusableBlock ) => {
			return {
				name: `core/block/${ reusableBlock.id }`,
				title: reusableBlock.title?.raw,
				categories: [ 'custom' ],
				content: reusableBlock.content?.raw,
			};
		} );
=======
	const userPatternCategories =
		state?.settings?.__experimentalUserPatternCategories ?? [];
	const categories = new Map();
	userPatternCategories.forEach( ( userCategory ) =>
		categories.set( userCategory.id, userCategory )
	);
	return userPatterns.map( ( userPattern ) => {
		return {
			name: `core/block/${ userPattern.id }`,
			id: userPattern.id,
			title: userPattern.title.raw,
			categories: userPattern.wp_pattern_category.map( ( catId ) =>
				categories && categories.get( catId )
					? categories.get( catId ).slug
					: catId
			),
			content: userPattern.content.raw,
			syncStatus: userPattern.wp_pattern_sync_status,
		};
	} );
>>>>>>> 3a6e7fef
}

export const __experimentalUserPatternCategories = createSelector(
	( state ) => {
		return state?.settings?.__experimentalUserPatternCategories;
	},
	( state ) => [ state.settings.__experimentalUserPatternCategories ]
);

export const __experimentalGetParsedPattern = createSelector(
	( state, patternName ) => {
		const patterns = state.settings.__experimentalBlockPatterns;
		const userPatterns = getUserPatterns( state );

		const pattern = [ ...patterns, ...userPatterns ].find(
			( { name } ) => name === patternName
		);
		if ( ! pattern ) {
			return null;
		}
		return {
			...pattern,
			blocks: parse( pattern.content, {
				__unstableSkipMigrationLogs: true,
			} ),
		};
	},
	( state ) => [
		state.settings.__experimentalBlockPatterns,
		state.settings.__experimentalReusableBlocks,
		state?.settings?.__experimentalUserPatternCategories,
	]
);

const getAllAllowedPatterns = createSelector(
	( state ) => {
		const patterns = state.settings.__experimentalBlockPatterns;
		const userPatterns = getUserPatterns( state );

		const { allowedBlockTypes } = getSettings( state );

		const parsedPatterns = [ ...userPatterns, ...patterns ]
			.filter( ( { inserter = true } ) => !! inserter )
			.map( ( { name } ) =>
				__experimentalGetParsedPattern( state, name )
			);
		const allowedPatterns = parsedPatterns.filter( ( { blocks } ) =>
			checkAllowListRecursive( blocks, allowedBlockTypes )
		);
		return allowedPatterns;
	},
	( state ) => [
		state.settings.__experimentalBlockPatterns,
		state.settings.__experimentalReusableBlocks,
		state.settings.allowedBlockTypes,
		state?.settings?.__experimentalUserPatternCategories,
	]
);

/**
 * Returns the list of allowed patterns for inner blocks children.
 *
 * @param {Object}  state        Editor state.
 * @param {?string} rootClientId Optional target root client ID.
 *
 * @return {Array?} The list of allowed patterns.
 */
export const __experimentalGetAllowedPatterns = createSelector(
	( state, rootClientId = null ) => {
		const availableParsedPatterns = getAllAllowedPatterns( state );
		const patternsAllowed = availableParsedPatterns.filter(
			( { blocks } ) =>
				blocks.every( ( { name } ) =>
					canInsertBlockType( state, name, rootClientId )
				)
		);

		return patternsAllowed;
	},
	( state, rootClientId ) => [
		state.settings.__experimentalBlockPatterns,
		state.settings.__experimentalReusableBlocks,
		state.settings.allowedBlockTypes,
		state.settings.templateLock,
		state.blockListSettings[ rootClientId ],
		state.blocks.byClientId.get( rootClientId ),
	]
);

/**
 * Returns the list of patterns based on their declared `blockTypes`
 * and a block's name.
 * Patterns can use `blockTypes` to integrate in work flows like
 * suggesting appropriate patterns in a Placeholder state(during insertion)
 * or blocks transformations.
 *
 * @param {Object}          state        Editor state.
 * @param {string|string[]} blockNames   Block's name or array of block names to find matching pattens.
 * @param {?string}         rootClientId Optional target root client ID.
 *
 * @return {Array} The list of matched block patterns based on declared `blockTypes` and block name.
 */
export const getPatternsByBlockTypes = createSelector(
	( state, blockNames, rootClientId = null ) => {
		if ( ! blockNames ) return EMPTY_ARRAY;
		const patterns = __experimentalGetAllowedPatterns(
			state,
			rootClientId
		);
		const normalizedBlockNames = Array.isArray( blockNames )
			? blockNames
			: [ blockNames ];
		const filteredPatterns = patterns.filter( ( pattern ) =>
			pattern?.blockTypes?.some?.( ( blockName ) =>
				normalizedBlockNames.includes( blockName )
			)
		);
		if ( filteredPatterns.length === 0 ) {
			return EMPTY_ARRAY;
		}
		return filteredPatterns;
	},
	( state, blockNames, rootClientId ) => [
		...__experimentalGetAllowedPatterns.getDependants(
			state,
			rootClientId
		),
	]
);

export const __experimentalGetPatternsByBlockTypes = createSelector(
	( state, blockNames, rootClientId = null ) => {
		deprecated(
			'wp.data.select( "core/block-editor" ).__experimentalGetPatternsByBlockTypes',
			{
				alternative:
					'wp.data.select( "core/block-editor" ).getPatternsByBlockTypes',
				since: '6.2',
				version: '6.4',
			}
		);
		return getPatternsByBlockTypes( state, blockNames, rootClientId );
	},
	( state, blockNames, rootClientId ) => [
		...__experimentalGetAllowedPatterns.getDependants(
			state,
			rootClientId
		),
	]
);

/**
 * Determines the items that appear in the available pattern transforms list.
 *
 * For now we only handle blocks without InnerBlocks and take into account
 * the `__experimentalRole` property of blocks' attributes for the transformation.
 *
 * We return the first set of possible eligible block patterns,
 * by checking the `blockTypes` property. We still have to recurse through
 * block pattern's blocks and try to find matches from the selected blocks.
 * Now this happens in the consumer to avoid heavy operations in the selector.
 *
 * @param {Object}   state        Editor state.
 * @param {Object[]} blocks       The selected blocks.
 * @param {?string}  rootClientId Optional root client ID of block list.
 *
 * @return {WPBlockPattern[]} Items that are eligible for a pattern transformation.
 */
export const __experimentalGetPatternTransformItems = createSelector(
	( state, blocks, rootClientId = null ) => {
		if ( ! blocks ) return EMPTY_ARRAY;
		/**
		 * For now we only handle blocks without InnerBlocks and take into account
		 * the `__experimentalRole` property of blocks' attributes for the transformation.
		 * Note that the blocks have been retrieved through `getBlock`, which doesn't
		 * return the inner blocks of an inner block controller, so we still need
		 * to check for this case too.
		 */
		if (
			blocks.some(
				( { clientId, innerBlocks } ) =>
					innerBlocks.length ||
					areInnerBlocksControlled( state, clientId )
			)
		) {
			return EMPTY_ARRAY;
		}

		// Create a Set of the selected block names that is used in patterns filtering.
		const selectedBlockNames = Array.from(
			new Set( blocks.map( ( { name } ) => name ) )
		);
		/**
		 * Here we will return first set of possible eligible block patterns,
		 * by checking the `blockTypes` property. We still have to recurse through
		 * block pattern's blocks and try to find matches from the selected blocks.
		 * Now this happens in the consumer to avoid heavy operations in the selector.
		 */
		return getPatternsByBlockTypes(
			state,
			selectedBlockNames,
			rootClientId
		);
	},
	( state, blocks, rootClientId ) => [
		...getPatternsByBlockTypes.getDependants( state, rootClientId ),
	]
);

/**
 * Returns the Block List settings of a block, if any exist.
 *
 * @param {Object}  state    Editor state.
 * @param {?string} clientId Block client ID.
 *
 * @return {?Object} Block settings of the block if set.
 */
export function getBlockListSettings( state, clientId ) {
	return state.blockListSettings[ clientId ];
}

/**
 * Returns the editor settings.
 *
 * @param {Object} state Editor state.
 *
 * @return {Object} The editor settings object.
 */
export function getSettings( state ) {
	return state.settings;
}

/**
 * Returns true if the most recent block change is be considered persistent, or
 * false otherwise. A persistent change is one committed by BlockEditorProvider
 * via its `onChange` callback, in addition to `onInput`.
 *
 * @param {Object} state Block editor state.
 *
 * @return {boolean} Whether the most recent block change was persistent.
 */
export function isLastBlockChangePersistent( state ) {
	return state.blocks.isPersistentChange;
}

/**
 * Returns the block list settings for an array of blocks, if any exist.
 *
 * @param {Object} state     Editor state.
 * @param {Array}  clientIds Block client IDs.
 *
 * @return {Object} An object where the keys are client ids and the values are
 *                  a block list setting object.
 */
export const __experimentalGetBlockListSettingsForBlocks = createSelector(
	( state, clientIds = [] ) => {
		return clientIds.reduce( ( blockListSettingsForBlocks, clientId ) => {
			if ( ! state.blockListSettings[ clientId ] ) {
				return blockListSettingsForBlocks;
			}

			return {
				...blockListSettingsForBlocks,
				[ clientId ]: state.blockListSettings[ clientId ],
			};
		}, {} );
	},
	( state ) => [ state.blockListSettings ]
);

/**
 * Returns the title of a given reusable block
 *
 * @param {Object}        state Global application state.
 * @param {number|string} ref   The shared block's ID.
 *
 * @return {string} The reusable block saved title.
 */
export const __experimentalGetReusableBlockTitle = createSelector(
	( state, ref ) => {
		const reusableBlock = getReusableBlocks( state ).find(
			( block ) => block.id === ref
		);
		if ( ! reusableBlock ) {
			return null;
		}

		return reusableBlock.title?.raw;
	},
	( state ) => [ getReusableBlocks( state ) ]
);

/**
 * Returns true if the most recent block change is be considered ignored, or
 * false otherwise. An ignored change is one not to be committed by
 * BlockEditorProvider, neither via `onChange` nor `onInput`.
 *
 * @param {Object} state Block editor state.
 *
 * @return {boolean} Whether the most recent block change was ignored.
 */
export function __unstableIsLastBlockChangeIgnored( state ) {
	// TODO: Removal Plan: Changes incurred by RECEIVE_BLOCKS should not be
	// ignored if in-fact they result in a change in blocks state. The current
	// need to ignore changes not a result of user interaction should be
	// accounted for in the refactoring of reusable blocks as occurring within
	// their own separate block editor / state (#7119).
	return state.blocks.isIgnoredChange;
}

/**
 * Returns the block attributes changed as a result of the last dispatched
 * action.
 *
 * @param {Object} state Block editor state.
 *
 * @return {Object<string,Object>} Subsets of block attributes changed, keyed
 *                                 by block client ID.
 */
export function __experimentalGetLastBlockAttributeChanges( state ) {
	return state.lastBlockAttributesChange;
}

/**
 * Returns the available reusable blocks
 *
 * @param {Object} state Global application state.
 *
 * @return {Array} Reusable blocks
 */
function getReusableBlocks( state ) {
	return state?.settings?.__experimentalReusableBlocks ?? EMPTY_ARRAY;
}

/**
 * Returns whether the navigation mode is enabled.
 *
 * @param {Object} state Editor state.
 *
 * @return {boolean} Is navigation mode enabled.
 */
export function isNavigationMode( state ) {
	return state.editorMode === 'navigation';
}

/**
 * Returns the current editor mode.
 *
 * @param {Object} state Editor state.
 *
 * @return {string} the editor mode.
 */
export function __unstableGetEditorMode( state ) {
	return state.editorMode;
}

/**
 * Returns whether block moving mode is enabled.
 *
 * @param {Object} state Editor state.
 *
 * @return {string} Client Id of moving block.
 */
export function hasBlockMovingClientId( state ) {
	return state.hasBlockMovingClientId;
}

/**
 * Returns true if the last change was an automatic change, false otherwise.
 *
 * @param {Object} state Global application state.
 *
 * @return {boolean} Whether the last change was automatic.
 */
export function didAutomaticChange( state ) {
	return !! state.automaticChangeStatus;
}

/**
 * Returns true if the current highlighted block matches the block clientId.
 *
 * @param {Object} state    Global application state.
 * @param {string} clientId The block to check.
 *
 * @return {boolean} Whether the block is currently highlighted.
 */
export function isBlockHighlighted( state, clientId ) {
	return state.highlightedBlock === clientId;
}

/**
 * Checks if a given block has controlled inner blocks.
 *
 * @param {Object} state    Global application state.
 * @param {string} clientId The block to check.
 *
 * @return {boolean} True if the block has controlled inner blocks.
 */
export function areInnerBlocksControlled( state, clientId ) {
	return !! state.blocks.controlledInnerBlocks[ clientId ];
}

/**
 * Returns the clientId for the first 'active' block of a given array of block names.
 * A block is 'active' if it (or a child) is the selected block.
 * Returns the first match moving up the DOM from the selected block.
 *
 * @param {Object}   state            Global application state.
 * @param {string[]} validBlocksNames The names of block types to check for.
 *
 * @return {string} The matching block's clientId.
 */
export const __experimentalGetActiveBlockIdByBlockNames = createSelector(
	( state, validBlockNames ) => {
		if ( ! validBlockNames.length ) {
			return null;
		}
		// Check if selected block is a valid entity area.
		const selectedBlockClientId = getSelectedBlockClientId( state );
		if (
			validBlockNames.includes(
				getBlockName( state, selectedBlockClientId )
			)
		) {
			return selectedBlockClientId;
		}
		// Check if first selected block is a child of a valid entity area.
		const multiSelectedBlockClientIds =
			getMultiSelectedBlockClientIds( state );
		const entityAreaParents = getBlockParentsByBlockName(
			state,
			selectedBlockClientId || multiSelectedBlockClientIds[ 0 ],
			validBlockNames
		);
		if ( entityAreaParents ) {
			// Last parent closest/most interior.
			return entityAreaParents[ entityAreaParents.length - 1 ];
		}
		return null;
	},
	( state, validBlockNames ) => [
		state.selection.selectionStart.clientId,
		state.selection.selectionEnd.clientId,
		validBlockNames,
	]
);

/**
 * Tells if the block with the passed clientId was just inserted.
 *
 * @param {Object}  state    Global application state.
 * @param {Object}  clientId Client Id of the block.
 * @param {?string} source   Optional insertion source of the block.
 * @return {boolean} True if the block matches the last block inserted from the specified source.
 */
export function wasBlockJustInserted( state, clientId, source ) {
	const { lastBlockInserted } = state;
	return (
		lastBlockInserted.clientIds?.includes( clientId ) &&
		lastBlockInserted.source === source
	);
}

/**
 * Tells if the block is visible on the canvas or not.
 *
 * @param {Object} state    Global application state.
 * @param {Object} clientId Client Id of the block.
 * @return {boolean} True if the block is visible.
 */
export function isBlockVisible( state, clientId ) {
	return state.blockVisibility?.[ clientId ] ?? true;
}

/**
 * Returns the list of all hidden blocks.
 *
 * @param {Object} state Global application state.
 * @return {[string]} List of hidden blocks.
 */
export const __unstableGetVisibleBlocks = createSelector(
	( state ) => {
		const visibleBlocks = new Set(
			Object.keys( state.blockVisibility ).filter(
				( key ) => state.blockVisibility[ key ]
			)
		);
		if ( visibleBlocks.size === 0 ) {
			return EMPTY_SET;
		}
		return visibleBlocks;
	},
	( state ) => [ state.blockVisibility ]
);

/**
 * DO-NOT-USE in production.
 * This selector is created for internal/experimental only usage and may be
 * removed anytime without any warning, causing breakage on any plugin or theme invoking it.
 */
export const __unstableGetContentLockingParent = createSelector(
	( state, clientId ) => {
		let current = clientId;
		let result;
		while ( state.blocks.parents.has( current ) ) {
			current = state.blocks.parents.get( current );
			if (
				current &&
				getTemplateLock( state, current ) === 'contentOnly'
			) {
				result = current;
			}
		}
		return result;
	},
	( state ) => [ state.blocks.parents, state.blockListSettings ]
);

/**
 * DO-NOT-USE in production.
 * This selector is created for internal/experimental only usage and may be
 * removed anytime without any warning, causing breakage on any plugin or theme invoking it.
 *
 * @param {Object} state Global application state.
 */
export function __unstableGetTemporarilyEditingAsBlocks( state ) {
	return state.temporarilyEditingAsBlocks;
}

export function __unstableHasActiveBlockOverlayActive( state, clientId ) {
	// Prevent overlay on blocks with a non-default editing mode. If the mdoe is
	// 'disabled' then the overlay is redundant since the block can't be
	// selected. If the mode is 'contentOnly' then the overlay is redundant
	// since there will be no controls to interact with once selected.
	if ( getBlockEditingMode( state, clientId ) !== 'default' ) {
		return false;
	}

	// If the block editing is locked, the block overlay is always active.
	if ( ! canEditBlock( state, clientId ) ) {
		return true;
	}

	const editorMode = __unstableGetEditorMode( state );

	// In zoom-out mode, the block overlay is always active for top level blocks.
	if (
		editorMode === 'zoom-out' &&
		clientId &&
		! getBlockRootClientId( state, clientId )
	) {
		return true;
	}

	// In navigation mode, the block overlay is active when the block is not
	// selected (and doesn't contain a selected child). The same behavior is
	// also enabled in all modes for blocks that have controlled children
	// (reusable block, template part, navigation), unless explicitly disabled
	// with `supports.__experimentalDisableBlockOverlay`.
	const blockSupportDisable = hasBlockSupport(
		getBlockName( state, clientId ),
		'__experimentalDisableBlockOverlay',
		false
	);
	const shouldEnableIfUnselected =
		editorMode === 'navigation' ||
		( blockSupportDisable
			? false
			: areInnerBlocksControlled( state, clientId ) );

	return (
		shouldEnableIfUnselected &&
		! isBlockSelected( state, clientId ) &&
		! hasSelectedInnerBlock( state, clientId, true )
	);
}

export function __unstableIsWithinBlockOverlay( state, clientId ) {
	let parent = state.blocks.parents.get( clientId );
	while ( !! parent ) {
		if ( __unstableHasActiveBlockOverlayActive( state, parent ) ) {
			return true;
		}
		parent = state.blocks.parents.get( parent );
	}
	return false;
}

/**
 * @typedef {import('../components/block-editing-mode').BlockEditingMode} BlockEditingMode
 */

/**
 * Returns the block editing mode for a given block.
 *
 * The mode can be one of three options:
 *
 * - `'disabled'`: Prevents editing the block entirely, i.e. it cannot be
 *   selected.
 * - `'contentOnly'`: Hides all non-content UI, e.g. auxiliary controls in the
 *   toolbar, the block movers, block settings.
 * - `'default'`: Allows editing the block as normal.
 *
 * Blocks can set a mode using the `useBlockEditingMode` hook.
 *
 * The mode is inherited by all of the block's inner blocks, unless they have
 * their own mode.
 *
 * A template lock can also set a mode. If the template lock is `'contentOnly'`,
 * the block's mode is overridden to `'contentOnly'` if the block has a content
 * role attribute, or `'disabled'` otherwise.
 *
 * @see useBlockEditingMode
 *
 * @param {Object} state    Global application state.
 * @param {string} clientId The block client ID, or `''` for the root container.
 *
 * @return {BlockEditingMode} The block editing mode. One of `'disabled'`,
 *                            `'contentOnly'`, or `'default'`.
 */
export const getBlockEditingMode = createRegistrySelector(
	( select ) =>
		( state, clientId = '' ) => {
			if ( state.blockEditingModes.has( clientId ) ) {
				return state.blockEditingModes.get( clientId );
			}
			if ( ! clientId ) {
				return 'default';
			}
			const rootClientId = getBlockRootClientId( state, clientId );
			const templateLock = getTemplateLock( state, rootClientId );
			if ( templateLock === 'contentOnly' ) {
				const name = getBlockName( state, clientId );
				const isContent =
					select( blocksStore ).__experimentalHasContentRoleAttribute(
						name
					);
				return isContent ? 'contentOnly' : 'disabled';
			}
			const parentMode = getBlockEditingMode( state, rootClientId );
			return parentMode === 'contentOnly' ? 'default' : parentMode;
		}
);

/**
 * Indicates if a block is ungroupable.
 * A block is ungroupable if it is a single grouping block with inner blocks.
 * If a block has an `ungroup` transform, it is also ungroupable, without the
 * requirement of being the default grouping block.
 * Additionally a block can only be ungrouped if it has inner blocks and can
 * be removed.
 *
 * @param {Object} state    Global application state.
 * @param {string} clientId Client Id of the block. If not passed the selected block's client id will be used.
 * @return {boolean} True if the block is ungroupable.
 */
export const isUngroupable = createRegistrySelector(
	( select ) =>
		( state, clientId = '' ) => {
			const _clientId = clientId || getSelectedBlockClientId( state );
			if ( ! _clientId ) {
				return false;
			}
			const { getGroupingBlockName } = select( blocksStore );
			const block = getBlock( state, _clientId );
			const groupingBlockName = getGroupingBlockName();
			const _isUngroupable =
				block &&
				( block.name === groupingBlockName ||
					getBlockType( block.name )?.transforms?.ungroup ) &&
				!! block.innerBlocks.length;

			return _isUngroupable && canRemoveBlock( state, _clientId );
		}
);

/**
 * Indicates if the provided blocks(by client ids) are groupable.
 * We need to have at least one block, have a grouping block name set and
 * be able to remove these blocks.
 *
 * @param {Object}   state     Global application state.
 * @param {string[]} clientIds Block client ids. If not passed the selected blocks client ids will be used.
 * @return {boolean} True if the blocks are groupable.
 */
export const isGroupable = createRegistrySelector(
	( select ) =>
		( state, clientIds = EMPTY_ARRAY ) => {
			const { getGroupingBlockName } = select( blocksStore );
			const groupingBlockName = getGroupingBlockName();
			const _clientIds = clientIds?.length
				? clientIds
				: getSelectedBlockClientIds( state );
			const rootClientId = _clientIds?.length
				? getBlockRootClientId( state, _clientIds[ 0 ] )
				: undefined;
			const groupingBlockAvailable = canInsertBlockType(
				state,
				groupingBlockName,
				rootClientId
			);
			const _isGroupable = groupingBlockAvailable && _clientIds.length;
			return (
				_isGroupable &&
				canRemoveBlocks( state, _clientIds, rootClientId )
			);
		}
);<|MERGE_RESOLUTION|>--- conflicted
+++ resolved
@@ -2294,22 +2294,7 @@
 function getUserPatterns( state ) {
 	const userPatterns =
 		state?.settings?.__experimentalReusableBlocks ?? EMPTY_ARRAY;
-<<<<<<< HEAD
-
-	return reusableBlocks
-		.filter(
-			( reusableBlock ) =>
-				reusableBlock.wp_pattern_sync_status === 'unsynced'
-		)
-		.map( ( reusableBlock ) => {
-			return {
-				name: `core/block/${ reusableBlock.id }`,
-				title: reusableBlock.title?.raw,
-				categories: [ 'custom' ],
-				content: reusableBlock.content?.raw,
-			};
-		} );
-=======
+
 	const userPatternCategories =
 		state?.settings?.__experimentalUserPatternCategories ?? [];
 	const categories = new Map();
@@ -2320,17 +2305,16 @@
 		return {
 			name: `core/block/${ userPattern.id }`,
 			id: userPattern.id,
-			title: userPattern.title.raw,
+			title: userPattern.title?.raw,
 			categories: userPattern.wp_pattern_category.map( ( catId ) =>
 				categories && categories.get( catId )
 					? categories.get( catId ).slug
 					: catId
 			),
-			content: userPattern.content.raw,
+			content: userPattern.content?.raw,
 			syncStatus: userPattern.wp_pattern_sync_status,
 		};
 	} );
->>>>>>> 3a6e7fef
 }
 
 export const __experimentalUserPatternCategories = createSelector(
