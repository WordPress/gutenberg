--- conflicted
+++ resolved
@@ -1727,14 +1727,16 @@
 	return state;
 }
 
-<<<<<<< HEAD
 export function insertionPointPopoverHiddenStatus( state = false, action ) {
 	if ( action.type === 'HIDE_INSERTION_POINT_POPOVER' ) {
 		return true;
 	}
 	if ( action.type === 'SHOW_INSERTION_POINT_POPOVER' ) {
 		return false;
-=======
+	}
+	return state;
+}
+
 /**
  * Reducer returning the block insertion event list state.
  *
@@ -1756,7 +1758,6 @@
 			return { clientId, source };
 		case 'RESET_BLOCKS':
 			return {};
->>>>>>> 2633f0ee
 	}
 	return state;
 }
@@ -1782,9 +1783,6 @@
 	hasBlockMovingClientId,
 	automaticChangeStatus,
 	highlightedBlock,
-<<<<<<< HEAD
 	insertionPointPopoverHiddenStatus,
-=======
 	lastBlockInserted,
->>>>>>> 2633f0ee
 } );