/**
 * External dependencies
 */
import {
	flow,
	reduce,
	first,
	last,
	omit,
	without,
	mapValues,
	keys,
	isEqual,
	isEmpty,
	get,
	identity,
	difference,
	omitBy,
} from 'lodash';

/**
 * WordPress dependencies
 */
import { combineReducers } from '@wordpress/data';
import { isReusableBlock } from '@wordpress/blocks';

/**
 * Internal dependencies
 */
import {
	PREFERENCES_DEFAULTS,
	SETTINGS_DEFAULTS,
} from './defaults';
import { insertAt, moveTo } from './array';

/**
 * Given an array of blocks, returns an object where each key is a nesting
 * context, the value of which is an array of block client IDs existing within
 * that nesting context.
 *
 * @param {Array}   blocks       Blocks to map.
 * @param {?string} rootClientId Assumed root client ID.
 *
 * @return {Object} Block order map object.
 */
function mapBlockOrder( blocks, rootClientId = '' ) {
	const result = { [ rootClientId ]: [] };

	blocks.forEach( ( block ) => {
		const { clientId, innerBlocks } = block;

		result[ rootClientId ].push( clientId );

		Object.assign( result, mapBlockOrder( innerBlocks, clientId ) );
	} );

	return result;
}

/**
 * Given an array of blocks, returns an object where each key contains
 * the clientId of the block and the value is the parent of the block.
 *
 * @param {Array}   blocks       Blocks to map.
 * @param {?string} rootClientId Assumed root client ID.
 *
 * @return {Object} Block order map object.
 */
function mapBlockParents( blocks, rootClientId = '' ) {
	return blocks.reduce( ( result, block ) => Object.assign(
		result,
		{ [ block.clientId ]: rootClientId },
		mapBlockParents( block.innerBlocks, block.clientId )
	), {} );
}

/**
 * Helper method to iterate through all blocks, recursing into inner blocks,
 * applying a transformation function to each one.
 * Returns a flattened object with the transformed blocks.
 *
 * @param {Array} blocks Blocks to flatten.
 * @param {Function} transform Transforming function to be applied to each block.
 *
 * @return {Object} Flattened object.
 */
function flattenBlocks( blocks, transform = identity ) {
	const result = {};

	const stack = [ ...blocks ];
	while ( stack.length ) {
		const { innerBlocks, ...block } = stack.shift();
		stack.push( ...innerBlocks );
		result[ block.clientId ] = transform( block );
	}

	return result;
}

/**
 * Given an array of blocks, returns an object containing all blocks, without
 * attributes, recursing into inner blocks. Keys correspond to the block client
 * ID, the value of which is the attributes object.
 *
 * @param {Array} blocks Blocks to flatten.
 *
 * @return {Object} Flattened block attributes object.
 */
function getFlattenedBlocksWithoutAttributes( blocks ) {
	return flattenBlocks( blocks, ( block ) => omit( block, 'attributes' ) );
}

/**
 * Given an array of blocks, returns an object containing all block attributes,
 * recursing into inner blocks. Keys correspond to the block client ID, the
 * value of which is the attributes object.
 *
 * @param {Array} blocks Blocks to flatten.
 *
 * @return {Object} Flattened block attributes object.
 */
function getFlattenedBlockAttributes( blocks ) {
	return flattenBlocks( blocks, ( block ) => block.attributes );
}

/**
 * Given a block order map object, returns *all* of the block client IDs that are
 * a descendant of the given root client ID.
 *
 * Calling this with `rootClientId` set to `''` results in a list of client IDs
 * that are in the post. That is, it excludes blocks like fetched reusable
 * blocks which are stored into state but not visible.
 *
 * @param {Object}  blocksOrder  Object that maps block client IDs to a list of
 *                               nested block client IDs.
 * @param {?string} rootClientId The root client ID to search. Defaults to ''.
 *
 * @return {Array} List of descendant client IDs.
 */
function getNestedBlockClientIds( blocksOrder, rootClientId = '' ) {
	return reduce( blocksOrder[ rootClientId ], ( result, clientId ) => [
		...result,
		clientId,
		...getNestedBlockClientIds( blocksOrder, clientId ),
	], [] );
}

/**
 * Returns an object against which it is safe to perform mutating operations,
 * given the original object and its current working copy.
 *
 * @param {Object} original Original object.
 * @param {Object} working  Working object.
 *
 * @return {Object} Mutation-safe object.
 */
function getMutateSafeObject( original, working ) {
	if ( original === working ) {
		return { ...original };
	}

	return working;
}

/**
 * Returns true if the two object arguments have the same keys, or false
 * otherwise.
 *
 * @param {Object} a First object.
 * @param {Object} b Second object.
 *
 * @return {boolean} Whether the two objects have the same keys.
 */
export function hasSameKeys( a, b ) {
	return isEqual( keys( a ), keys( b ) );
}

/**
 * Returns true if, given the currently dispatching action and the previously
 * dispatched action, the two actions are updating the same block attribute, or
 * false otherwise.
 *
 * @param {Object} action     Currently dispatching action.
 * @param {Object} lastAction Previously dispatched action.
 *
 * @return {boolean} Whether actions are updating the same block attribute.
 */
export function isUpdatingSameBlockAttribute( action, lastAction ) {
	return (
		action.type === 'UPDATE_BLOCK_ATTRIBUTES' &&
		lastAction !== undefined &&
		lastAction.type === 'UPDATE_BLOCK_ATTRIBUTES' &&
		action.clientId === lastAction.clientId &&
		hasSameKeys( action.attributes, lastAction.attributes )
	);
}

/**
 * Utility returning an object with an empty object value for each key.
 *
 * @param {Array} objectKeys Keys to fill.
 * @return {Object} Object filled with empty object as values for each clientId.
 */
const fillKeysWithEmptyObject = ( objectKeys ) => {
	return objectKeys.reduce( ( result, key ) => {
		result[ key ] = {};
		return result;
	}, {} );
};

/**
 * Higher-order reducer intended to compute a cache key for each block in the post.
 * A new instance of the cache key (empty object) is created each time the block object
 * needs to be refreshed (for any change in the block or its children).
 *
 * @param {Function} reducer Original reducer function.
 *
 * @return {Function} Enhanced reducer function.
 */
const withBlockCache = ( reducer ) => ( state = {}, action ) => {
	const newState = reducer( state, action );

	if ( newState === state ) {
		return state;
	}
	newState.cache = state.cache ? state.cache : {};

	const getBlocksWithParentsClientIds = ( clientIds ) => {
		return clientIds.reduce( ( result, clientId ) => {
			let current = clientId;
			do {
				result.push( current );
				current = state.parents[ current ];
			} while ( current );
			return result;
		}, [] );
	};

	switch ( action.type ) {
		case 'RESET_BLOCKS':
			newState.cache = mapValues( flattenBlocks( action.blocks ), () => ( {} ) );
			break;
		case 'RECEIVE_BLOCKS':
		case 'INSERT_BLOCKS': {
			const updatedBlockUids = keys( flattenBlocks( action.blocks ) );
			if ( action.rootClientId ) {
				updatedBlockUids.push( action.rootClientId );
			}
			newState.cache = {
				...newState.cache,
				...fillKeysWithEmptyObject(
					getBlocksWithParentsClientIds( updatedBlockUids ),
				),
			};
			break;
		}
		case 'UPDATE_BLOCK':
		case 'UPDATE_BLOCK_ATTRIBUTES':
			newState.cache = {
				...newState.cache,
				...fillKeysWithEmptyObject(
					getBlocksWithParentsClientIds( [ action.clientId ] ),
				),
			};
			break;
		case 'REPLACE_BLOCKS_AUGMENTED_WITH_CHILDREN':
			newState.cache = {
				...omit( newState.cache, action.replacedClientIds ),
				...fillKeysWithEmptyObject(
					getBlocksWithParentsClientIds( keys( flattenBlocks( action.blocks ) ) ),
				),
			};
			break;
		case 'REMOVE_BLOCKS_AUGMENTED_WITH_CHILDREN':
			newState.cache = {
				...omit( newState.cache, action.removedClientIds ),
				...fillKeysWithEmptyObject(
					difference( getBlocksWithParentsClientIds( action.clientIds ), action.clientIds ),
				),
			};
			break;
		case 'MOVE_BLOCK_TO_POSITION': {
			const updatedBlockUids = [ action.clientId ];
			if ( action.fromRootClientId ) {
				updatedBlockUids.push( action.fromRootClientId );
			}
			if ( action.toRootClientId ) {
				updatedBlockUids.push( action.toRootClientId );
			}
			newState.cache = {
				...newState.cache,
				...fillKeysWithEmptyObject(
					getBlocksWithParentsClientIds( updatedBlockUids )
				),
			};
			break;
		}
		case 'MOVE_BLOCKS_UP':
		case 'MOVE_BLOCKS_DOWN': {
			const updatedBlockUids = [];
			if ( action.rootClientId ) {
				updatedBlockUids.push( action.rootClientId );
			}
			newState.cache = {
				...newState.cache,
				...fillKeysWithEmptyObject(
					getBlocksWithParentsClientIds( updatedBlockUids )
				),
			};
			break;
		}
		case 'SAVE_REUSABLE_BLOCK_SUCCESS': {
			const updatedBlockUids = keys( omitBy( newState.attributes, ( attributes, clientId ) => {
				return newState.byClientId[ clientId ].name !== 'core/block' || attributes.ref !== action.updatedId;
			} ) );

			newState.cache = {
				...newState.cache,
				...fillKeysWithEmptyObject(
					getBlocksWithParentsClientIds( updatedBlockUids )
				),
			};
		}
	}

	return newState;
};

/**
 * Higher-order reducer intended to augment the blocks reducer, assigning an
 * `isPersistentChange` property value corresponding to whether a change in
 * state can be considered as persistent. All changes are considered persistent
 * except when updating the same block attribute as in the previous action.
 *
 * @param {Function} reducer Original reducer function.
 *
 * @return {Function} Enhanced reducer function.
 */
function withPersistentBlockChange( reducer ) {
	let lastAction;

	return ( state, action ) => {
		let nextState = reducer( state, action );

		const isExplicitPersistentChange = action.type === 'MARK_LAST_CHANGE_AS_PERSISTENT';

		// Defer to previous state value (or default) unless changing or
		// explicitly marking as persistent.
		if ( state === nextState && ! isExplicitPersistentChange ) {
			const nextIsPersistentChange = get( state, [ 'isPersistentChange' ], true );
			if ( state.isPersistentChange === nextIsPersistentChange ) {
				return state;
			}

			return {
				...nextState,
				isPersistentChange: nextIsPersistentChange,
			};
		}

		nextState = {
			...nextState,
			isPersistentChange: (
				isExplicitPersistentChange ||
				! isUpdatingSameBlockAttribute( action, lastAction )
			),
		};

		// In comparing against the previous action, consider only those which
		// would have qualified as one which would have been ignored or not
		// have resulted in a changed state.
		lastAction = action;

		return nextState;
	};
}

/**
 * Higher-order reducer intended to augment the blocks reducer, assigning an
 * `isIgnoredChange` property value corresponding to whether a change in state
 * can be considered as ignored. A change is considered ignored when the result
 * of an action not incurred by direct user interaction.
 *
 * @param {Function} reducer Original reducer function.
 *
 * @return {Function} Enhanced reducer function.
 */
function withIgnoredBlockChange( reducer ) {
	/**
	 * Set of action types for which a blocks state change should be ignored.
	 *
	 * @type {Set}
	 */
	const IGNORED_ACTION_TYPES = new Set( [
		'RECEIVE_BLOCKS',
	] );

	return ( state, action ) => {
		const nextState = reducer( state, action );

		if ( nextState !== state ) {
			nextState.isIgnoredChange = IGNORED_ACTION_TYPES.has( action.type );
		}

		return nextState;
	};
}

/**
 * Higher-order reducer targeting the combined blocks reducer, augmenting
 * block client IDs in remove action to include cascade of inner blocks.
 *
 * @param {Function} reducer Original reducer function.
 *
 * @return {Function} Enhanced reducer function.
 */
const withInnerBlocksRemoveCascade = ( reducer ) => ( state, action ) => {
	const getAllChildren = ( clientIds ) => {
		let result = clientIds;
		for ( let i = 0; i < result.length; i++ ) {
			if ( ! state.order[ result[ i ] ] ) {
				continue;
			}

			if ( result === clientIds ) {
				result = [ ...result ];
			}

			result.push( ...state.order[ result[ i ] ] );
		}
		return result;
	};

	if ( state ) {
		switch ( action.type ) {
			case 'REMOVE_BLOCKS':
				action = {
					...action,
					type: 'REMOVE_BLOCKS_AUGMENTED_WITH_CHILDREN',
					removedClientIds: getAllChildren( action.clientIds ),
				};
				break;
			case 'REPLACE_BLOCKS':
				action = {
					...action,
					type: 'REPLACE_BLOCKS_AUGMENTED_WITH_CHILDREN',
					replacedClientIds: getAllChildren( action.clientIds ),
				};
				break;
		}
	}

	return reducer( state, action );
};

/**
 * Higher-order reducer which targets the combined blocks reducer and handles
 * the `RESET_BLOCKS` action. When dispatched, this action will replace all
 * blocks that exist in the post, leaving blocks that exist only in state (e.g.
 * reusable blocks) alone.
 *
 * @param {Function} reducer Original reducer function.
 *
 * @return {Function} Enhanced reducer function.
 */
const withBlockReset = ( reducer ) => ( state, action ) => {
	if ( state && action.type === 'RESET_BLOCKS' ) {
		const visibleClientIds = getNestedBlockClientIds( state.order );
		return {
			...state,
			byClientId: {
				...omit( state.byClientId, visibleClientIds ),
				...getFlattenedBlocksWithoutAttributes( action.blocks ),
			},
			attributes: {
				...omit( state.attributes, visibleClientIds ),
				...getFlattenedBlockAttributes( action.blocks ),
			},
			order: {
				...omit( state.order, visibleClientIds ),
				...mapBlockOrder( action.blocks ),
			},
			parents: {
				...omit( state.parents, visibleClientIds ),
				...mapBlockParents( action.blocks ),
			},
			cache: {
				...omit( state.cache, visibleClientIds ),
				...mapValues( flattenBlocks( action.blocks ), () => ( {} ) ),
			},
		};
	}

	return reducer( state, action );
};

/**
 * Higher-order reducer which targets the combined blocks reducer and handles
 * the `REPLACE_INNER_BLOCKS` action. When dispatched, this action the state should become equivalent
 * to the execution of a `REMOVE_BLOCKS` action containing all the child's of the root block followed by
 * the execution of `INSERT_BLOCKS` with the new blocks.
 *
 * @param {Function} reducer Original reducer function.
 *
 * @return {Function} Enhanced reducer function.
 */
const withReplaceInnerBlocks = ( reducer ) => ( state, action ) => {
	if ( action.type !== 'REPLACE_INNER_BLOCKS' ) {
		return reducer( state, action );
	}
	let stateAfterBlocksRemoval = state;
	if ( state.order[ action.rootClientId ] ) {
		stateAfterBlocksRemoval = reducer( stateAfterBlocksRemoval, {
			type: 'REMOVE_BLOCKS',
			clientIds: state.order[ action.rootClientId ],
		} );
	}
	let stateAfterInsert = stateAfterBlocksRemoval;
	if ( action.blocks.length ) {
		stateAfterInsert = reducer( stateAfterInsert, {
			...action,
			type: 'INSERT_BLOCKS',
			index: 0,
		} );
	}
	return stateAfterInsert;
};

/**
 * Higher-order reducer which targets the combined blocks reducer and handles
 * the `SAVE_REUSABLE_BLOCK_SUCCESS` action. This action can't be handled by
 * regular reducers and needs a higher-order reducer since it needs access to
 * both `byClientId` and `attributes` simultaneously.
 *
 * @param {Function} reducer Original reducer function.
 *
 * @return {Function} Enhanced reducer function.
 */
const withSaveReusableBlock = ( reducer ) => ( state, action ) => {
	if ( state && action.type === 'SAVE_REUSABLE_BLOCK_SUCCESS' ) {
		const { id, updatedId } = action;

		// If a temporary reusable block is saved, we swap the temporary id with the final one
		if ( id === updatedId ) {
			return state;
		}

		state = { ...state };

		state.attributes = mapValues( state.attributes, ( attributes, clientId ) => {
			const { name } = state.byClientId[ clientId ];
			if ( name === 'core/block' && attributes.ref === id ) {
				return {
					...attributes,
					ref: updatedId,
				};
			}

			return attributes;
		} );
	}

	return reducer( state, action );
};

/**
 * Reducer returning the blocks state.
 *
 * @param {Object} state  Current state.
 * @param {Object} action Dispatched action.
 *
 * @returns {Object} Updated state.
 */
export const blocks = flow(
	combineReducers,
	withSaveReusableBlock, // needs to be before withBlockCache
	withBlockCache, // needs to be before withInnerBlocksRemoveCascade
	withInnerBlocksRemoveCascade,
	withReplaceInnerBlocks, // needs to be after withInnerBlocksRemoveCascade
	withBlockReset,
	withPersistentBlockChange,
	withIgnoredBlockChange,
)( {
	byClientId( state = {}, action ) {
		switch ( action.type ) {
			case 'RESET_BLOCKS':
				return getFlattenedBlocksWithoutAttributes( action.blocks );

			case 'RECEIVE_BLOCKS':
			case 'INSERT_BLOCKS':
				return {
					...state,
					...getFlattenedBlocksWithoutAttributes( action.blocks ),
				};

			case 'UPDATE_BLOCK':
				// Ignore updates if block isn't known
				if ( ! state[ action.clientId ] ) {
					return state;
				}

				// Do nothing if only attributes change.
				const changes = omit( action.updates, 'attributes' );
				if ( isEmpty( changes ) ) {
					return state;
				}

				return {
					...state,
					[ action.clientId ]: {
						...state[ action.clientId ],
						...changes,
					},
				};

			case 'REPLACE_BLOCKS_AUGMENTED_WITH_CHILDREN':
				if ( ! action.blocks ) {
					return state;
				}

				return {
					...omit( state, action.replacedClientIds ),
					...getFlattenedBlocksWithoutAttributes( action.blocks ),
				};

			case 'REMOVE_BLOCKS_AUGMENTED_WITH_CHILDREN':
				return omit( state, action.removedClientIds );
		}

		return state;
	},

	attributes( state = {}, action ) {
		switch ( action.type ) {
			case 'RESET_BLOCKS':
				return getFlattenedBlockAttributes( action.blocks );

			case 'RECEIVE_BLOCKS':
			case 'INSERT_BLOCKS':
				return {
					...state,
					...getFlattenedBlockAttributes( action.blocks ),
				};

			case 'UPDATE_BLOCK':
				// Ignore updates if block isn't known or there are no attribute changes.
				if ( ! state[ action.clientId ] || ! action.updates.attributes ) {
					return state;
				}

				return {
					...state,
					[ action.clientId ]: {
						...state[ action.clientId ],
						...action.updates.attributes,
					},
				};

			case 'UPDATE_BLOCK_ATTRIBUTES':
				// Ignore updates if block isn't known
				if ( ! state[ action.clientId ] ) {
					return state;
				}

				// Consider as updates only changed values
				const nextAttributes = reduce( action.attributes, ( result, value, key ) => {
					if ( value !== result[ key ] ) {
						result = getMutateSafeObject( state[ action.clientId ], result );
						result[ key ] = value;
					}

					return result;
				}, state[ action.clientId ] );

				// Skip update if nothing has been changed. The reference will
				// match the original block if `reduce` had no changed values.
				if ( nextAttributes === state[ action.clientId ] ) {
					return state;
				}

				// Otherwise replace attributes in state
				return {
					...state,
					[ action.clientId ]: nextAttributes,
				};

			case 'REPLACE_BLOCKS_AUGMENTED_WITH_CHILDREN':
				if ( ! action.blocks ) {
					return state;
				}

				return {
					...omit( state, action.replacedClientIds ),
					...getFlattenedBlockAttributes( action.blocks ),
				};

			case 'REMOVE_BLOCKS_AUGMENTED_WITH_CHILDREN':
				return omit( state, action.removedClientIds );
		}

		return state;
	},

	order( state = {}, action ) {
		switch ( action.type ) {
			case 'RESET_BLOCKS':
				return mapBlockOrder( action.blocks );

			case 'RECEIVE_BLOCKS':
				return {
					...state,
					...omit( mapBlockOrder( action.blocks ), '' ),
				};

			case 'INSERT_BLOCKS': {
				const { rootClientId = '' } = action;
				const subState = state[ rootClientId ] || [];
				const mappedBlocks = mapBlockOrder( action.blocks, rootClientId );
				const { index = subState.length } = action;

				return {
					...state,
					...mappedBlocks,
					[ rootClientId ]: insertAt( subState, mappedBlocks[ rootClientId ], index ),
				};
			}

			case 'MOVE_BLOCK_TO_POSITION': {
				const { fromRootClientId = '', toRootClientId = '', clientId } = action;
				const { index = state[ toRootClientId ].length } = action;

				// Moving inside the same parent block
				if ( fromRootClientId === toRootClientId ) {
					const subState = state[ toRootClientId ];
					const fromIndex = subState.indexOf( clientId );
					return {
						...state,
						[ toRootClientId ]: moveTo( state[ toRootClientId ], fromIndex, index ),
					};
				}

				// Moving from a parent block to another
				return {
					...state,
					[ fromRootClientId ]: without( state[ fromRootClientId ], clientId ),
					[ toRootClientId ]: insertAt( state[ toRootClientId ], clientId, index ),
				};
			}

			case 'MOVE_BLOCKS_UP': {
				const { clientIds, rootClientId = '' } = action;
				const firstClientId = first( clientIds );
				const subState = state[ rootClientId ];

				if ( ! subState.length || firstClientId === first( subState ) ) {
					return state;
				}

				const firstIndex = subState.indexOf( firstClientId );

				return {
					...state,
					[ rootClientId ]: moveTo( subState, firstIndex, firstIndex - 1, clientIds.length ),
				};
			}

			case 'MOVE_BLOCKS_DOWN': {
				const { clientIds, rootClientId = '' } = action;
				const firstClientId = first( clientIds );
				const lastClientId = last( clientIds );
				const subState = state[ rootClientId ];

				if ( ! subState.length || lastClientId === last( subState ) ) {
					return state;
				}

				const firstIndex = subState.indexOf( firstClientId );

				return {
					...state,
					[ rootClientId ]: moveTo( subState, firstIndex, firstIndex + 1, clientIds.length ),
				};
			}

			case 'REPLACE_BLOCKS_AUGMENTED_WITH_CHILDREN': {
				const { clientIds } = action;
				if ( ! action.blocks ) {
					return state;
				}

				const mappedBlocks = mapBlockOrder( action.blocks );

				return flow( [
					( nextState ) => omit( nextState, action.replacedClientIds ),
					( nextState ) => ( {
						...nextState,
						...omit( mappedBlocks, '' ),
					} ),
					( nextState ) => mapValues( nextState, ( subState ) => (
						reduce( subState, ( result, clientId ) => {
							if ( clientId === clientIds[ 0 ] ) {
								return [
									...result,
									...mappedBlocks[ '' ],
								];
							}

							if ( clientIds.indexOf( clientId ) === -1 ) {
								result.push( clientId );
							}

							return result;
						}, [] )
					) ),
				] )( state );
			}

			case 'REMOVE_BLOCKS_AUGMENTED_WITH_CHILDREN':
				return flow( [
					// Remove inner block ordering for removed blocks
					( nextState ) => omit( nextState, action.removedClientIds ),

					// Remove deleted blocks from other blocks' orderings
					( nextState ) => mapValues( nextState, ( subState ) => (
						without( subState, ...action.removedClientIds )
					) ),
				] )( state );
		}

		return state;
	},

	// While technically redundant data as the inverse of `order`, it serves as
	// an optimization for the selectors which derive the ancestry of a block.
	parents( state = {}, action ) {
		switch ( action.type ) {
			case 'RESET_BLOCKS':
				return mapBlockParents( action.blocks );

			case 'RECEIVE_BLOCKS':
				return {
					...state,
					...mapBlockParents( action.blocks ),
				};

			case 'INSERT_BLOCKS':
				return {
					...state,
					...mapBlockParents( action.blocks, action.rootClientId || '' ),
				};

			case 'MOVE_BLOCK_TO_POSITION': {
				return {
					...state,
					[ action.clientId ]: action.toRootClientId || '',
				};
			}

			case 'REPLACE_BLOCKS_AUGMENTED_WITH_CHILDREN':
				return {
					...omit( state, action.replacedClientIds ),
					...mapBlockParents( action.blocks, state[ action.clientIds[ 0 ] ] ),
				};

			case 'REMOVE_BLOCKS_AUGMENTED_WITH_CHILDREN':
				return omit( state, action.removedClientIds );
		}

		return state;
	},
} );

/**
 * Reducer returning typing state.
 *
 * @param {boolean} state  Current state.
 * @param {Object}  action Dispatched action.
 *
 * @return {boolean} Updated state.
 */
export function isTyping( state = false, action ) {
	switch ( action.type ) {
		case 'START_TYPING':
			return true;

		case 'STOP_TYPING':
			return false;
	}

	return state;
}

/**
 * Reducer returning whether the caret is within formatted text.
 *
 * @param {boolean} state  Current state.
 * @param {Object}  action Dispatched action.
 *
 * @return {boolean} Updated state.
 */
export function isCaretWithinFormattedText( state = false, action ) {
	switch ( action.type ) {
		case 'ENTER_FORMATTED_TEXT':
			return true;

		case 'EXIT_FORMATTED_TEXT':
			return false;
	}

	return state;
}

const BLOCK_SELECTION_EMPTY_OBJECT = {};
const BLOCK_SELECTION_INITIAL_STATE = {
	start: BLOCK_SELECTION_EMPTY_OBJECT,
	end: BLOCK_SELECTION_EMPTY_OBJECT,
	isMultiSelecting: false,
	isEnabled: true,
	initialPosition: null,
};

/**
 * Reducer returning the block selection's state.
 *
 * @param {Object} state  Current state.
 * @param {Object} action Dispatched action.
 *
 * @return {Object} Updated state.
 */
export function blockSelection( state = BLOCK_SELECTION_INITIAL_STATE, action ) {
	switch ( action.type ) {
		case 'CLEAR_SELECTED_BLOCK':
			return BLOCK_SELECTION_INITIAL_STATE;
		case 'START_MULTI_SELECT':
			if ( state.isMultiSelecting ) {
				return state;
			}

			return {
				...state,
				isMultiSelecting: true,
				initialPosition: null,
			};
		case 'STOP_MULTI_SELECT':
			if ( ! state.isMultiSelecting ) {
				return state;
			}

			return {
				...state,
				isMultiSelecting: false,
				initialPosition: null,
			};
		case 'MULTI_SELECT':
			return {
				...BLOCK_SELECTION_INITIAL_STATE,
				isMultiSelecting: state.isMultiSelecting,
				start: { clientId: action.start },
				end: { clientId: action.end },
			};
		case 'SELECT_BLOCK':
			if (
				action.clientId === state.start.clientId &&
				action.clientId === state.end.clientId
			) {
				return state;
			}

			return {
				...BLOCK_SELECTION_INITIAL_STATE,
				initialPosition: action.initialPosition,
				start: { clientId: action.clientId },
				end: { clientId: action.clientId },
			};
		case 'REPLACE_INNER_BLOCKS': // REPLACE_INNER_BLOCKS and INSERT_BLOCKS should follow the same logic.
		case 'INSERT_BLOCKS': {
			if ( action.updateSelection ) {
				return {
					...BLOCK_SELECTION_INITIAL_STATE,
					start: { clientId: action.blocks[ 0 ].clientId },
					end: { clientId: action.blocks[ 0 ].clientId },
				};
			}

			return state;
		}
		case 'REMOVE_BLOCKS':
			if (
				! action.clientIds ||
				! action.clientIds.length ||
				action.clientIds.indexOf( state.start.clientId ) === -1
			) {
				return state;
			}

			return BLOCK_SELECTION_INITIAL_STATE;
		case 'REPLACE_BLOCKS': {
			if ( action.clientIds.indexOf( state.start.clientId ) === -1 ) {
				return state;
			}

			const indexToSelect = action.indexToSelect || action.blocks.length - 1;
			const blockToSelect = action.blocks[ indexToSelect ];

			if ( ! blockToSelect ) {
				return BLOCK_SELECTION_INITIAL_STATE;
			}

			if (
				blockToSelect.clientId === state.start.clientId &&
				blockToSelect.clientId === state.end.clientId
			) {
				return state;
			}

			return {
				...BLOCK_SELECTION_INITIAL_STATE,
				start: { clientId: blockToSelect.clientId },
				end: { clientId: blockToSelect.clientId },
			};
		}
		case 'TOGGLE_SELECTION':
			return {
				...BLOCK_SELECTION_INITIAL_STATE,
				isEnabled: action.isSelectionEnabled,
			};
		case 'SELECTION_CHANGE':
			return {
				...BLOCK_SELECTION_INITIAL_STATE,
				start: {
					clientId: action.clientId,
					attributeKey: action.attributeKey,
					offset: action.startOffset,
				},
				end: {
					clientId: action.clientId,
					attributeKey: action.attributeKey,
					offset: action.endOffset,
				},
			};
	}

	return state;
}

export function blocksMode( state = {}, action ) {
	if ( action.type === 'TOGGLE_BLOCK_MODE' ) {
		const { clientId } = action;
		return {
			...state,
			[ clientId ]: state[ clientId ] && state[ clientId ] === 'html' ? 'visual' : 'html',
		};
	}

	return state;
}

/**
 * Reducer returning the block insertion point visibility, either null if there
 * is not an explicit insertion point assigned, or an object of its `index` and
 * `rootClientId`.
 *
 * @param {Object} state  Current state.
 * @param {Object} action Dispatched action.
 *
 * @return {Object} Updated state.
 */
export function insertionPoint( state = null, action ) {
	switch ( action.type ) {
		case 'SHOW_INSERTION_POINT':
			const { rootClientId, index } = action;
			return { rootClientId, index };

		case 'HIDE_INSERTION_POINT':
			return null;
	}

	return state;
}

/**
 * Reducer returning whether the post blocks match the defined template or not.
 *
 * @param {Object} state  Current state.
 * @param {Object} action Dispatched action.
 *
 * @return {boolean} Updated state.
 */
export function template( state = { isValid: true }, action ) {
	switch ( action.type ) {
		case 'SET_TEMPLATE_VALIDITY':
			return {
				...state,
				isValid: action.isValid,
			};
	}

	return state;
}

/**
 * Reducer returning the editor setting.
 *
 * @param {Object} state  Current state.
 * @param {Object} action Dispatched action.
 *
 * @return {Object} Updated state.
 */
export function settings( state = SETTINGS_DEFAULTS, action ) {
	switch ( action.type ) {
		case 'UPDATE_SETTINGS':
			return {
				...state,
				...action.settings,
			};
	}

	return state;
}

/**
 * Reducer returning the user preferences.
 *
 * @param {Object}  state                 Current state.
 * @param {Object}  action                Dispatched action.
 *
 * @return {string} Updated state.
 */
export function preferences( state = PREFERENCES_DEFAULTS, action ) {
	switch ( action.type ) {
		case 'INSERT_BLOCKS':
		case 'REPLACE_BLOCKS':
			return action.blocks.reduce( ( prevState, block ) => {
				let id = block.name;
				const insert = { name: block.name };
				if ( isReusableBlock( block ) ) {
					insert.ref = block.attributes.ref;
					id += '/' + block.attributes.ref;
				}

				return {
					...prevState,
					insertUsage: {
						...prevState.insertUsage,
						[ id ]: {
							time: action.time,
							count: prevState.insertUsage[ id ] ? prevState.insertUsage[ id ].count + 1 : 1,
							insert,
						},
					},
				};
			}, state );
	}

	return state;
}

/**
 * Reducer returning an object where each key is a block client ID, its value
 * representing the settings for its nested blocks.
 *
 * @param {Object} state  Current state.
 * @param {Object} action Dispatched action.
 *
 * @return {Object} Updated state.
 */
export const blockListSettings = ( state = {}, action ) => {
	switch ( action.type ) {
		// Even if the replaced blocks have the same client ID, our logic
		// should correct the state.
		case 'REPLACE_BLOCKS' :
		case 'REMOVE_BLOCKS': {
			return omit( state, action.clientIds );
		}
		case 'UPDATE_BLOCK_LIST_SETTINGS': {
			const { clientId } = action;
			if ( ! action.settings ) {
				if ( state.hasOwnProperty( clientId ) ) {
					return omit( state, clientId );
				}

				return state;
			}

			if ( isEqual( state[ clientId ], action.settings ) ) {
				return state;
			}

			return {
				...state,
				[ clientId ]: action.settings,
			};
		}
	}
	return state;
};

/**
<<<<<<< HEAD
 * Reducer returning an array of discover blocks.
 *
 * @param {Object} state  Current state.
 * @param {Object} action Dispatched action.
 *
 * @return {Object} Updated state.
 */
export const discoverBlocks = ( state = { items: [] }, action ) => {
	switch ( action.type ) {
		case 'SET_DISCOVER_BLOCKS' :
			return {
				...state,
				items: action.discoverBlocks,
			};
	}
	return state;
};

export default withPostMetaUpdateCacheReset(
	combineReducers( {
		blocks,
		isTyping,
		isCaretWithinFormattedText,
		blockSelection,
		blocksMode,
		blockListSettings,
		insertionPoint,
		template,
		settings,
		preferences,
		discoverBlocks,
	} )
);
=======
 * Reducer return an updated state representing the most recent block attribute
 * update. The state is structured as an object where the keys represent the
 * client IDs of blocks, the values a subset of attributes from the most recent
 * block update. The state is always reset to null if the last action is
 * anything other than an attributes update.
 *
 * @param {Object<string,Object>} state  Current state.
 * @param {Object}                action Action object.
 *
 * @return {[string,Object]} Updated state.
 */
export function lastBlockAttributesChange( state, action ) {
	switch ( action.type ) {
		case 'UPDATE_BLOCK':
			if ( ! action.updates.attributes ) {
				break;
			}

			return { [ action.clientId ]: action.updates.attributes };

		case 'UPDATE_BLOCK_ATTRIBUTES':
			return { [ action.clientId ]: action.attributes };
	}

	return null;
}

export default combineReducers( {
	blocks,
	isTyping,
	isCaretWithinFormattedText,
	blockSelection,
	blocksMode,
	blockListSettings,
	insertionPoint,
	template,
	settings,
	preferences,
	lastBlockAttributesChange,
} );
>>>>>>> cf1da643
<|MERGE_RESOLUTION|>--- conflicted
+++ resolved
@@ -1195,8 +1195,35 @@
 	return state;
 };
 
-/**
-<<<<<<< HEAD
+/*
+ * Reducer return an updated state representing the most recent block attribute
+ * update. The state is structured as an object where the keys represent the
+ * client IDs of blocks, the values a subset of attributes from the most recent
+ * block update. The state is always reset to null if the last action is
+ * anything other than an attributes update.
+ *
+ * @param {Object<string,Object>} state  Current state.
+ * @param {Object}                action Action object.
+ *
+ * @return {[string,Object]} Updated state.
+ */
+export function lastBlockAttributesChange( state, action ) {
+	switch ( action.type ) {
+		case 'UPDATE_BLOCK':
+			if ( ! action.updates.attributes ) {
+				break;
+			}
+
+			return { [ action.clientId ]: action.updates.attributes };
+
+		case 'UPDATE_BLOCK_ATTRIBUTES':
+			return { [ action.clientId ]: action.attributes };
+	}
+
+	return null;
+}
+
+/**
  * Reducer returning an array of discover blocks.
  *
  * @param {Object} state  Current state.
@@ -1214,49 +1241,6 @@
 	}
 	return state;
 };
-
-export default withPostMetaUpdateCacheReset(
-	combineReducers( {
-		blocks,
-		isTyping,
-		isCaretWithinFormattedText,
-		blockSelection,
-		blocksMode,
-		blockListSettings,
-		insertionPoint,
-		template,
-		settings,
-		preferences,
-		discoverBlocks,
-	} )
-);
-=======
- * Reducer return an updated state representing the most recent block attribute
- * update. The state is structured as an object where the keys represent the
- * client IDs of blocks, the values a subset of attributes from the most recent
- * block update. The state is always reset to null if the last action is
- * anything other than an attributes update.
- *
- * @param {Object<string,Object>} state  Current state.
- * @param {Object}                action Action object.
- *
- * @return {[string,Object]} Updated state.
- */
-export function lastBlockAttributesChange( state, action ) {
-	switch ( action.type ) {
-		case 'UPDATE_BLOCK':
-			if ( ! action.updates.attributes ) {
-				break;
-			}
-
-			return { [ action.clientId ]: action.updates.attributes };
-
-		case 'UPDATE_BLOCK_ATTRIBUTES':
-			return { [ action.clientId ]: action.attributes };
-	}
-
-	return null;
-}
 
 export default combineReducers( {
 	blocks,
@@ -1270,5 +1254,5 @@
 	settings,
 	preferences,
 	lastBlockAttributesChange,
-} );
->>>>>>> cf1da643
+	discoverBlocks,
+} );