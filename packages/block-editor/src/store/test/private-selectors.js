--- conflicted
+++ resolved
@@ -122,22 +122,13 @@
 			blockEditingModes: new Map( [] ),
 		};
 
-<<<<<<< HEAD
-		const __experimentalHasContentRoleAttribute = jest.fn( () => false );
-		select.mockReturnValue( {
-			__experimentalHasContentRoleAttribute,
-		} );
-=======
 		describe( 'getBlockEditingMode', () => {
 			const __experimentalHasContentRoleAttribute = jest.fn(
 				() => false
 			);
-			getBlockEditingMode.registry = {
-				select: jest.fn( () => ( {
-					__experimentalHasContentRoleAttribute,
-				} ) ),
-			};
->>>>>>> ad3049f7
+			select.mockReturnValue( {
+				__experimentalHasContentRoleAttribute,
+			} );
 
 			it( 'should return default by default', () => {
 				expect(
