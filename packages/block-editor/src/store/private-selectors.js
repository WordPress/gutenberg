--- conflicted
+++ resolved
@@ -72,77 +72,40 @@
  * @return {BlockEditingMode} The block editing mode. One of `'disabled'`,
  *                            `'contentOnly'`, or `'default'`.
  */
-<<<<<<< HEAD
-export const getBlockEditingMode = createRegistrySelector( ( select ) =>
-	createSelector(
-		( state, clientId = '' ) => {
-			if ( state.blockEditingModes.has( clientId ) ) {
-				return state.blockEditingModes.get( clientId );
-			}
-			if ( ! clientId ) {
-				return 'default';
-			}
-			const rootClientId = getBlockRootClientId( state, clientId );
-			const templateLock = getTemplateLock( state, rootClientId );
-			if ( templateLock === 'contentOnly' ) {
-				const name = getBlockName( state, clientId );
-				const isContent =
-					select( blocksStore ).__experimentalHasContentRoleAttribute(
-						name
-					);
-				return isContent ? 'contentOnly' : 'disabled';
-			}
-			const parentMode = getBlockEditingMode( state, rootClientId );
-			return parentMode === 'contentOnly' ? 'default' : parentMode;
-		},
-		( state ) => [
-			state.blockEditingModes,
-			state.blocks.parents,
-			state.settings.templateLock,
-			state.blockListSettings,
-		]
-	)
-=======
-export const getBlockEditingMode = ( state, clientId = '' ) => {
-	const explicitEditingMode = getExplicitBlockEditingMode( state, clientId );
-	const rootClientId = getBlockRootClientId( state, clientId );
-	const templateLock = getTemplateLock( state, rootClientId );
-	const name = getBlockName( state, clientId );
-	// TODO: Terrible hack! We're calling the global select() function here
-	// instead of using createRegistrySelector(). The problem with using
-	// createRegistrySelector() is that then the public block-editor selectors
-	// (e.g. canInsertBlockTypeUnmemoized) can't call this private block-editor
-	// selector due to a bug in @wordpress/data. See
-	// https://github.com/WordPress/gutenberg/pull/50985.
-	const isContent =
-		select( blocksStore ).__experimentalHasContentRoleAttribute( name );
-	if (
-		explicitEditingMode === 'disabled' ||
-		( templateLock === 'contentOnly' && ! isContent )
-	) {
-		return 'disabled';
-	}
-	if (
-		explicitEditingMode === 'contentOnly' ||
-		( templateLock === 'contentOnly' && isContent )
-	) {
-		return 'contentOnly';
-	}
-	return 'default';
-};
-
-const getExplicitBlockEditingMode = createSelector(
+export const getBlockEditingMode = createSelector(
 	( state, clientId = '' ) => {
-		while (
-			! state.blockEditingModes.has( clientId ) &&
-			state.blocks.parents.has( clientId )
-		) {
-			clientId = state.blocks.parents.get( clientId );
+		if ( state.blockEditingModes.has( clientId ) ) {
+			return state.blockEditingModes.get( clientId );
 		}
-		return state.blockEditingModes.get( clientId ) ?? 'default';
+		if ( ! clientId ) {
+			return 'default';
+		}
+		const rootClientId = getBlockRootClientId( state, clientId );
+		const templateLock = getTemplateLock( state, rootClientId );
+		if ( templateLock === 'contentOnly' ) {
+			const name = getBlockName( state, clientId );
+			// TODO: Terrible hack! We're calling the global select() function
+			// here instead of using createRegistrySelector(). The problem with
+			// using createRegistrySelector() is that then the public
+			// block-editor selectors (e.g. canInsertBlockTypeUnmemoized) can't
+			// call this private block-editor selector due to a bug in
+			// @wordpress/data. See
+			// https://github.com/WordPress/gutenberg/pull/50985.
+			const isContent =
+				select( blocksStore ).__experimentalHasContentRoleAttribute(
+					name
+				);
+			return isContent ? 'contentOnly' : 'disabled';
+		}
+		const parentMode = getBlockEditingMode( state, rootClientId );
+		return parentMode === 'contentOnly' ? 'default' : parentMode;
 	},
-	( state ) => [ state.blockEditingModes, state.blocks.parents ]
->>>>>>> d3781855
+	( state ) => [
+		state.blockEditingModes,
+		state.blocks.parents,
+		state.settings.templateLock,
+		state.blockListSettings,
+	]
 );
 
 /**
