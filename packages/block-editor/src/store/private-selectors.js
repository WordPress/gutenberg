/**
 * WordPress dependencies
 */
import { createSelector, createRegistrySelector } from '@wordpress/data';

/**
 * Internal dependencies
 */
import {
	getBlockOrder,
	getBlockParents,
	getBlockEditingMode,
	getSettings,
	canInsertBlockType,
	getBlockName,
	getTemplateLock,
	getClientIdsWithDescendants,
	isNavigationMode,
	getBlocksByName,
	getBlockAttributes,
} from './selectors';
import {
	checkAllowListRecursive,
	getAllPatternsDependants,
	getInsertBlockTypeDependants,
	getGrammar,
} from './utils';
import { INSERTER_PATTERN_TYPES } from '../components/inserter/block-patterns-tab/utils';
import { STORE_NAME } from './constants';
import { unlock } from '../lock-unlock';
import {
	selectBlockPatternsKey,
	reusableBlocksSelectKey,
	sectionRootClientIdKey,
} from './private-keys';

export { getBlockSettings } from './get-block-settings';

/**
 * Returns true if the block interface is hidden, or false otherwise.
 *
 * @param {Object} state Global application state.
 *
 * @return {boolean} Whether the block toolbar is hidden.
 */
export function isBlockInterfaceHidden( state ) {
	return state.isBlockInterfaceHidden;
}

/**
 * Gets the client ids of the last inserted blocks.
 *
 * @param {Object} state Global application state.
 * @return {Array|undefined} Client Ids of the last inserted block(s).
 */
export function getLastInsertedBlocksClientIds( state ) {
	return state?.lastBlockInserted?.clientIds;
}

export function getBlockWithoutAttributes( state, clientId ) {
	return state.blocks.byClientId.get( clientId );
}

/**
 * Returns true if all of the descendants of a block with the given client ID
 * have an editing mode of 'disabled', or false otherwise.
 *
 * @param {Object} state    Global application state.
 * @param {string} clientId The block client ID.
 *
 * @return {boolean} Whether the block descendants are disabled.
 */
export const isBlockSubtreeDisabled = ( state, clientId ) => {
	const isChildSubtreeDisabled = ( childClientId ) => {
		return (
			getBlockEditingMode( state, childClientId ) === 'disabled' &&
			getBlockOrder( state, childClientId ).every(
				isChildSubtreeDisabled
			)
		);
	};
	return getBlockOrder( state, clientId ).every( isChildSubtreeDisabled );
};

function getEnabledClientIdsTreeUnmemoized( state, rootClientId ) {
	const blockOrder = getBlockOrder( state, rootClientId );
	const result = [];

	for ( const clientId of blockOrder ) {
		const innerBlocks = getEnabledClientIdsTreeUnmemoized(
			state,
			clientId
		);
		if ( getBlockEditingMode( state, clientId ) !== 'disabled' ) {
			result.push( { clientId, innerBlocks } );
		} else {
			result.push( ...innerBlocks );
		}
	}

	return result;
}

/**
 * Returns a tree of block objects with only clientID and innerBlocks set.
 * Blocks with a 'disabled' editing mode are not included.
 *
 * @param {Object}  state        Global application state.
 * @param {?string} rootClientId Optional root client ID of block list.
 *
 * @return {Object[]} Tree of block objects with only clientID and innerBlocks set.
 */
export const getEnabledClientIdsTree = createSelector(
	getEnabledClientIdsTreeUnmemoized,
	( state ) => [
		state.blocks.order,
		state.blockEditingModes,
		state.settings.templateLock,
		state.blockListSettings,
		state.editorMode,
		getSectionRootClientId( state ),
	]
);

/**
 * Returns a list of a given block's ancestors, from top to bottom. Blocks with
 * a 'disabled' editing mode are excluded.
 *
 * @see getBlockParents
 *
 * @param {Object}  state     Global application state.
 * @param {string}  clientId  The block client ID.
 * @param {boolean} ascending Order results from bottom to top (true) or top
 *                            to bottom (false).
 */
export const getEnabledBlockParents = createSelector(
	( state, clientId, ascending = false ) => {
		return getBlockParents( state, clientId, ascending ).filter(
			( parent ) => getBlockEditingMode( state, parent ) !== 'disabled'
		);
	},
	( state ) => [
		state.blocks.parents,
		state.blockEditingModes,
		state.settings.templateLock,
		state.blockListSettings,
	]
);

/**
 * Selector that returns the data needed to display a prompt when certain
 * blocks are removed, or `false` if no such prompt is requested.
 *
 * @param {Object} state Global application state.
 *
 * @return {Object|false} Data for removal prompt display, if any.
 */
export function getRemovalPromptData( state ) {
	return state.removalPromptData;
}

/**
 * Returns true if removal prompt exists, or false otherwise.
 *
 * @param {Object} state Global application state.
 *
 * @return {boolean} Whether removal prompt exists.
 */
export function getBlockRemovalRules( state ) {
	return state.blockRemovalRules;
}

/**
 * Returns the client ID of the block settings menu that is currently open.
 *
 * @param {Object} state Global application state.
 * @return {string|null} The client ID of the block menu that is currently open.
 */
export function getOpenedBlockSettingsMenu( state ) {
	return state.openedBlockSettingsMenu;
}

/**
 * Returns all style overrides, intended to be merged with global editor styles.
 *
 * Overrides are sorted to match the order of the blocks they relate to. This
 * is useful to maintain correct CSS cascade order.
 *
 * @param {Object} state Global application state.
 *
 * @return {Array} An array of style ID to style override pairs.
 */
export const getStyleOverrides = createSelector(
	( state ) => {
		const clientIds = getClientIdsWithDescendants( state );
		const clientIdMap = clientIds.reduce( ( acc, clientId, index ) => {
			acc[ clientId ] = index;
			return acc;
		}, {} );

		return [ ...state.styleOverrides ].sort( ( overrideA, overrideB ) => {
			// Once the overrides Map is spread to an array, the first element
			// is the key, while the second is the override itself including
			// the clientId to sort by.
			const [ , { clientId: clientIdA } ] = overrideA;
			const [ , { clientId: clientIdB } ] = overrideB;

			const aIndex = clientIdMap[ clientIdA ] ?? -1;
			const bIndex = clientIdMap[ clientIdB ] ?? -1;

			return aIndex - bIndex;
		} );
	},
	( state ) => [ state.blocks.order, state.styleOverrides ]
);

/** @typedef {import('./actions').InserterMediaCategory} InserterMediaCategory */
/**
 * Returns the registered inserter media categories through the public API.
 *
 * @param {Object} state Editor state.
 *
 * @return {InserterMediaCategory[]} Inserter media categories.
 */
export function getRegisteredInserterMediaCategories( state ) {
	return state.registeredInserterMediaCategories;
}

/**
 * Returns an array containing the allowed inserter media categories.
 * It merges the registered media categories from extenders with the
 * core ones. It also takes into account the allowed `mime_types`, which
 * can be altered by `upload_mimes` filter and restrict some of them.
 *
 * @param {Object} state Global application state.
 *
 * @return {InserterMediaCategory[]} Client IDs of descendants.
 */
export const getInserterMediaCategories = createSelector(
	( state ) => {
		const {
			settings: {
				inserterMediaCategories,
				allowedMimeTypes,
				enableOpenverseMediaCategory,
			},
			registeredInserterMediaCategories,
		} = state;
		// The allowed `mime_types` can be altered by `upload_mimes` filter and restrict
		// some of them. In this case we shouldn't add the category to the available media
		// categories list in the inserter.
		if (
			( ! inserterMediaCategories &&
				! registeredInserterMediaCategories.length ) ||
			! allowedMimeTypes
		) {
			return;
		}
		const coreInserterMediaCategoriesNames =
			inserterMediaCategories?.map( ( { name } ) => name ) || [];
		const mergedCategories = [
			...( inserterMediaCategories || [] ),
			...( registeredInserterMediaCategories || [] ).filter(
				( { name } ) =>
					! coreInserterMediaCategoriesNames.includes( name )
			),
		];
		return mergedCategories.filter( ( category ) => {
			// Check if Openverse category is enabled.
			if (
				! enableOpenverseMediaCategory &&
				category.name === 'openverse'
			) {
				return false;
			}
			return Object.values( allowedMimeTypes ).some( ( mimeType ) =>
				mimeType.startsWith( `${ category.mediaType }/` )
			);
		} );
	},
	( state ) => [
		state.settings.inserterMediaCategories,
		state.settings.allowedMimeTypes,
		state.settings.enableOpenverseMediaCategory,
		state.registeredInserterMediaCategories,
	]
);

/**
 * Returns whether there is at least one allowed pattern for inner blocks children.
 * This is useful for deferring the parsing of all patterns until needed.
 *
 * @param {Object} state               Editor state.
 * @param {string} [rootClientId=null] Target root client ID.
 *
 * @return {boolean} If there is at least one allowed pattern.
 */
export const hasAllowedPatterns = createRegistrySelector( ( select ) =>
	createSelector(
		( state, rootClientId = null ) => {
			const { getAllPatterns } = unlock( select( STORE_NAME ) );
			const patterns = getAllPatterns();
			const { allowedBlockTypes } = getSettings( state );
			return patterns.some( ( pattern ) => {
				const { inserter = true } = pattern;
				if ( ! inserter ) {
					return false;
				}
				const grammar = getGrammar( pattern );
				return (
					checkAllowListRecursive( grammar, allowedBlockTypes ) &&
					grammar.every( ( { name: blockName } ) =>
						canInsertBlockType( state, blockName, rootClientId )
					)
				);
			} );
		},
		( state, rootClientId ) => [
			...getAllPatternsDependants( select )( state ),
			...getInsertBlockTypeDependants( state, rootClientId ),
		]
	)
);

function mapUserPattern(
	userPattern,
	__experimentalUserPatternCategories = []
) {
	return {
		name: `core/block/${ userPattern.id }`,
		id: userPattern.id,
		type: INSERTER_PATTERN_TYPES.user,
		title: userPattern.title.raw,
		categories: userPattern.wp_pattern_category.map( ( catId ) => {
			const category = __experimentalUserPatternCategories.find(
				( { id } ) => id === catId
			);
			return category ? category.slug : catId;
		} ),
		content: userPattern.content.raw,
		syncStatus: userPattern.wp_pattern_sync_status,
	};
}

export const getPatternBySlug = createRegistrySelector( ( select ) =>
	createSelector(
		( state, patternName ) => {
			// Only fetch reusable blocks if we know we need them. To do: maybe
			// use the entity record API to retrieve the block by slug.
			if ( patternName?.startsWith( 'core/block/' ) ) {
				const _id = parseInt(
					patternName.slice( 'core/block/'.length ),
					10
				);
				const block = unlock( select( STORE_NAME ) )
					.getReusableBlocks()
					.find( ( { id } ) => id === _id );

				if ( ! block ) {
					return null;
				}

				return mapUserPattern(
					block,
					state.settings.__experimentalUserPatternCategories
				);
			}

			return [
				// This setting is left for back compat.
				...( state.settings.__experimentalBlockPatterns ?? [] ),
				...( state.settings[ selectBlockPatternsKey ]?.( select ) ??
					[] ),
			].find( ( { name } ) => name === patternName );
		},
		( state, patternName ) =>
			patternName?.startsWith( 'core/block/' )
				? [
						unlock( select( STORE_NAME ) ).getReusableBlocks(),
						state.settings.__experimentalReusableBlocks,
				  ]
				: [
						state.settings.__experimentalBlockPatterns,
						state.settings[ selectBlockPatternsKey ]?.( select ),
				  ]
	)
);

export const getAllPatterns = createRegistrySelector( ( select ) =>
	createSelector( ( state ) => {
		return [
			...unlock( select( STORE_NAME ) )
				.getReusableBlocks()
				.map( ( userPattern ) =>
					mapUserPattern(
						userPattern,
						state.settings.__experimentalUserPatternCategories
					)
				),
			// This setting is left for back compat.
			...( state.settings.__experimentalBlockPatterns ?? [] ),
			...( state.settings[ selectBlockPatternsKey ]?.( select ) ?? [] ),
		].filter(
			( x, index, arr ) =>
				index === arr.findIndex( ( y ) => x.name === y.name )
		);
	}, getAllPatternsDependants( select ) )
);

export const isResolvingPatterns = createRegistrySelector( ( select ) =>
	createSelector( ( state ) => {
		const blockPatternsSelect = state.settings[ selectBlockPatternsKey ];
		const reusableBlocksSelect = state.settings[ reusableBlocksSelectKey ];
		return (
			( blockPatternsSelect
				? blockPatternsSelect( select ) === undefined
				: false ) ||
			( reusableBlocksSelect
				? reusableBlocksSelect( select ) === undefined
				: false )
		);
	}, getAllPatternsDependants( select ) )
);

const EMPTY_ARRAY = [];

export const getReusableBlocks = createRegistrySelector(
	( select ) => ( state ) => {
		const reusableBlocksSelect = state.settings[ reusableBlocksSelectKey ];
		return (
			( reusableBlocksSelect
				? reusableBlocksSelect( select )
				: state.settings.__experimentalReusableBlocks ) ?? EMPTY_ARRAY
		);
	}
);

/**
 * Returns the element of the last element that had focus when focus left the editor canvas.
 *
 * @param {Object} state Block editor state.
 *
 * @return {Object} Element.
 */
export function getLastFocus( state ) {
	return state.lastFocus;
}

/**
 * Returns true if the user is dragging anything, or false otherwise. It is possible for a
 * user to be dragging data from outside of the editor, so this selector is separate from
 * the `isDraggingBlocks` selector which only returns true if the user is dragging blocks.
 *
 * @param {Object} state Global application state.
 *
 * @return {boolean} Whether user is dragging.
 */
export function isDragging( state ) {
	return state.isDragging;
}

/**
 * Retrieves the expanded block from the state.
 *
 * @param {Object} state Block editor state.
 *
 * @return {string|null} The client ID of the expanded block, if set.
 */
export function getExpandedBlock( state ) {
	return state.expandedBlock;
}

/**
 * Retrieves the client ID of the ancestor block that is content locking the block
 * with the provided client ID.
 *
 * @param {Object} state    Global application state.
 * @param {Object} clientId Client Id of the block.
 *
 * @return {?string} Client ID of the ancestor block that is content locking the block.
 */
export const getContentLockingParent = createSelector(
	( state, clientId ) => {
		let current = clientId;
		let result;
		while (
			! result &&
			( current = state.blocks.parents.get( current ) )
		) {
			if ( getTemplateLock( state, current ) === 'contentOnly' ) {
				result = current;
			}
		}
		return result;
	},
	( state ) => [
		state.blocks.parents,
		state.blockListSettings,
		state.settings.templateLock,
	]
);

/**
 * Retrieves the client ID of the parent section block.
 *
 * @param {Object} state    Global application state.
 * @param {Object} clientId Client Id of the block.
 *
 * @return {?string} Client ID of the ancestor block that is content locking the block.
 */
export const getParentSectionBlock = createSelector(
	( state, clientId ) => {
		let current = clientId;
		let result;
		while (
			! result &&
			( current = state.blocks.parents.get( current ) )
		) {
			if ( isSectionBlock( state, current ) ) {
				result = current;
			}
		}
		return result;
	},
	( state ) => [
		state.blocks.parents,
		state.blocks.order,
		state.blockListSettings,
		state.editorMode,
		state.settings.templateLock,
		state.blocks.byClientId,
		getSectionRootClientId( state ),
	]
);

/**
 * Retrieves the client ID is a content locking parent
 *
 * @param {Object} state    Global application state.
 * @param {Object} clientId Client Id of the block.
 *
 * @return {boolean} Whether the block is a content locking parent.
 */
export function isSectionBlock( state, clientId ) {
	const sectionRootClientId = getSectionRootClientId( state );
	const sectionClientIds = getBlockOrder( state, sectionRootClientId );
	return (
		getBlockName( state, clientId ) === 'core/block' ||
		getTemplateLock( state, clientId ) === 'contentOnly' ||
		( isNavigationMode( state ) && sectionClientIds.includes( clientId ) )
	);
}

/**
 * Retrieves the client ID of the block that is content locked but is
 * currently being temporarily edited as a non-locked block.
 *
 * @param {Object} state Global application state.
 *
 * @return {?string} The client ID of the block being temporarily edited as a non-locked block.
 */
export function getTemporarilyEditingAsBlocks( state ) {
	return state.temporarilyEditingAsBlocks;
}

/**
 * Returns the focus mode that should be reapplied when the user stops editing
 * a content locked blocks as a block without locking.
 *
 * @param {Object} state Global application state.
 *
 * @return {?string} The focus mode that should be re-set when temporarily editing as blocks stops.
 */
export function getTemporarilyEditingFocusModeToRevert( state ) {
	return state.temporarilyEditingFocusModeRevert;
}

/**
 * Returns the style attributes of multiple blocks.
 *
 * @param {Object}   state     Global application state.
 * @param {string[]} clientIds An array of block client IDs.
 *
 * @return {Object} An object where keys are client IDs and values are the corresponding block styles or undefined.
 */
export const getBlockStyles = createSelector(
	( state, clientIds ) =>
		clientIds.reduce( ( styles, clientId ) => {
			styles[ clientId ] = state.blocks.attributes.get( clientId )?.style;
			return styles;
		}, {} ),
	( state, clientIds ) => [
		...clientIds.map(
			( clientId ) => state.blocks.attributes.get( clientId )?.style
		),
	]
);

/**
 * Returns whether zoom out mode is enabled.
 *
 * @param {Object} state Editor state.
 *
 * @return {boolean} Is zoom out mode enabled.
 */
export function isZoomOutMode( state ) {
	return state.editorMode === 'zoom-out';
}

/**
 * Retrieves the client ID of the block which contains the blocks
 * acting as "sections" in the editor. This is typically the "main content"
 * of the template/post.
 *
 * @param {Object} state Editor state.
 *
 * @return {string} The section root client ID.
 */
export function getSectionRootClientId( state ) {
<<<<<<< HEAD
	return state.settings?.[ sectionRootClientIdKey ];
}

/**
 * Returns the zoom out state.
 *
 * @param {Object} state Global application state.
 * @return {boolean} The zoom out state.
 */
export function getZoomLevel( state ) {
	return state.zoomLevel;
}

/**
 * Returns whether the editor is considered zoomed out.
 *
 * @param {Object} state Global application state.
 * @return {boolean} Whether the editor is zoomed.
 */
export function isZoomOut( state ) {
	return getZoomLevel( state ) < 100;
=======
	const settingsRootClientId = state.settings?.[ sectionRootClientIdKey ];

	// Specifically check that the setting was not provided to avoid
	// cases where the provided setting is an empty string to signify
	// the "root block" of the editor.
	if ( settingsRootClientId !== undefined ) {
		return settingsRootClientId;
	}

	return (
		getBlocksByName( state, 'core/group' ).find(
			( clientId ) =>
				getBlockAttributes( state, clientId )?.tagName === 'main'
		) ?? ''
	);
>>>>>>> e06a1c00
}<|MERGE_RESOLUTION|>--- conflicted
+++ resolved
@@ -617,29 +617,6 @@
  * @return {string} The section root client ID.
  */
 export function getSectionRootClientId( state ) {
-<<<<<<< HEAD
-	return state.settings?.[ sectionRootClientIdKey ];
-}
-
-/**
- * Returns the zoom out state.
- *
- * @param {Object} state Global application state.
- * @return {boolean} The zoom out state.
- */
-export function getZoomLevel( state ) {
-	return state.zoomLevel;
-}
-
-/**
- * Returns whether the editor is considered zoomed out.
- *
- * @param {Object} state Global application state.
- * @return {boolean} Whether the editor is zoomed.
- */
-export function isZoomOut( state ) {
-	return getZoomLevel( state ) < 100;
-=======
 	const settingsRootClientId = state.settings?.[ sectionRootClientIdKey ];
 
 	// Specifically check that the setting was not provided to avoid
@@ -655,5 +632,24 @@
 				getBlockAttributes( state, clientId )?.tagName === 'main'
 		) ?? ''
 	);
->>>>>>> e06a1c00
+}
+
+/**
+ * Returns the zoom out state.
+ *
+ * @param {Object} state Global application state.
+ * @return {boolean} The zoom out state.
+ */
+export function getZoomLevel( state ) {
+	return state.zoomLevel;
+}
+
+/**
+ * Returns whether the editor is considered zoomed out.
+ *
+ * @param {Object} state Global application state.
+ * @return {boolean} Whether the editor is zoomed.
+ */
+export function isZoomOut( state ) {
+	return getZoomLevel( state ) < 100;
 }