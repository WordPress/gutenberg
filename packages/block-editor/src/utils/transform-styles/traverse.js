--- conflicted
+++ resolved
@@ -5,23 +5,9 @@
 
 function traverseCSS( css, callback ) {
 	try {
-<<<<<<< HEAD
 		const ast = csstree.parse( css );
 		csstree.walk( ast, callback );
 		return csstree.generate( ast );
-=======
-		const parsed = parse( css );
-
-		const updated = traverse.map( parsed, function ( node ) {
-			if ( ! node ) {
-				return node;
-			}
-			const updatedNode = callback( node );
-			return this.update( updatedNode );
-		} );
-
-		return stringify( updated );
->>>>>>> 6e387641
 	} catch ( err ) {
 		// eslint-disable-next-line no-console
 		console.warn( 'Error while traversing the CSS: ' + err );
