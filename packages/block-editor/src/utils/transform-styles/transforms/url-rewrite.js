/**
 * External dependencies
 */
import { URL } from 'whatwg-url';

<<<<<<< HEAD
const rewrite = ( rootURL ) => ( node ) => {
	if ( node.type !== 'Url' ) return;

	const urlValue = node.value;
	let urlValueStr = urlValue.value;
	let urlQuote = '';
	if ( urlValue.type === 'String' ) {
		// String type nodes have the value always wrapped in quotes (like `'` or `"`)
		const urlValueStrQuoted = urlValue.value;
		urlQuote = urlValueStrQuoted.charAt( 0 );
		urlValueStr = trimOutmostChars( urlValueStrQuoted );
=======
/**
 * Return `true` if the given filePath is an absolute url.
 *
 * @param  {string}  filePath path
 *
 * @return {boolean} is absolute path.
 */
function isAbsolutePath( filePath ) {
	return /^\/(?!\/)/.test( filePath );
}

/**
 * Whether or not the url should be inluded.
 *
 * @param  {Object} meta url meta info
 *
 * @return {boolean} is valid.
 */
function isValidURL( meta ) {
	// ignore hashes or data uris
	if (
		meta.value.indexOf( 'data:' ) === 0 ||
		meta.value.indexOf( '#' ) === 0
	) {
		return false;
	}

	if ( isAbsolutePath( meta.value ) ) {
		return false;
	}

	// do not handle the http/https urls if `includeRemote` is false
	if ( isRemotePath( meta.value ) ) {
		return false;
	}

	return true;
}

/**
 * Get the absolute path of the url, relative to the basePath
 *
 * @param  {string} str          the url
 * @param  {string} baseURL      base URL
 *
 * @return {string}              the full path to the file
 */
function getResourcePath( str, baseURL ) {
	return new URL( str, baseURL ).toString();
}

/**
 * Process the single `url()` pattern
 *
 * @param  {string} baseURL  the base URL for relative URLs
 * @return {Promise}         the Promise
 */
function processURL( baseURL ) {
	return ( meta ) => ( {
		...meta,
		newUrl:
			'url(' +
			meta.before +
			meta.quote +
			getResourcePath( meta.value, baseURL ) +
			meta.quote +
			meta.after +
			')',
	} );
}

/**
 * Get all `url()`s, and return the meta info
 *
 * @param  {string} value decl.value
 *
 * @return {Array}        the urls
 */
function getURLs( value ) {
	const reg = /url\((\s*)(['"]?)(.+?)\2(\s*)\)/g;
	let match;
	const URLs = [];

	while ( ( match = reg.exec( value ) ) !== null ) {
		const meta = {
			source: match[ 0 ],
			before: match[ 1 ],
			quote: match[ 2 ],
			value: match[ 3 ],
			after: match[ 4 ],
		};
		if ( isValidURL( meta ) ) {
			URLs.push( meta );
		}
>>>>>>> 6e387641
	}

	// bases relative URLs with rootURL
	const basedUrl = new URL( urlValueStr, rootURL );

	// skip host-relative, already normalized URLs (e.g. `/images/image.jpg`, without `..`s)
	if ( basedUrl.pathname === urlValueStr ) return;

	// wraps URL in the originally used quotes (if used)
	urlValue.value = urlQuote + basedUrl.toString() + urlQuote;
};

const trimOutmostChars = ( str ) => {
	return str.slice( 1, -1 );
};

export default rewrite;<|MERGE_RESOLUTION|>--- conflicted
+++ resolved
@@ -3,7 +3,6 @@
  */
 import { URL } from 'whatwg-url';
 
-<<<<<<< HEAD
 const rewrite = ( rootURL ) => ( node ) => {
 	if ( node.type !== 'Url' ) return;
 
@@ -15,102 +14,6 @@
 		const urlValueStrQuoted = urlValue.value;
 		urlQuote = urlValueStrQuoted.charAt( 0 );
 		urlValueStr = trimOutmostChars( urlValueStrQuoted );
-=======
-/**
- * Return `true` if the given filePath is an absolute url.
- *
- * @param  {string}  filePath path
- *
- * @return {boolean} is absolute path.
- */
-function isAbsolutePath( filePath ) {
-	return /^\/(?!\/)/.test( filePath );
-}
-
-/**
- * Whether or not the url should be inluded.
- *
- * @param  {Object} meta url meta info
- *
- * @return {boolean} is valid.
- */
-function isValidURL( meta ) {
-	// ignore hashes or data uris
-	if (
-		meta.value.indexOf( 'data:' ) === 0 ||
-		meta.value.indexOf( '#' ) === 0
-	) {
-		return false;
-	}
-
-	if ( isAbsolutePath( meta.value ) ) {
-		return false;
-	}
-
-	// do not handle the http/https urls if `includeRemote` is false
-	if ( isRemotePath( meta.value ) ) {
-		return false;
-	}
-
-	return true;
-}
-
-/**
- * Get the absolute path of the url, relative to the basePath
- *
- * @param  {string} str          the url
- * @param  {string} baseURL      base URL
- *
- * @return {string}              the full path to the file
- */
-function getResourcePath( str, baseURL ) {
-	return new URL( str, baseURL ).toString();
-}
-
-/**
- * Process the single `url()` pattern
- *
- * @param  {string} baseURL  the base URL for relative URLs
- * @return {Promise}         the Promise
- */
-function processURL( baseURL ) {
-	return ( meta ) => ( {
-		...meta,
-		newUrl:
-			'url(' +
-			meta.before +
-			meta.quote +
-			getResourcePath( meta.value, baseURL ) +
-			meta.quote +
-			meta.after +
-			')',
-	} );
-}
-
-/**
- * Get all `url()`s, and return the meta info
- *
- * @param  {string} value decl.value
- *
- * @return {Array}        the urls
- */
-function getURLs( value ) {
-	const reg = /url\((\s*)(['"]?)(.+?)\2(\s*)\)/g;
-	let match;
-	const URLs = [];
-
-	while ( ( match = reg.exec( value ) ) !== null ) {
-		const meta = {
-			source: match[ 0 ],
-			before: match[ 1 ],
-			quote: match[ 2 ],
-			value: match[ 3 ],
-			after: match[ 4 ],
-		};
-		if ( isValidURL( meta ) ) {
-			URLs.push( meta );
-		}
->>>>>>> 6e387641
 	}
 
 	// bases relative URLs with rootURL
