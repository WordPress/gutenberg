/**
 * External dependencies
 */
import {
	first,
	forEach,
	get,
	has,
	isEmpty,
	isString,
	kebabCase,
	map,
	omit,
	startsWith,
} from 'lodash';
import classnames from 'classnames';

/**
 * WordPress dependencies
 */
import { useState } from '@wordpress/element';
import { addFilter } from '@wordpress/hooks';
import {
	getBlockSupport,
	hasBlockSupport,
	__EXPERIMENTAL_STYLE_PROPERTY as STYLE_PROPERTY,
	__EXPERIMENTAL_ELEMENTS as ELEMENTS,
} from '@wordpress/blocks';
import { createHigherOrderComponent, useInstanceId } from '@wordpress/compose';

/**
 * Internal dependencies
 */
import { BORDER_SUPPORT_KEY, BorderPanel } from './border';
import { COLOR_SUPPORT_KEY, ColorEdit } from './color';
import {
	TypographyPanel,
	TYPOGRAPHY_SUPPORT_KEY,
	TYPOGRAPHY_SUPPORT_KEYS,
} from './typography';
import { SPACING_SUPPORT_KEY, DimensionsPanel } from './dimensions';
import useDisplayBlockControls from '../components/use-display-block-controls';

const styleSupportKeys = [
	...TYPOGRAPHY_SUPPORT_KEYS,
	BORDER_SUPPORT_KEY,
	COLOR_SUPPORT_KEY,
	SPACING_SUPPORT_KEY,
];

const hasStyleSupport = ( blockType ) =>
	styleSupportKeys.some( ( key ) => hasBlockSupport( blockType, key ) );

const VARIABLE_REFERENCE_PREFIX = 'var:';
const VARIABLE_PATH_SEPARATOR_TOKEN_ATTRIBUTE = '|';
const VARIABLE_PATH_SEPARATOR_TOKEN_STYLE = '--';
function compileStyleValue( uncompiledValue ) {
	if ( startsWith( uncompiledValue, VARIABLE_REFERENCE_PREFIX ) ) {
		const variable = uncompiledValue
			.slice( VARIABLE_REFERENCE_PREFIX.length )
			.split( VARIABLE_PATH_SEPARATOR_TOKEN_ATTRIBUTE )
			.join( VARIABLE_PATH_SEPARATOR_TOKEN_STYLE );
		return `var(--wp--${ variable })`;
	}
	return uncompiledValue;
}

/**
 * Returns the inline styles to add depending on the style object
 *
 * @param {Object} styles Styles configuration.
 *
 * @return {Object} Flattened CSS variables declaration.
 */
export function getInlineStyles( styles = {} ) {
	const output = {};
	Object.keys( STYLE_PROPERTY ).forEach( ( propKey ) => {
		const path = STYLE_PROPERTY[ propKey ].value;
		const subPaths = STYLE_PROPERTY[ propKey ].properties;
		// Ignore styles on elements because they are handled on the server.
		if ( has( styles, path ) && 'elements' !== first( path ) ) {
			// Checking if style value is a string allows for shorthand css
			// option and backwards compatibility for border radius support.
			const styleValue = get( styles, path );

			if ( !! subPaths && ! isString( styleValue ) ) {
				Object.entries( subPaths ).forEach( ( entry ) => {
					const [ name, subPath ] = entry;
					const value = get( styleValue, [ subPath ] );

					if ( value ) {
						output[ name ] = compileStyleValue( value );
					}
				} );
			} else {
				output[ propKey ] = compileStyleValue( get( styles, path ) );
			}
		}
	} );

	return output;
}

function compileElementsStyles( selector, elements = {} ) {
	return map( elements, ( styles, element ) => {
		const elementStyles = getInlineStyles( styles );
		if ( ! isEmpty( elementStyles ) ) {
			return [
				`.${ selector } ${ ELEMENTS[ element ] }{`,
				...map(
					elementStyles,
					( value, property ) =>
						`\t${ kebabCase( property ) }: ${ value }${
							element === 'link' ? '!important' : ''
						};`
				),
				'}',
			].join( '\n' );
		}
		return '';
	} ).join( '\n' );
}

/**
 * Filters registered block settings, extending attributes to include `style` attribute.
 *
 * @param {Object} settings Original block settings.
 *
 * @return {Object} Filtered block settings.
 */
function addAttribute( settings ) {
	if ( ! hasStyleSupport( settings ) ) {
		return settings;
	}

	// allow blocks to specify their own attribute definition with default values if needed.
	if ( ! settings.attributes.style ) {
		Object.assign( settings.attributes, {
			style: {
				type: 'object',
			},
		} );
	}

	return settings;
}

/**
 * A dictionary of paths to flag skipping block support serialization as the key,
 * with values providing the style paths to be omitted from serialization.
 *
 * @constant
 * @type {Record<string, string[]>}
 */
const skipSerializationPathsEdit = {
	[ `${ BORDER_SUPPORT_KEY }.__experimentalSkipSerialization` ]: [ 'border' ],
	[ `${ COLOR_SUPPORT_KEY }.__experimentalSkipSerialization` ]: [
		COLOR_SUPPORT_KEY,
	],
	[ `${ TYPOGRAPHY_SUPPORT_KEY }.__experimentalSkipSerialization` ]: [
		TYPOGRAPHY_SUPPORT_KEY,
	],
	[ `${ SPACING_SUPPORT_KEY }.__experimentalSkipSerialization` ]: [
		'spacing',
	],
};

/**
 * A dictionary of paths to flag skipping block support serialization as the key,
 * with values providing the style paths to be omitted from serialization.
 *
 * Extends the Edit skip paths to enable skipping additional paths in just
 * the Save component. This allows a block support to be serialized within the
 * editor, while using an alternate approach, such as server-side rendering, when
 * the support is saved.
 *
 * @constant
 * @type {Record<string, string[]>}
 */
const skipSerializationPathsSave = {
	...skipSerializationPathsEdit,
	[ `${ SPACING_SUPPORT_KEY }` ]: [ 'spacing.blockGap' ],
};

/**
 * Override props assigned to save component to inject the CSS variables definition.
 *
 * @param {Object}                    props      Additional props applied to save element.
 * @param {Object}                    blockType  Block type.
 * @param {Object}                    attributes Block attributes.
 * @param {?Record<string, string[]>} skipPaths  An object of keys and paths to skip serialization.
 *
 * @return {Object} Filtered props applied to save element.
 */
export function addSaveProps(
	props,
	blockType,
	attributes,
	skipPaths = skipSerializationPathsSave
) {
	if ( ! hasStyleSupport( blockType ) ) {
		return props;
	}

	let { style } = attributes;

	forEach( skipPaths, ( path, indicator ) => {
		if ( getBlockSupport( blockType, indicator ) ) {
			style = omit( style, path );
		}
	} );

	props.style = {
		...getInlineStyles( style ),
		...props.style,
	};

	return props;
}

/**
 * Filters registered block settings to extend the block edit wrapper
 * to apply the desired styles and classnames properly.
 *
 * @param {Object} settings Original block settings.
 *
 * @return {Object}.Filtered block settings.
 */
export function addEditProps( settings ) {
	if ( ! hasStyleSupport( settings ) ) {
		return settings;
	}

	const existingGetEditWrapperProps = settings.getEditWrapperProps;
	settings.getEditWrapperProps = ( attributes ) => {
		let props = {};
		if ( existingGetEditWrapperProps ) {
			props = existingGetEditWrapperProps( attributes );
		}

		return addSaveProps(
			props,
			settings,
			attributes,
			skipSerializationPathsEdit
		);
	};

	return settings;
}

/**
 * Override the default edit UI to include new inspector controls for
 * all the custom styles configs.
 *
 * @param {Function} BlockEdit Original component.
 *
 * @return {Function} Wrapped component.
 */
export const withBlockControls = createHigherOrderComponent(
	( BlockEdit ) => ( props ) => {
		const shouldDisplayControls = useDisplayBlockControls();
		const [ visualizers, setVisualizers ] = useState( null );
		const setStyleVisualizer = ( key ) => ( next ) =>
			setVisualizers( ( prev ) => ( {
				...prev,
				[ key ]: typeof next === 'function' ? next( prev ) : next,
			} ) );

		return (
			<>
				{ shouldDisplayControls && (
					<>
						<TypographyPanel { ...props } />
						<BorderPanel { ...props } />
						<ColorEdit { ...props } />
<<<<<<< HEAD
						<SpacingPanel
							{ ...props }
							setSpacingVisualizer={ setStyleVisualizer(
								'spacing'
							) }
						/>
=======
						<DimensionsPanel { ...props } />
>>>>>>> 4e664da5
					</>
				) }
				<BlockEdit { ...props } styleVisualizer={ visualizers } />
			</>
		);
	},
	'withToolbarControls'
);

/**
 * Override the default block element to include duotone styles.
 *
 * @param {Function} BlockListBlock Original component
 * @return {Function}                Wrapped component
 */
const withElementsStyles = createHigherOrderComponent(
	( BlockListBlock ) => ( props ) => {
		const elements = props.attributes.style?.elements;

		const blockElementsContainerIdentifier = `wp-elements-${ useInstanceId(
			BlockListBlock
		) }`;
		const styles = compileElementsStyles(
			blockElementsContainerIdentifier,
			props.attributes.style?.elements
		);

		return (
			<>
				{ elements && (
					<style
						dangerouslySetInnerHTML={ {
							__html: styles,
						} }
					/>
				) }

				<BlockListBlock
					{ ...props }
					className={
						elements
							? classnames(
									props.className,
									blockElementsContainerIdentifier
							  )
							: props.className
					}
				/>
			</>
		);
	}
);

addFilter(
	'blocks.registerBlockType',
	'core/style/addAttribute',
	addAttribute
);

addFilter(
	'blocks.getSaveContent.extraProps',
	'core/style/addSaveProps',
	addSaveProps
);

addFilter(
	'blocks.registerBlockType',
	'core/style/addEditProps',
	addEditProps
);

addFilter(
	'editor.BlockEdit',
	'core/style/with-block-controls',
	withBlockControls
);

addFilter(
	'editor.BlockListBlock',
	'core/editor/with-elements-styles',
	withElementsStyles
);<|MERGE_RESOLUTION|>--- conflicted
+++ resolved
@@ -274,16 +274,12 @@
 						<TypographyPanel { ...props } />
 						<BorderPanel { ...props } />
 						<ColorEdit { ...props } />
-<<<<<<< HEAD
-						<SpacingPanel
+						<DimensionsPanel
 							{ ...props }
 							setSpacingVisualizer={ setStyleVisualizer(
 								'spacing'
 							) }
 						/>
-=======
-						<DimensionsPanel { ...props } />
->>>>>>> 4e664da5
 					</>
 				) }
 				<BlockEdit { ...props } styleVisualizer={ visualizers } />
