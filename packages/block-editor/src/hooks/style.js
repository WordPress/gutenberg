/**
 * External dependencies
 */
import {
	first,
	forEach,
	get,
	has,
	isEmpty,
	isString,
	kebabCase,
	map,
	omit,
	startsWith,
} from 'lodash';
import classnames from 'classnames';

/**
 * WordPress dependencies
 */
<<<<<<< HEAD
import { useState } from '@wordpress/element';
=======
import { useContext, createPortal } from '@wordpress/element';
>>>>>>> f61fb883
import { addFilter } from '@wordpress/hooks';
import {
	getBlockSupport,
	hasBlockSupport,
	__EXPERIMENTAL_STYLE_PROPERTY as STYLE_PROPERTY,
	__EXPERIMENTAL_ELEMENTS as ELEMENTS,
} from '@wordpress/blocks';
import { createHigherOrderComponent, useInstanceId } from '@wordpress/compose';

/**
 * Internal dependencies
 */
import BlockList from '../components/block-list';
import { BORDER_SUPPORT_KEY, BorderPanel } from './border';
import { COLOR_SUPPORT_KEY, ColorEdit } from './color';
import {
	TypographyPanel,
	TYPOGRAPHY_SUPPORT_KEY,
	TYPOGRAPHY_SUPPORT_KEYS,
} from './typography';
import { SPACING_SUPPORT_KEY, DimensionsPanel } from './dimensions';
import useDisplayBlockControls from '../components/use-display-block-controls';

const styleSupportKeys = [
	...TYPOGRAPHY_SUPPORT_KEYS,
	BORDER_SUPPORT_KEY,
	COLOR_SUPPORT_KEY,
	SPACING_SUPPORT_KEY,
];

const hasStyleSupport = ( blockType ) =>
	styleSupportKeys.some( ( key ) => hasBlockSupport( blockType, key ) );

const VARIABLE_REFERENCE_PREFIX = 'var:';
const VARIABLE_PATH_SEPARATOR_TOKEN_ATTRIBUTE = '|';
const VARIABLE_PATH_SEPARATOR_TOKEN_STYLE = '--';
function compileStyleValue( uncompiledValue ) {
	if ( startsWith( uncompiledValue, VARIABLE_REFERENCE_PREFIX ) ) {
		const variable = uncompiledValue
			.slice( VARIABLE_REFERENCE_PREFIX.length )
			.split( VARIABLE_PATH_SEPARATOR_TOKEN_ATTRIBUTE )
			.join( VARIABLE_PATH_SEPARATOR_TOKEN_STYLE );
		return `var(--wp--${ variable })`;
	}
	return uncompiledValue;
}

/**
 * Returns the inline styles to add depending on the style object
 *
 * @param {Object} styles Styles configuration.
 *
 * @return {Object} Flattened CSS variables declaration.
 */
export function getInlineStyles( styles = {} ) {
	const output = {};
	Object.keys( STYLE_PROPERTY ).forEach( ( propKey ) => {
		const path = STYLE_PROPERTY[ propKey ].value;
		const subPaths = STYLE_PROPERTY[ propKey ].properties;
		// Ignore styles on elements because they are handled on the server.
		if ( has( styles, path ) && 'elements' !== first( path ) ) {
			// Checking if style value is a string allows for shorthand css
			// option and backwards compatibility for border radius support.
			const styleValue = get( styles, path );

			if ( !! subPaths && ! isString( styleValue ) ) {
				Object.entries( subPaths ).forEach( ( entry ) => {
					const [ name, subPath ] = entry;
					const value = get( styleValue, [ subPath ] );

					if ( value ) {
						output[ name ] = compileStyleValue( value );
					}
				} );
			} else {
				output[ propKey ] = compileStyleValue( get( styles, path ) );
			}
		}
	} );

	return output;
}

function compileElementsStyles( selector, elements = {} ) {
	return map( elements, ( styles, element ) => {
		const elementStyles = getInlineStyles( styles );
		if ( ! isEmpty( elementStyles ) ) {
			return [
				`.${ selector } ${ ELEMENTS[ element ] }{`,
				...map(
					elementStyles,
					( value, property ) =>
						`\t${ kebabCase( property ) }: ${ value };`
				),
				'}',
			].join( '\n' );
		}
		return '';
	} ).join( '\n' );
}

/**
 * Filters registered block settings, extending attributes to include `style` attribute.
 *
 * @param {Object} settings Original block settings.
 *
 * @return {Object} Filtered block settings.
 */
function addAttribute( settings ) {
	if ( ! hasStyleSupport( settings ) ) {
		return settings;
	}

	// allow blocks to specify their own attribute definition with default values if needed.
	if ( ! settings.attributes.style ) {
		Object.assign( settings.attributes, {
			style: {
				type: 'object',
			},
		} );
	}

	return settings;
}

/**
 * A dictionary of paths to flag skipping block support serialization as the key,
 * with values providing the style paths to be omitted from serialization.
 *
 * @constant
 * @type {Record<string, string[]>}
 */
const skipSerializationPathsEdit = {
	[ `${ BORDER_SUPPORT_KEY }.__experimentalSkipSerialization` ]: [ 'border' ],
	[ `${ COLOR_SUPPORT_KEY }.__experimentalSkipSerialization` ]: [
		COLOR_SUPPORT_KEY,
	],
	[ `${ TYPOGRAPHY_SUPPORT_KEY }.__experimentalSkipSerialization` ]: [
		TYPOGRAPHY_SUPPORT_KEY,
	],
	[ `${ SPACING_SUPPORT_KEY }.__experimentalSkipSerialization` ]: [
		'spacing',
	],
};

/**
 * A dictionary of paths to flag skipping block support serialization as the key,
 * with values providing the style paths to be omitted from serialization.
 *
 * Extends the Edit skip paths to enable skipping additional paths in just
 * the Save component. This allows a block support to be serialized within the
 * editor, while using an alternate approach, such as server-side rendering, when
 * the support is saved.
 *
 * @constant
 * @type {Record<string, string[]>}
 */
const skipSerializationPathsSave = {
	...skipSerializationPathsEdit,
	[ `${ SPACING_SUPPORT_KEY }` ]: [ 'spacing.blockGap' ],
};

/**
 * Override props assigned to save component to inject the CSS variables definition.
 *
 * @param {Object}                    props      Additional props applied to save element.
 * @param {Object}                    blockType  Block type.
 * @param {Object}                    attributes Block attributes.
 * @param {?Record<string, string[]>} skipPaths  An object of keys and paths to skip serialization.
 *
 * @return {Object} Filtered props applied to save element.
 */
export function addSaveProps(
	props,
	blockType,
	attributes,
	skipPaths = skipSerializationPathsSave
) {
	if ( ! hasStyleSupport( blockType ) ) {
		return props;
	}

	let { style } = attributes;

	forEach( skipPaths, ( path, indicator ) => {
		if ( getBlockSupport( blockType, indicator ) ) {
			style = omit( style, path );
		}
	} );

	props.style = {
		...getInlineStyles( style ),
		...props.style,
	};

	return props;
}

/**
 * Filters registered block settings to extend the block edit wrapper
 * to apply the desired styles and classnames properly.
 *
 * @param {Object} settings Original block settings.
 *
 * @return {Object}.Filtered block settings.
 */
export function addEditProps( settings ) {
	if ( ! hasStyleSupport( settings ) ) {
		return settings;
	}

	const existingGetEditWrapperProps = settings.getEditWrapperProps;
	settings.getEditWrapperProps = ( attributes ) => {
		let props = {};
		if ( existingGetEditWrapperProps ) {
			props = existingGetEditWrapperProps( attributes );
		}

		return addSaveProps(
			props,
			settings,
			attributes,
			skipSerializationPathsEdit
		);
	};

	return settings;
}

/**
 * Override the default edit UI to include new inspector controls for
 * all the custom styles configs.
 *
 * @param {Function} BlockEdit Original component.
 *
 * @return {Function} Wrapped component.
 */
export const withBlockControls = createHigherOrderComponent(
	( BlockEdit ) => ( props ) => {
		const shouldDisplayControls = useDisplayBlockControls();
		const [ visualizers, setVisualizers ] = useState( null );
		const createSetVisualizers = ( key ) => ( next ) => {
			setVisualizers( ( prev ) => ( {
				...prev,
				[ key ]:
					typeof next === 'function' ? next( prev?.[ key ] ) : next,
			} ) );
		};

		return (
			<>
				{ shouldDisplayControls && (
					<>
						<ColorEdit { ...props } />
						<TypographyPanel { ...props } />
						<BorderPanel { ...props } />
<<<<<<< HEAD
						<ColorEdit { ...props } />
						<DimensionsPanel
							{ ...props }
							__experimentalSetVisualizers={ createSetVisualizers(
								'dimensions'
							) }
						/>
=======
						<DimensionsPanel { ...props } />
>>>>>>> f61fb883
					</>
				) }
				<BlockEdit
					{ ...props }
					__experimentalStyleVisualizer={ visualizers }
				/>
			</>
		);
	},
	'withToolbarControls'
);

/**
 * Override the default block element to include duotone styles.
 *
 * @param {Function} BlockListBlock Original component
 * @return {Function}                Wrapped component
 */
const withElementsStyles = createHigherOrderComponent(
	( BlockListBlock ) => ( props ) => {
		const elements = props.attributes.style?.elements;

		const blockElementsContainerIdentifier = `wp-elements-${ useInstanceId(
			BlockListBlock
		) }`;
		const styles = compileElementsStyles(
			blockElementsContainerIdentifier,
			props.attributes.style?.elements
		);
		const element = useContext( BlockList.__unstableElementContext );

		return (
			<>
				{ elements &&
					element &&
					createPortal(
						<style
							dangerouslySetInnerHTML={ {
								__html: styles,
							} }
						/>,
						element
					) }

				<BlockListBlock
					{ ...props }
					className={
						elements
							? classnames(
									props.className,
									blockElementsContainerIdentifier
							  )
							: props.className
					}
				/>
			</>
		);
	}
);

addFilter(
	'blocks.registerBlockType',
	'core/style/addAttribute',
	addAttribute
);

addFilter(
	'blocks.getSaveContent.extraProps',
	'core/style/addSaveProps',
	addSaveProps
);

addFilter(
	'blocks.registerBlockType',
	'core/style/addEditProps',
	addEditProps
);

addFilter(
	'editor.BlockEdit',
	'core/style/with-block-controls',
	withBlockControls
);

addFilter(
	'editor.BlockListBlock',
	'core/editor/with-elements-styles',
	withElementsStyles
);<|MERGE_RESOLUTION|>--- conflicted
+++ resolved
@@ -18,11 +18,7 @@
 /**
  * WordPress dependencies
  */
-<<<<<<< HEAD
-import { useState } from '@wordpress/element';
-=======
-import { useContext, createPortal } from '@wordpress/element';
->>>>>>> f61fb883
+import { useState, useContext, createPortal } from '@wordpress/element';
 import { addFilter } from '@wordpress/hooks';
 import {
 	getBlockSupport,
@@ -279,17 +275,12 @@
 						<ColorEdit { ...props } />
 						<TypographyPanel { ...props } />
 						<BorderPanel { ...props } />
-<<<<<<< HEAD
-						<ColorEdit { ...props } />
 						<DimensionsPanel
 							{ ...props }
 							__experimentalSetVisualizers={ createSetVisualizers(
 								'dimensions'
 							) }
 						/>
-=======
-						<DimensionsPanel { ...props } />
->>>>>>> f61fb883
 					</>
 				) }
 				<BlockEdit
