/**
 * External dependencies
 */
import classnames from 'classnames';
import { colord, extend } from 'colord';
import namesPlugin from 'colord/plugins/names';

/**
 * WordPress dependencies
 */
import { getBlockSupport, hasBlockSupport } from '@wordpress/blocks';
import { SVG } from '@wordpress/components';
import { createHigherOrderComponent, useInstanceId } from '@wordpress/compose';
import { addFilter } from '@wordpress/hooks';
import { useContext, createPortal } from '@wordpress/element';

/**
 * Internal dependencies
 */
import {
	BlockControls,
	__experimentalDuotoneControl as DuotoneControl,
	useSetting,
} from '../components';
import BlockList from '../components/block-list';

const EMPTY_ARRAY = [];

extend( [ namesPlugin ] );

/**
 * Convert a list of colors to an object of R, G, and B values.
 *
 * @param {string[]} colors Array of RBG color strings.
 *
 * @return {Object} R, G, and B values.
 */
export function getValuesFromColors( colors = [] ) {
	const values = { r: [], g: [], b: [], a: [] };

	colors.forEach( ( color ) => {
<<<<<<< HEAD
		// Access values directly to skip extra rounding that tinycolor.toRgb() does.
		const tcolor = tinycolor( color );
		values.r.push( tcolor._r / 255 );
		values.g.push( tcolor._g / 255 );
		values.b.push( tcolor._b / 255 );
		values.a.push( tcolor._a );
=======
		const rgbColor = colord( color ).toRgb();
		values.r.push( rgbColor.r / 255 );
		values.g.push( rgbColor.g / 255 );
		values.b.push( rgbColor.b / 255 );
>>>>>>> b33e3942
	} );

	return values;
}

/**
 * Values for the SVG `feComponentTransfer`.
 *
 * @typedef Values {Object}
 * @property {number[]} r Red values.
 * @property {number[]} g Green values.
 * @property {number[]} b Blue values.
 * @property {number[]} a Alpha values.
 */

/**
 * SVG and stylesheet needed for rendering the duotone filter.
 *
 * @param {Object} props          Duotone props.
 * @param {string} props.selector Selector to apply the filter to.
 * @param {string} props.id       Unique id for this duotone filter.
 * @param {Values} props.values   R, G, B, and A values to filter with.
 *
 * @return {WPElement} Duotone element.
 */
function DuotoneFilter( { selector, id, values } ) {
	const stylesheet = `
${ selector } {
	filter: url( #${ id } );
}
`;

	return (
		<>
			<SVG
				xmlnsXlink="http://www.w3.org/1999/xlink"
				viewBox="0 0 0 0"
				width="0"
				height="0"
				focusable="false"
				role="none"
				style={ {
					visibility: 'hidden',
					position: 'absolute',
					left: '-9999px',
					overflow: 'hidden',
				} }
			>
				<defs>
					<filter id={ id }>
						<feColorMatrix
							// Use sRGB instead of linearRGB so transparency looks correct.
							colorInterpolationFilters="sRGB"
							type="matrix"
							// Use perceptual brightness to convert to grayscale.
							values="
								.299 .587 .114 0 0
								.299 .587 .114 0 0
								.299 .587 .114 0 0
								.299 .587 .114 0 0
							"
						/>
						<feComponentTransfer
							// Use sRGB instead of linearRGB to be consistent with how CSS gradients work.
							colorInterpolationFilters="sRGB"
						>
							<feFuncR
								type="table"
								tableValues={ values.r.join( ' ' ) }
							/>
							<feFuncG
								type="table"
								tableValues={ values.g.join( ' ' ) }
							/>
							<feFuncB
								type="table"
								tableValues={ values.b.join( ' ' ) }
							/>
							<feFuncA
								type="table"
								tableValues={ values.a.join( ' ' ) }
							/>
						</feComponentTransfer>
						<feComposite
							// Re-mask the image with the original transparency since the feColorMatrix above loses that information.
							in2="SourceGraphic"
							operator="in"
						/>
					</filter>
				</defs>
			</SVG>
			<style dangerouslySetInnerHTML={ { __html: stylesheet } } />
		</>
	);
}

function DuotonePanel( { attributes, setAttributes } ) {
	const style = attributes?.style;
	const duotone = style?.color?.duotone;

	const duotonePalette = useSetting( 'color.duotone' ) || EMPTY_ARRAY;
	const colorPalette = useSetting( 'color.palette' ) || EMPTY_ARRAY;
	const disableCustomColors = ! useSetting( 'color.custom' );
	const disableCustomDuotone =
		! useSetting( 'color.customDuotone' ) ||
		( colorPalette?.length === 0 && disableCustomColors );

	if ( duotonePalette?.length === 0 && disableCustomDuotone ) {
		return null;
	}

	return (
		<BlockControls group="block" __experimentalShareWithChildBlocks>
			<DuotoneControl
				duotonePalette={ duotonePalette }
				colorPalette={ colorPalette }
				disableCustomDuotone={ disableCustomDuotone }
				disableCustomColors={ disableCustomColors }
				value={ duotone }
				onChange={ ( newDuotone ) => {
					const newStyle = {
						...style,
						color: {
							...style?.color,
							duotone: newDuotone,
						},
					};
					setAttributes( { style: newStyle } );
				} }
			/>
		</BlockControls>
	);
}

/**
 * Filters registered block settings, extending attributes to include
 * the `duotone` attribute.
 *
 * @param {Object} settings Original block settings.
 *
 * @return {Object} Filtered block settings.
 */
function addDuotoneAttributes( settings ) {
	if ( ! hasBlockSupport( settings, 'color.__experimentalDuotone' ) ) {
		return settings;
	}

	// Allow blocks to specify their own attribute definition with default
	// values if needed.
	if ( ! settings.attributes.style ) {
		Object.assign( settings.attributes, {
			style: {
				type: 'object',
			},
		} );
	}

	return settings;
}

/**
 * Override the default edit UI to include toolbar controls for duotone if the
 * block supports duotone.
 *
 * @param {Function} BlockEdit Original component.
 *
 * @return {Function} Wrapped component.
 */
const withDuotoneControls = createHigherOrderComponent(
	( BlockEdit ) => ( props ) => {
		const hasDuotoneSupport = hasBlockSupport(
			props.name,
			'color.__experimentalDuotone'
		);

		return (
			<>
				<BlockEdit { ...props } />
				{ hasDuotoneSupport && <DuotonePanel { ...props } /> }
			</>
		);
	},
	'withDuotoneControls'
);

/**
 * Function that scopes a selector with another one. This works a bit like
 * SCSS nesting except the `&` operator isn't supported.
 *
 * @example
 * ```js
 * const scope = '.a, .b .c';
 * const selector = '> .x, .y';
 * const merged = scopeSelector( scope, selector );
 * // merged is '.a > .x, .a .y, .b .c > .x, .b .c .y'
 * ```
 *
 * @param {string} scope    Selector to scope to.
 * @param {string} selector Original selector.
 *
 * @return {string} Scoped selector.
 */
function scopeSelector( scope, selector ) {
	const scopes = scope.split( ',' );
	const selectors = selector.split( ',' );

	const selectorsScoped = [];
	scopes.forEach( ( outer ) => {
		selectors.forEach( ( inner ) => {
			selectorsScoped.push( `${ outer.trim() } ${ inner.trim() }` );
		} );
	} );

	return selectorsScoped.join( ', ' );
}

/**
 * Override the default block element to include duotone styles.
 *
 * @param {Function} BlockListBlock Original component.
 *
 * @return {Function} Wrapped component.
 */
const withDuotoneStyles = createHigherOrderComponent(
	( BlockListBlock ) => ( props ) => {
		const duotoneSupport = getBlockSupport(
			props.name,
			'color.__experimentalDuotone'
		);
		const values = props?.attributes?.style?.color?.duotone;

		if ( ! duotoneSupport || ! values ) {
			return <BlockListBlock { ...props } />;
		}

		const id = `wp-duotone-${ useInstanceId( BlockListBlock ) }`;

		// Extra .editor-styles-wrapper specificity is needed in the editor
		// since we're not using inline styles to apply the filter. We need to
		// override duotone applied by global styles and theme.json.
		const selectorsGroup = scopeSelector(
			`.editor-styles-wrapper .${ id }`,
			duotoneSupport
		);

		const className = classnames( props?.className, id );

		const element = useContext( BlockList.__unstableElementContext );

		return (
			<>
				{ element &&
					createPortal(
						<DuotoneFilter
							selector={ selectorsGroup }
							id={ id }
							values={ getValuesFromColors( values ) }
						/>,
						element
					) }
				<BlockListBlock { ...props } className={ className } />
			</>
		);
	},
	'withDuotoneStyles'
);

addFilter(
	'blocks.registerBlockType',
	'core/editor/duotone/add-attributes',
	addDuotoneAttributes
);
addFilter(
	'editor.BlockEdit',
	'core/editor/duotone/with-editor-controls',
	withDuotoneControls
);
addFilter(
	'editor.BlockListBlock',
	'core/editor/duotone/with-styles',
	withDuotoneStyles
);<|MERGE_RESOLUTION|>--- conflicted
+++ resolved
@@ -39,19 +39,11 @@
 	const values = { r: [], g: [], b: [], a: [] };
 
 	colors.forEach( ( color ) => {
-<<<<<<< HEAD
-		// Access values directly to skip extra rounding that tinycolor.toRgb() does.
-		const tcolor = tinycolor( color );
-		values.r.push( tcolor._r / 255 );
-		values.g.push( tcolor._g / 255 );
-		values.b.push( tcolor._b / 255 );
-		values.a.push( tcolor._a );
-=======
 		const rgbColor = colord( color ).toRgb();
 		values.r.push( rgbColor.r / 255 );
 		values.g.push( rgbColor.g / 255 );
 		values.b.push( rgbColor.b / 255 );
->>>>>>> b33e3942
+		values.a.push( rgbColor.a );
 	} );
 
 	return values;
