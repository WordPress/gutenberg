--- conflicted
+++ resolved
@@ -1,13 +1,9 @@
 /**
  * Internal dependencies
  */
-import { AlignmentHookSettingsProvider } from './align';
+export { AlignmentHookSettingsProvider } from './align';
+
 import './custom-class-name';
 import './generated-class-name';
-<<<<<<< HEAD
-
-export { AlignmentHookSettingsProvider };
-=======
 import './style';
-import './color';
->>>>>>> 049dc527
+import './color';