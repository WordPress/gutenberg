--- conflicted
+++ resolved
@@ -25,16 +25,10 @@
 import childLayout from './layout-child';
 import contentLockUI from './content-lock-ui';
 import './metadata';
-<<<<<<< HEAD
-import './custom-fields';
-import './block-hooks';
-import './block-renaming';
-import './block-rename-ui';
-import './role';
-=======
 import customFields from './custom-fields';
 import blockHooks from './block-hooks';
 import blockRenaming from './block-renaming';
+import './role';
 
 createBlockEditFilter(
 	[
@@ -73,7 +67,6 @@
 	fontFamily,
 	fontSize,
 ] );
->>>>>>> ff97549e
 
 export { useCustomSides } from './dimensions';
 export { useLayoutClasses, useLayoutStyles } from './layout';
