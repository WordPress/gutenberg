--- conflicted
+++ resolved
@@ -12,9 +12,6 @@
 import './border-color';
 import './layout';
 
-<<<<<<< HEAD
 export { useCustomSides } from './spacing';
-=======
 export { getBorderClassesAndStyles, useBorderProps } from './use-border-props';
->>>>>>> 12480aa4
 export { getColorClassesAndStyles, useColorProps } from './use-color-props';