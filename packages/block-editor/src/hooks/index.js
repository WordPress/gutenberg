--- conflicted
+++ resolved
@@ -8,11 +8,8 @@
 } from './utils';
 import './compat';
 import align from './align';
-<<<<<<< HEAD
 import textAlign from './text-align';
-=======
 import background from './background';
->>>>>>> f98609b7
 import './lock';
 import anchor from './anchor';
 import ariaLabel from './aria-label';
@@ -53,11 +50,8 @@
 );
 createBlockListBlockFilter( [
 	align,
-<<<<<<< HEAD
 	textAlign,
-=======
 	background,
->>>>>>> f98609b7
 	style,
 	color,
 	dimensions,
