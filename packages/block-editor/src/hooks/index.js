/**
 * Internal dependencies
 */
import './compat';
import './align';
import './lock';
import './anchor';
import './aria-label';
import './custom-class-name';
import './generated-class-name';
import './style';
import './settings';
import './color';
import './duotone';
import './font-family';
import './font-size';
import './border';
import './position';
import './layout';
import './content-lock-ui';
import './metadata';
import './metadata-name';
<<<<<<< HEAD
import './role';
import './behaviors';
=======
import './custom-fields';
import './block-hooks';
import './block-rename-ui';
>>>>>>> 49586208

export { useCustomSides } from './dimensions';
export { useLayoutClasses, useLayoutStyles } from './layout';
export { getBorderClassesAndStyles, useBorderProps } from './use-border-props';
export { getColorClassesAndStyles, useColorProps } from './use-color-props';
export { getSpacingClassesAndStyles } from './use-spacing-props';
export { getTypographyClassesAndStyles } from './use-typography-props';
export { getGapCSSValue } from './gap';
export { useCachedTruthy } from './use-cached-truthy';<|MERGE_RESOLUTION|>--- conflicted
+++ resolved
@@ -20,14 +20,10 @@
 import './content-lock-ui';
 import './metadata';
 import './metadata-name';
-<<<<<<< HEAD
-import './role';
-import './behaviors';
-=======
 import './custom-fields';
 import './block-hooks';
 import './block-rename-ui';
->>>>>>> 49586208
+import './role';
 
 export { useCustomSides } from './dimensions';
 export { useLayoutClasses, useLayoutStyles } from './layout';
