/**
 * WordPress dependencies
 */
import { useInstanceId } from '@wordpress/compose';
import { useSelect } from '@wordpress/data';

/**
 * Internal dependencies
 */
import { store as blockEditorStore } from '../store';
import { useStyleOverride } from './utils';
import { useLayout } from '../components/block-list/layout';
<<<<<<< HEAD
import { GridVisualizer, GridItemResizer } from '../components/grid-visualizer';
=======
>>>>>>> a2e32911

function useBlockPropsChildLayoutStyles( { style } ) {
	const shouldRenderChildLayoutStyles = useSelect( ( select ) => {
		return ! select( blockEditorStore ).getSettings().disableLayoutStyles;
	} );
	const layout = style?.layout ?? {};
	const { selfStretch, flexSize, columnSpan, rowSpan } = layout;
	const parentLayout = useLayout() || {};
	const { columnCount, minimumColumnWidth } = parentLayout;
	const id = useInstanceId( useBlockPropsChildLayoutStyles );
	const selector = `.wp-container-content-${ id }`;

	let css = '';
	if ( shouldRenderChildLayoutStyles ) {
		if ( selfStretch === 'fixed' && flexSize ) {
			css = `${ selector } {
				flex-basis: ${ flexSize };
				box-sizing: border-box;
			}`;
		} else if ( selfStretch === 'fill' ) {
			css = `${ selector } {
				flex-grow: 1;
			}`;
		} else if ( columnSpan ) {
			css = `${ selector } {
				grid-column: span ${ columnSpan };
			}`;
		}
		/**
		 * If minimumColumnWidth is set on the parent, or if no
		 * columnCount is set, the grid is responsive so a
		 * container query is needed for the span to resize.
		 */
		if ( columnSpan && ( minimumColumnWidth || ! columnCount ) ) {
			// Calculate the container query value.
			const columnSpanNumber = parseInt( columnSpan );
			let parentColumnValue = parseFloat( minimumColumnWidth );
			/**
			 * 12rem is the default minimumColumnWidth value.
			 * If parentColumnValue is not a number, default to 12.
			 */
			if ( isNaN( parentColumnValue ) ) {
				parentColumnValue = 12;
			}

			let parentColumnUnit = minimumColumnWidth?.replace(
				parentColumnValue,
				''
			);
			/**
			 * Check that parent column unit is either 'px', 'rem' or 'em'.
			 * If not, default to 'rem'.
			 */
			if ( ! [ 'px', 'rem', 'em' ].includes( parentColumnUnit ) ) {
				parentColumnUnit = 'rem';
			}

			const defaultGapValue = parentColumnUnit === 'px' ? 24 : 1.5;
			const containerQueryValue =
				columnSpanNumber * parentColumnValue +
				( columnSpanNumber - 1 ) * defaultGapValue;

			css += `@container (max-width: ${ containerQueryValue }${ parentColumnUnit }) {
				${ selector } {
					grid-column: 1 / -1;
				}
			}`;
		}
		if ( rowSpan ) {
			css += `${ selector } {
				grid-row: span ${ rowSpan };
			}`;
		}
	}

	useStyleOverride( { css } );

	// Only attach a container class if there is generated CSS to be attached.
	if ( ! css ) {
		return;
	}

	// Attach a `wp-container-content` id-based classname.
	return { className: `wp-container-content-${ id }` };
}

function ChildLayoutControlsPure( { clientId, style, setAttributes } ) {
	const parentLayout = useLayout() || {};
	const rootClientId = useSelect(
		( select ) => {
			return select( blockEditorStore ).getBlockRootClientId( clientId );
		},
		[ clientId ]
	);
	if ( parentLayout.type !== 'grid' ) {
		return null;
	}
	return (
		<>
			<GridVisualizer clientId={ rootClientId } />
			<GridItemResizer
				clientId={ clientId }
				onChange={ ( { rowSpan, columnSpan } ) => {
					setAttributes( {
						style: {
							...style,
							layout: {
								...style?.layout,
								rowSpan,
								columnSpan,
							},
						},
					} );
				} }
			/>
		</>
	);
}

export default {
	useBlockProps: useBlockPropsChildLayoutStyles,
	edit: ChildLayoutControlsPure,
	attributeKeys: [ 'style' ],
	hasSupport() {
		return true;
	},
};<|MERGE_RESOLUTION|>--- conflicted
+++ resolved
@@ -10,10 +10,7 @@
 import { store as blockEditorStore } from '../store';
 import { useStyleOverride } from './utils';
 import { useLayout } from '../components/block-list/layout';
-<<<<<<< HEAD
 import { GridVisualizer, GridItemResizer } from '../components/grid-visualizer';
-=======
->>>>>>> a2e32911
 
 function useBlockPropsChildLayoutStyles( { style } ) {
 	const shouldRenderChildLayoutStyles = useSelect( ( select ) => {
