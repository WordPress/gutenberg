/**
 * WordPress dependencies
 */
import { useInstanceId } from '@wordpress/compose';
import { useSelect } from '@wordpress/data';

/**
 * Internal dependencies
 */
import { store as blockEditorStore } from '../store';
import { useStyleOverride } from './utils';
import { useLayout } from '../components/block-list/layout';
import { GridVisualizer, GridItemResizer } from '../components/grid-visualizer';

function useBlockPropsChildLayoutStyles( { style } ) {
	const shouldRenderChildLayoutStyles = useSelect( ( select ) => {
		return ! select( blockEditorStore ).getSettings().disableLayoutStyles;
	} );
	const layout = style?.layout ?? {};
	const {
		selfStretch,
<<<<<<< HEAD
		selfAlign,
		flexSize,
		columnSpan,
		rowSpan,
		height,
		width,
=======
		flexSize,
		columnStart,
		rowStart,
		columnSpan,
		rowSpan,
>>>>>>> ec86a82c
	} = layout;
	const parentLayout = useLayout() || {};
	const {
		columnCount,
		minimumColumnWidth,
		orientation,
		type: parentType,
		default: { type: defaultParentType = 'default' } = {},
	} = parentLayout;
	const parentLayoutType = parentType || defaultParentType;
	const id = useInstanceId( useBlockPropsChildLayoutStyles );
	const selector = `.wp-container-content-${ id }`;

	const isVerticalLayout =
		parentLayoutType === 'constrained' ||
		parentLayoutType === 'default' ||
		parentLayoutType === undefined ||
		orientation === 'vertical';

	let css = '';
	if ( shouldRenderChildLayoutStyles ) {
		// Flex size should still be output for back compat.
		if ( selfStretch === 'fixed' && flexSize ) {
			css = `${ selector } {
				flex-basis: ${ flexSize };
				box-sizing: border-box;
			}`;
<<<<<<< HEAD
			// Grid type styles.
=======
		} else if ( selfStretch === 'fill' ) {
			css = `${ selector } {
				flex-grow: 1;
			}`;
		} else if ( columnStart && columnSpan ) {
			css = `${ selector } {
				grid-column: ${ columnStart } / span ${ columnSpan };
			}`;
		} else if ( columnStart ) {
			css = `${ selector } {
				grid-column: ${ columnStart };
			}`;
>>>>>>> ec86a82c
		} else if ( columnSpan ) {
			css = `${ selector } {
				grid-column: span ${ columnSpan };
			}`;
		}
		// All vertical layout types have the same styles.
		if ( isVerticalLayout ) {
			if ( selfAlign === 'fixed' && width ) {
				/**
				 * Once layout rule specificity is lowered,
				 * the !important can be removed.
				 */
				css += `${ selector } {
					max-width: ${ width } !important;
				}`;
			} else if ( selfAlign === 'fixedNoShrink' && width ) {
				css += `${ selector } {
					width: ${ width };
				}`;
				/**
				 * A max-width reset is needed to override constrained
				 * layout styles.
				 */
				if ( parentLayoutType === 'constrained' ) {
					css += `${ selector } {
						max-width: none !important;
					}`;
				}
			} else if ( selfAlign === 'fill' ) {
				/**
				 * This style is only needed for flex layouts because
				 * constrained children have alignment set and flow
				 * children are 100% width by default.
				 */
				css += `${ selector } {
					align-self: stretch;
				}`;
			} else if ( selfAlign === 'fit' ) {
				css += `${ selector } {
					width: fit-content;
				}`;
			}

			if ( selfStretch === 'fixed' && height ) {
				// Max-height is needed for flow and constrained children.
				css += `${ selector } {
					max-height: ${ height };
					flex-basis: ${ height };
				}`;
			} else if ( selfStretch === 'fixedNoShrink' && height ) {
				// Height is needed for flow and constrained children.
				css += `${ selector } {
					height: ${ height };
					flex-shrink: 0;
					flex-basis: ${ height };
				}`;
			} else if ( selfStretch === 'fill' ) {
				css += `${ selector } {
					flex-grow: 1;
				}`;
			}
			// Everything else that isn't a grid is a horizontal layout.
		} else if ( parentLayoutType !== 'grid' ) {
			if ( selfStretch === 'fixed' && width ) {
				css += `${ selector } {
					flex-basis: ${ width };
					
				}`;
			} else if ( selfStretch === 'fixedNoShrink' && width ) {
				css += `${ selector } {
					flex-shrink: 0;
					flex-basis: ${ width };
				}`;
			} else if ( selfStretch === 'fill' ) {
				css += `${ selector } {
					flex-grow: 1;
				}`;
			}

			if ( selfAlign === 'fill' ) {
				css += `${ selector } {
					align-self: stretch;
				}`;
			} else if ( selfAlign === 'fixedNoShrink' && height ) {
				css += `${ selector } {
						height: ${ height };
					}`;
			} else if ( selfAlign === 'fixed' && height ) {
				css += `${ selector } {
						max-height: ${ height };
					}`;
			}
		}
		/**
		 * If minimumColumnWidth is set on the parent, or if no
		 * columnCount is set, the grid is responsive so a
		 * container query is needed for the span to resize.
		 */
		if (
			( columnSpan || columnStart ) &&
			( minimumColumnWidth || ! columnCount )
		) {
			// Check if columnSpan and columnStart are numbers so Math.max doesn't break.
			const columnSpanNumber = columnSpan ? parseInt( columnSpan ) : null;
			const columnStartNumber = columnStart
				? parseInt( columnStart )
				: null;
			const highestNumber = Math.max(
				columnSpanNumber,
				columnStartNumber
			);

			let parentColumnValue = parseFloat( minimumColumnWidth );
			/**
			 * 12rem is the default minimumColumnWidth value.
			 * If parentColumnValue is not a number, default to 12.
			 */
			if ( isNaN( parentColumnValue ) ) {
				parentColumnValue = 12;
			}

			let parentColumnUnit = minimumColumnWidth?.replace(
				parentColumnValue,
				''
			);
			/**
			 * Check that parent column unit is either 'px', 'rem' or 'em'.
			 * If not, default to 'rem'.
			 */
			if ( ! [ 'px', 'rem', 'em' ].includes( parentColumnUnit ) ) {
				parentColumnUnit = 'rem';
			}

			const defaultGapValue = parentColumnUnit === 'px' ? 24 : 1.5;
			const containerQueryValue =
				highestNumber * parentColumnValue +
				( highestNumber - 1 ) * defaultGapValue;
			// If a span is set we want to preserve it as long as possible, otherwise we just reset the value.
			const gridColumnValue = columnSpan ? '1/-1' : 'auto';

			css += `@container (max-width: ${ containerQueryValue }${ parentColumnUnit }) {
				${ selector } {
					grid-column: ${ gridColumnValue };
				}
			}`;
		}
		if ( rowStart && rowSpan ) {
			css += `${ selector } {
				grid-row: ${ rowStart } / span ${ rowSpan };
			}`;
		} else if ( rowStart ) {
			css += `${ selector } {
				grid-row: ${ rowStart };
			}`;
		} else if ( rowSpan ) {
			css += `${ selector } {
				grid-row: span ${ rowSpan };
			}`;
		}
	}

	useStyleOverride( { css } );

	// Only attach a container class if there is generated CSS to be attached.
	if ( ! css ) {
		return;
	}

	// Attach a `wp-container-content` id-based classname.
	return { className: `wp-container-content-${ id }` };
}

function ChildLayoutControlsPure( { clientId, style, setAttributes } ) {
	const parentLayout = useLayout() || {};
	const rootClientId = useSelect(
		( select ) => {
			return select( blockEditorStore ).getBlockRootClientId( clientId );
		},
		[ clientId ]
	);
	if ( parentLayout.type !== 'grid' ) {
		return null;
	}
	if ( ! window.__experimentalEnableGridInteractivity ) {
		return null;
	}
	return (
		<>
			<GridVisualizer clientId={ rootClientId } />
			<GridItemResizer
				clientId={ clientId }
				onChange={ ( { columnSpan, rowSpan } ) => {
					setAttributes( {
						style: {
							...style,
							layout: {
								...style?.layout,
								columnSpan,
								rowSpan,
							},
						},
					} );
				} }
			/>
		</>
	);
}

export default {
	useBlockProps: useBlockPropsChildLayoutStyles,
	edit: ChildLayoutControlsPure,
	attributeKeys: [ 'style' ],
	hasSupport() {
		return true;
	},
};<|MERGE_RESOLUTION|>--- conflicted
+++ resolved
@@ -19,20 +19,14 @@
 	const layout = style?.layout ?? {};
 	const {
 		selfStretch,
-<<<<<<< HEAD
 		selfAlign,
-		flexSize,
-		columnSpan,
-		rowSpan,
-		height,
-		width,
-=======
 		flexSize,
 		columnStart,
 		rowStart,
 		columnSpan,
 		rowSpan,
->>>>>>> ec86a82c
+		height,
+		width,
 	} = layout;
 	const parentLayout = useLayout() || {};
 	const {
@@ -60,13 +54,7 @@
 				flex-basis: ${ flexSize };
 				box-sizing: border-box;
 			}`;
-<<<<<<< HEAD
 			// Grid type styles.
-=======
-		} else if ( selfStretch === 'fill' ) {
-			css = `${ selector } {
-				flex-grow: 1;
-			}`;
 		} else if ( columnStart && columnSpan ) {
 			css = `${ selector } {
 				grid-column: ${ columnStart } / span ${ columnSpan };
@@ -75,7 +63,6 @@
 			css = `${ selector } {
 				grid-column: ${ columnStart };
 			}`;
->>>>>>> ec86a82c
 		} else if ( columnSpan ) {
 			css = `${ selector } {
 				grid-column: span ${ columnSpan };
