--- conflicted
+++ resolved
@@ -75,26 +75,6 @@
 					<TextControl
 						className="html-anchor-control"
 						label={ __( 'HTML anchor' ) }
-<<<<<<< HEAD
-=======
-						help={
-							<>
-								{ __(
-									'Enter a word or two — without spaces — to make a unique web address just for this block, called an “anchor.” Then, you’ll be able to link directly to this section of your page.'
-								) }
-
-								{ isWeb && (
-									<ExternalLink
-										href={ __(
-											'https://wordpress.org/support/article/page-jumps/'
-										) }
-									>
-										{ __( 'Learn more about anchors' ) }
-									</ExternalLink>
-								) }
-							</>
-						}
->>>>>>> 8974d3b3
 						value={ props.attributes.anchor || '' }
 						placeholder={ ! isWeb ? __( 'Add an anchor' ) : null }
 						onChange={ ( nextValue ) => {
