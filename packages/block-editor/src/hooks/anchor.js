--- conflicted
+++ resolved
@@ -79,25 +79,15 @@
 									'Enter a word or two — without spaces — to make a unique web address just for this block, called an “anchor.” Then, you’ll be able to link directly to this section of your page.'
 								) }
 
-<<<<<<< HEAD
-								<ExternalLink
-									href={
-										__( 'https://wordpress.org/support/article/page-jumps/' )
-									}
-								>
-									{ __( 'Learn more about anchors' ) }
-								</ExternalLink>
-=======
 								{ isWeb && (
 									<ExternalLink
 										href={
-											'https://wordpress.org/support/article/page-jumps/'
+											__( 'https://wordpress.org/support/article/page-jumps/' )
 										}
 									>
 										{ __( 'Learn more about anchors' ) }
 									</ExternalLink>
 								) }
->>>>>>> 17bb52ba
 							</>
 						}
 						value={ props.attributes.anchor || '' }
