--- conflicted
+++ resolved
@@ -205,11 +205,7 @@
 
 		const { getByLabelText } = render(
 			<SlotFillProvider>
-<<<<<<< HEAD
-				<BlockEdit name="core/test-block" isSelected>
-=======
 				<BlockEdit name="core/test-block" isSelected mayDisplayControls>
->>>>>>> ea2ee601
 					<TextColorEdit
 						isActive={ true }
 						activeAttributes={ {} }
