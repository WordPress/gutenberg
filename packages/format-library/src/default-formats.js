/**
 * Internal dependencies
 */
import { bold } from './bold';
import { code } from './code';
import { image } from './image';
import { italic } from './italic';
import { link } from './link';
import { strikethrough } from './strikethrough';
import { underline } from './underline';
import { textColor } from './text-color';
import { subscript } from './subscript';
import { superscript } from './superscript';
import { keyboard } from './keyboard';
<<<<<<< HEAD
import { nonBreakingSpace } from './non-breaking-space';
=======
import { unknown } from './unknown';
import { language } from './language';
>>>>>>> d7c222c0

export default [
	bold,
	code,
	image,
	italic,
	link,
	strikethrough,
	underline,
	textColor,
	subscript,
	superscript,
	keyboard,
<<<<<<< HEAD
	nonBreakingSpace,
=======
	unknown,
	language,
>>>>>>> d7c222c0
];<|MERGE_RESOLUTION|>--- conflicted
+++ resolved
@@ -12,12 +12,9 @@
 import { subscript } from './subscript';
 import { superscript } from './superscript';
 import { keyboard } from './keyboard';
-<<<<<<< HEAD
-import { nonBreakingSpace } from './non-breaking-space';
-=======
 import { unknown } from './unknown';
 import { language } from './language';
->>>>>>> d7c222c0
+import { nonBreakingSpace } from './non-breaking-space';
 
 export default [
 	bold,
@@ -31,10 +28,7 @@
 	subscript,
 	superscript,
 	keyboard,
-<<<<<<< HEAD
-	nonBreakingSpace,
-=======
 	unknown,
 	language,
->>>>>>> d7c222c0
+	nonBreakingSpace,
 ];