--- conflicted
+++ resolved
@@ -132,7 +132,6 @@
 				onClose={ this.onDismiss }
 				hideHeader
 			>
-<<<<<<< HEAD
 				{ /* eslint-disable jsx-a11y/no-autofocus */
 					<BottomSheet.Cell
 						accessibilityLabel={
@@ -147,7 +146,7 @@
 						}
 						icon={ 'admin-links' }
 						label={ __( 'URL' ) }
-						value={ inputValue }
+						value={ this.state.inputValue }
 						placeholder={ __( 'Add URL' ) }
 						autoCapitalize="none"
 						autoCorrect={ false }
@@ -156,21 +155,6 @@
 						autoFocus={ Platform.OS === 'ios' }
 					/>
 				/* eslint-enable jsx-a11y/no-autofocus */ }
-=======
-				{ /* eslint-disable jsx-a11y/no-autofocus */ }
-				<BottomSheet.Cell
-					icon={ 'admin-links' }
-					label={ __( 'URL' ) }
-					value={ this.state.inputValue }
-					placeholder={ __( 'Add URL' ) }
-					autoCapitalize="none"
-					autoCorrect={ false }
-					keyboardType="url"
-					onChangeValue={ this.onChangeInputValue }
-					autoFocus={ Platform.OS === 'ios' }
-				/>
-				{ /* eslint-enable jsx-a11y/no-autofocus */ }
->>>>>>> 5bbda365
 				<BottomSheet.Cell
 					accessibilityLabel={
 						isEmpty( text ) ?
