--- conflicted
+++ resolved
@@ -30,12 +30,7 @@
 /**
  * Internal dependencies
  */
-<<<<<<< HEAD
-import PositionedAtSelection from './positioned-at-selection';
 import { createLinkFormat, isValidHref } from './utils';
-=======
-import { isValidHref } from './utils';
->>>>>>> 988d9d02
 
 const stopKeyPropagation = ( event ) => event.stopPropagation();
 
