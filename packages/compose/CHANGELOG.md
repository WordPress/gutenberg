<!-- Learn how to maintain this file at https://github.com/WordPress/gutenberg/tree/HEAD/packages#maintaining-changelogs. -->

## Unreleased

<<<<<<< HEAD
### New Features

-   `useEvent`: a new utility that creates a stable callback function that has access to the latest state and can be used within event handlers and effect callbacks ([#64943](https://github.com/WordPress/gutenberg/pull/64943)).
-   `useResizeObserver`: new and improved version of the utility (legacy API is still supported) ([#64943](https://github.com/WordPress/gutenberg/pull/64943)).
=======
## 7.7.0 (2024-09-05)
>>>>>>> a89c8bdf

## 7.6.0 (2024-08-21)

## 7.5.0 (2024-08-07)

## 7.4.0 (2024-07-24)

## 7.3.0 (2024-07-10)

### Internal

-   Method style type signatures have been changed to function style ([#62718](https://github.com/WordPress/gutenberg/pull/62718)).

## 7.2.0 (2024-06-26)

## 7.1.0 (2024-06-15)

## 7.0.0 (2024-05-31)

### Breaking Changes

-   Increase the minimum required Node.js version to v18.12.0 matching long-term support releases ([#31270](https://github.com/WordPress/gutenberg/pull/61930)). Learn more about [Node.js releases](https://nodejs.org/en/about/previous-releases).

## 6.35.0 (2024-05-16)

## 6.34.0 (2024-05-02)

-   Added new `observableMap` data structure and `useObservableValue` React hook ([#60945](https://github.com/WordPress/gutenberg/pull/60945)).

## 6.33.0 (2024-04-19)

## 6.32.0 (2024-04-03)

## 6.31.0 (2024-03-21)

## 6.30.0 (2024-03-06)

## 6.29.0 (2024-02-21)

## 6.28.0 (2024-02-09)

## 6.27.0 (2024-01-24)

### Deprecations

-   The `pure` HoC has been deprecated. Use `memo` or `PureComponent` instead ([#57173](https://github.com/WordPress/gutenberg/pull/57173)).

## 6.26.0 (2024-01-10)

## 6.25.0 (2023-12-13)

## 6.24.0 (2023-11-29)

## 6.23.0 (2023-11-16)

## 6.22.0 (2023-11-02)

## 6.21.0 (2023-10-18)

## 6.20.0 (2023-10-05)

## 6.19.0 (2023-09-20)

### New Features

-   `useStateWithHistory`: Add a new hook to manage state with undo/redo support.

## 6.18.0 (2023-08-31)

## 6.17.0 (2023-08-16)

## 6.16.0 (2023-08-10)

## 6.15.0 (2023-07-20)

## 6.14.0 (2023-07-05)

## 6.13.0 (2023-06-23)

## 6.12.0 (2023-06-07)

## 6.11.0 (2023-05-24)

## 6.10.0 (2023-05-10)

## 6.9.0 (2023-04-26)

## 6.8.0 (2023-04-12)

## 6.7.0 (2023-03-29)

## 6.6.0 (2023-03-15)

## 6.5.0 (2023-03-01)

## 6.4.0 (2023-02-15)

## 6.3.0 (2023-02-01)

## 6.2.0 (2023-01-11)

## 6.1.0 (2023-01-02)

## 6.0.0 (2022-12-14)

### Breaking Changes

-   Updated dependencies to require React 18 ([45235](https://github.com/WordPress/gutenberg/pull/45235))

## 5.20.0 (2022-11-16)

## 5.19.0 (2022-11-02)

### Internal

-   `useDisabled`: Refactor the component to rely on the HTML `inert` attribute ([#44865](https://github.com/WordPress/gutenberg/pull/44865)).
-   `useFocusOutside`: Refactor the hook to TypeScript, rewrite tests using modern RTL and jest features ([#45317](https://github.com/WordPress/gutenberg/pull/45317)).
-   `useFocusableIframe`: Refactor to TypeScript ([#45428](https://github.com/WordPress/gutenberg/pull/45428)).

## 5.18.0 (2022-10-19)

## 5.17.0 (2022-10-05)

## 5.16.0 (2022-09-21)

### New Features

-   Compose: Introduce an in-house `debounce()` utility, deprecate Lodash version ([#43943](https://github.com/WordPress/gutenberg/pull/43943)).
-   Compose: Introduce in-house `compose` and `pipe` utils ([#44112](https://github.com/WordPress/gutenberg/pull/44112)).

### Internal

-   `useInstanceId`: refactor to TypeScript ([#43790](https://github.com/WordPress/gutenberg/pull/43790)).

## 5.15.0 (2022-09-13)

### Internal

-   `useDialog`: refactor to TypeScript ([#43823](https://github.com/WordPress/gutenberg/pull/43823)).

## 5.14.0 (2022-08-24)

## 5.13.0 (2022-08-10)

## 5.12.0 (2022-07-27)

## 5.11.0 (2022-07-13)

## 5.10.0 (2022-06-29)

## 5.9.0 (2022-06-15)

## 5.8.0 (2022-06-01)

## 5.7.0 (2022-05-18)

### Bug Fixes

-   `useRefEffect`: Allow `void` as a valid callback return type ([#40798](https://github.com/WordPress/gutenberg/pull/40798)).

### New Features

-   Add `useDisabled` hook.

### Internal

-   Update the implementation of useResizeObserver to rely on the ResizableObserver API.

## 5.6.0 (2022-05-04)

## 5.5.0 (2022-04-21)

## 5.4.0 (2022-04-08)

## 5.3.0 (2022-03-23)

## 5.2.0 (2022-03-11)

## 5.1.0 (2022-01-27)

## 5.0.0 (2021-07-29)

### Breaking Changes

-   Upgraded React components to work with v17.0 ([#29118](https://github.com/WordPress/gutenberg/pull/29118)). There are no new features in React v17.0 as explained in the [blog post](https://reactjs.org/blog/2020/10/20/react-v17.html).

## 4.2.0 (2021-07-21)

### Deprecations

-   `withState` HOC has been deprecated. Use `useState` hook instead.

### New Features

-   Publish TypeScript types.

## 4.1.0 (2021-05-20)

## 4.0.0 (2021-05-14)

### Breaking Changes

-   Drop support for Internet Explorer 11 ([#31110](https://github.com/WordPress/gutenberg/pull/31110)). Learn more at <https://make.wordpress.org/core/2021/04/22/ie-11-support-phase-out-plan/>.
-   Increase the minimum Node.js version to v12 matching Long Term Support releases ([#31270](https://github.com/WordPress/gutenberg/pull/31270)). Learn more at <https://nodejs.org/en/about/releases/>.

## 3.25.0 (2021-03-17)

## 3.24.0 (2021-01-21)

### New Features

-   Add the `useIsomorphicLayoutEffect` hook.

## 3.4.0 (2019-06-12)

### New Features

-   Add the `useMediaQuery` and `useReducedMotion` hooks.

## 3.0.0 (2018-11-15)

### Breaking Changes

-   `remountOnPropChange` has been removed.

## 2.1.2 (2018-11-09)

## 2.1.1 (2018-11-09)

## 2.1.0 (2018-10-29)

### Deprecations

-   `remountOnPropChange` has been deprecated.

## 2.0.5 (2018-10-19)

## 2.0.4 (2018-10-18)

## 2.0.0 (2018-09-05)

### Breaking Changes

-   Change how required built-ins are polyfilled with Babel 7 ([#9171](https://github.com/WordPress/gutenberg/pull/9171)). If you're using an environment that has limited or no support for ES2015+ such as lower versions of IE then using [core-js](https://github.com/zloirock/core-js) or [@babel/polyfill](https://babeljs.io/docs/en/next/babel-polyfill) will add support for these methods.<|MERGE_RESOLUTION|>--- conflicted
+++ resolved
@@ -2,14 +2,12 @@
 
 ## Unreleased
 
-<<<<<<< HEAD
 ### New Features
 
 -   `useEvent`: a new utility that creates a stable callback function that has access to the latest state and can be used within event handlers and effect callbacks ([#64943](https://github.com/WordPress/gutenberg/pull/64943)).
 -   `useResizeObserver`: new and improved version of the utility (legacy API is still supported) ([#64943](https://github.com/WordPress/gutenberg/pull/64943)).
-=======
+
 ## 7.7.0 (2024-09-05)
->>>>>>> a89c8bdf
 
 ## 7.6.0 (2024-08-21)
 
