/**
 * External dependencies
 */
import { find } from 'lodash';

/**
 * WordPress dependencies
 */
import { addQueryArgs } from '@wordpress/url';

/**
 * Internal dependencies
 */
import {
	receiveUserQuery,
	receiveEntityRecords,
	receiveThemeSupportsFromIndex,
	receiveEmbedPreview,
} from './actions';
import { getKindEntities } from './entities';
import { apiFetch } from './controls';

/**
 * Requests authors from the REST API.
 */
<<<<<<< HEAD
export async function* getAuthors() {
	const users = await apiFetch( { path: '/wp/v2/users/?who=authors&per_page=100' } );
=======
export function* getAuthors() {
	const users = yield apiFetch( { path: '/wp/v2/users/?who=authors&per_page=-1' } );
>>>>>>> 8aff18d5
	yield receiveUserQuery( 'authors', users );
}

/**
 * Request a single author from the REST API.
 *
 * @param {Object} state  State tree.
 * @param {string} id     Author id.
 */
export async function* getAuthor( state, id = '' ) {
	const users = await apiRequest( { path: `/wp/v2/users/${ id }?who=authors&per_page=100` } );
	yield receiveUserQuery( 'author', users );
}

/**
 * Requests an entity's record from the REST API.
 *
 * @param {string} kind   Entity kind.
 * @param {string} name   Entity name.
 * @param {number} key    Record's key
 */
export function* getEntityRecord( kind, name, key ) {
	const entities = yield getKindEntities( kind );
	const entity = find( entities, { kind, name } );
	if ( ! entity ) {
		return;
	}
	const record = yield apiFetch( { path: `${ entity.baseURL }/${ key }?context=edit` } );
	yield receiveEntityRecords( kind, name, record );
}

/**
 * Requests the entity's records from the REST API.
 *
 * @param {string}  kind   Entity kind.
 * @param {string}  name   Entity name.
 * @param {Object?} query  Query Object.
 */
export function* getEntityRecords( kind, name, query = {} ) {
	const entities = yield getKindEntities( kind );
	const entity = find( entities, { kind, name } );
	if ( ! entity ) {
		return;
	}
	const path = addQueryArgs( entity.baseURL, {
		...query,
		context: 'edit',
	} );
	const records = yield apiFetch( { path } );
	yield receiveEntityRecords( kind, name, Object.values( records ), query );
}

/**
 * Requests theme supports data from the index.
 */
export function* getThemeSupports() {
	const index = yield apiFetch( { path: '/' } );
	yield receiveThemeSupportsFromIndex( index );
}

/**
 * Requests a preview from the from the Embed API.
 *
 * @param {string} url   URL to get the preview for.
 */
export function* getEmbedPreview( url ) {
	try {
		const embedProxyResponse = yield apiFetch( { path: addQueryArgs( '/oembed/1.0/proxy', { url } ) } );
		yield receiveEmbedPreview( url, embedProxyResponse );
	} catch ( error ) {
		// Embed API 404s if the URL cannot be embedded, so we have to catch the error from the apiRequest here.
		yield receiveEmbedPreview( url, false );
	}
}<|MERGE_RESOLUTION|>--- conflicted
+++ resolved
@@ -23,13 +23,8 @@
 /**
  * Requests authors from the REST API.
  */
-<<<<<<< HEAD
-export async function* getAuthors() {
-	const users = await apiFetch( { path: '/wp/v2/users/?who=authors&per_page=100' } );
-=======
 export function* getAuthors() {
-	const users = yield apiFetch( { path: '/wp/v2/users/?who=authors&per_page=-1' } );
->>>>>>> 8aff18d5
+	const users = yield apiFetch( { path: '/wp/v2/users/?who=authors&per_page=100' } );
 	yield receiveUserQuery( 'authors', users );
 }
 
@@ -39,8 +34,8 @@
  * @param {Object} state  State tree.
  * @param {string} id     Author id.
  */
-export async function* getAuthor( state, id = '' ) {
-	const users = await apiRequest( { path: `/wp/v2/users/${ id }?who=authors&per_page=100` } );
+export function* getAuthor( state, id = '' ) {
+	const users = yield apiFetch( { path: `/wp/v2/users/${ id }?who=authors&per_page=100` } );
 	yield receiveUserQuery( 'author', users );
 }
 
