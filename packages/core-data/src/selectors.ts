/**
 * External dependencies
 */
import createSelector from 'rememo';

/**
 * WordPress dependencies
 */
import { createRegistrySelector } from '@wordpress/data';
import { addQueryArgs } from '@wordpress/url';
import deprecated from '@wordpress/deprecated';

/**
 * Internal dependencies
 */
import { STORE_NAME } from './name';
import { getQueriedItems } from './queried-data';
import { DEFAULT_ENTITY_KEY } from './entities';
import {
	getNormalizedCommaSeparable,
	isRawAttribute,
	setNestedValue,
} from './utils';
import type * as ET from './entity-types';
import { getUndoEdits, getRedoEdits } from './private-selectors';

// This is an incomplete, high-level approximation of the State type.
// It makes the selectors slightly more safe, but is intended to evolve
// into a more detailed representation over time.
// See https://github.com/WordPress/gutenberg/pull/40025#discussion_r865410589 for more context.
export interface State {
	autosaves: Record< string | number, Array< unknown > >;
	blockPatterns: Array< unknown >;
	blockPatternCategories: Array< unknown >;
	currentGlobalStylesId: string;
	currentTheme: string;
	currentUser: ET.User< 'edit' >;
	embedPreviews: Record< string, { html: string } >;
	entities: EntitiesState;
	themeBaseGlobalStyles: Record< string, Object >;
	themeGlobalStyleVariations: Record< string, string >;
	themeGlobalStyleRevisions: Record< number, Object >;
	undo: UndoState;
	userPermissions: Record< string, boolean >;
	users: UserState;
	navigationFallbackId: EntityRecordKey;
}

type EntityRecordKey = string | number;

interface EntitiesState {
	config: EntityConfig[];
	records: Record< string, Record< string, EntityState< ET.EntityRecord > > >;
}

interface QueriedData {
	items: Record< ET.Context, Record< number, ET.EntityRecord > >;
	itemIsComplete: Record< ET.Context, Record< number, boolean > >;
	queries: Record< ET.Context, Record< string, Array< number > > >;
}

interface EntityState< EntityRecord extends ET.EntityRecord > {
	edits: Record< string, Partial< EntityRecord > >;
	saving: Record<
		string,
		Partial< { pending: boolean; isAutosave: boolean; error: Error } >
	>;
	deleting: Record< string, Partial< { pending: boolean; error: Error } > >;
	queriedData: QueriedData;
}

interface EntityConfig {
	name: string;
	kind: string;
}

export interface UndoEdit {
	name: string;
	kind: string;
	recordId: string;
	from: any;
	to: any;
}

interface UndoState {
	list: Array< UndoEdit[] >;
	offset: number;
	cache: UndoEdit[];
}

interface UserState {
	queries: Record< string, EntityRecordKey[] >;
	byId: Record< EntityRecordKey, ET.User< 'edit' > >;
}

type Optional< T > = T | undefined;

/**
 * HTTP Query parameters sent with the API request to fetch the entity records.
 */
type GetRecordsHttpQuery = Record< string, any >;

/**
 * Shared reference to an empty object for cases where it is important to avoid
 * returning a new object reference on every invocation, as in a connected or
 * other pure component which performs `shouldComponentUpdate` check on props.
 * This should be used as a last resort, since the normalized data should be
 * maintained by the reducer result in state.
 */
const EMPTY_OBJECT = {};

/**
 * Returns true if a request is in progress for embed preview data, or false
 * otherwise.
 *
 * @param state Data state.
 * @param url   URL the preview would be for.
 *
 * @example
 * ```js
 * import { store as coreDataStore } from '@wordpress/core-data';
 * import { useSelect } from '@wordpress/data';
 *
 * const ExampleComponent = () => {
 *     const { embedPreview, isRequestingEmbedPreview } = useSelect(
 *         ( select ) => {
 *             return {
 *                 embedPreview: select( coreDataStore ).getEmbedPreview(
 *                     'https://twitter.com/wordpress'
 *                 ),
 *                 isRequestingEmbedPreview: select(
 *                     coreDataStore
 *                 ).isRequestingEmbedPreview( 'https://twitter.com/wordpress' ),
 *             };
 *         }
 *     );
 *
 *     return ! isRequestingEmbedPreview && embedPreview ? (
 *         <div dangerouslySetInnerHTML={ { __html: embedPreview.html } } />
 *         ) : (
 *         <div>{ __( 'Loading Tweets…' ) }</div>
 *     );
 * };
 * ```
 *
 * @return Whether a request is in progress for an embed preview.
 */
export const isRequestingEmbedPreview = createRegistrySelector(
	( select: any ) =>
		( state: State, url: string ): boolean => {
			return select( STORE_NAME ).isResolving( 'getEmbedPreview', [
				url,
			] );
		}
);

/**
 * Returns all available authors.
 *
 * @deprecated since 11.3. Callers should use `select( 'core' ).getUsers({ who: 'authors' })` instead.
 *
 * @param      state Data state.
 * @param      query Optional object of query parameters to
 *                   include with request. For valid query parameters see the [Users page](https://developer.wordpress.org/rest-api/reference/users/) in the REST API Handbook and see the arguments for [List Users](https://developer.wordpress.org/rest-api/reference/users/#list-users) and [Retrieve a User](https://developer.wordpress.org/rest-api/reference/users/#retrieve-a-user).
 * @return Authors list.
 */
export function getAuthors(
	state: State,
	query?: GetRecordsHttpQuery
): ET.User[] {
	deprecated( "select( 'core' ).getAuthors()", {
		since: '5.9',
		alternative: "select( 'core' ).getUsers({ who: 'authors' })",
	} );

	const path = addQueryArgs(
		'/wp/v2/users/?who=authors&per_page=100',
		query
	);
	return getUserQueryResults( state, path );
}

/**
 * Returns the current user.
 *
 * @param state Data state.
 *
 * @example
 * ```jsx
 * import { store as coreDataStore } from '@wordpress/core-data';
 * import { useSelect } from '@wordpress/data';
 * import { sprintf, __ } from '@wordpress/i18n';
 *
 * const ExampleComponent = () => {
 *     const currentUser = useSelect( ( select ) =>
 *         select( coreDataStore ).getCurrentUser()
 *     );
 *
 *     return currentUser ? (
 *         <div>{ sprintf( __( 'Hello, %s!' ), currentUser.name ) }</div>
 *         ) : (
 *         <div>{ __( 'Loading User information…' ) }</div>
 *     );
 * };
 * ```
 *
 * @return Current user object.
 */
export function getCurrentUser( state: State ): ET.User< 'edit' > {
	return state.currentUser;
}

/**
 * Returns all the users returned by a query ID.
 *
 * @param state   Data state.
 * @param queryID Query ID.
 *
 * @return Users list.
 */
export const getUserQueryResults = createSelector(
	( state: State, queryID: string ): ET.User< 'edit' >[] => {
		const queryResults = state.users.queries[ queryID ] ?? [];

		return queryResults.map( ( id ) => state.users.byId[ id ] );
	},
	( state: State, queryID: string ) => [
		state.users.queries[ queryID ],
		state.users.byId,
	]
);

/**
 * Returns the loaded entities for the given kind.
 *
 * @deprecated since WordPress 6.0. Use getEntitiesConfig instead
 * @param      state Data state.
 * @param      kind  Entity kind.
 *
 * @return Array of entities with config matching kind.
 */
export function getEntitiesByKind( state: State, kind: string ): Array< any > {
	deprecated( "wp.data.select( 'core' ).getEntitiesByKind()", {
		since: '6.0',
		alternative: "wp.data.select( 'core' ).getEntitiesConfig()",
	} );
	return getEntitiesConfig( state, kind );
}

/**
 * Returns the loaded entities for the given kind.
 *
 * @param state Data state.
 * @param kind  Entity kind.
 *
 * @return Array of entities with config matching kind.
 */
export function getEntitiesConfig( state: State, kind: string ): Array< any > {
	return state.entities.config.filter( ( entity ) => entity.kind === kind );
}

/**
 * Returns the entity config given its kind and name.
 *
 * @deprecated since WordPress 6.0. Use getEntityConfig instead
 * @param      state Data state.
 * @param      kind  Entity kind.
 * @param      name  Entity name.
 *
 * @return Entity config
 */
export function getEntity( state: State, kind: string, name: string ): any {
	deprecated( "wp.data.select( 'core' ).getEntity()", {
		since: '6.0',
		alternative: "wp.data.select( 'core' ).getEntityConfig()",
	} );
	return getEntityConfig( state, kind, name );
}

/**
 * Returns the entity config given its kind and name.
 *
 * @param state Data state.
 * @param kind  Entity kind.
 * @param name  Entity name.
 *
 * @return Entity config
 */
export function getEntityConfig(
	state: State,
	kind: string,
	name: string
): any {
	return state.entities.config?.find(
		( config ) => config.kind === kind && config.name === name
	);
}

/**
 * GetEntityRecord is declared as a *callable interface* with
 * two signatures to work around the fact that TypeScript doesn't
 * allow currying generic functions:
 *
 * ```ts
 * 		type CurriedState = F extends ( state: any, ...args: infer P ) => infer R
 * 			? ( ...args: P ) => R
 * 			: F;
 * 		type Selector = <K extends string | number>(
 *         state: any,
 *         kind: K,
 *         key: K extends string ? 'string value' : false
 *    ) => K;
 * 		type BadlyInferredSignature = CurriedState< Selector >
 *    // BadlyInferredSignature evaluates to:
 *    // (kind: string number, key: false | "string value") => string number
 * ```
 *
 * The signature without the state parameter shipped as CurriedSignature
 * is used in the return value of `select( coreStore )`.
 *
 * See https://github.com/WordPress/gutenberg/pull/41578 for more details.
 */
export interface GetEntityRecord {
	<
		EntityRecord extends
			| ET.EntityRecord< any >
			| Partial< ET.EntityRecord< any > >
	>(
		state: State,
		kind: string,
		name: string,
		key: EntityRecordKey,
		query?: GetRecordsHttpQuery
	): EntityRecord | undefined;

	CurriedSignature: <
		EntityRecord extends
			| ET.EntityRecord< any >
			| Partial< ET.EntityRecord< any > >
	>(
		kind: string,
		name: string,
		key: EntityRecordKey,
		query?: GetRecordsHttpQuery
	) => EntityRecord | undefined;
}

/**
 * Returns the Entity's record object by key. Returns `null` if the value is not
 * yet received, undefined if the value entity is known to not exist, or the
 * entity object if it exists and is received.
 *
 * @param state State tree
 * @param kind  Entity kind.
 * @param name  Entity name.
 * @param key   Record's key
 * @param query Optional query. If requesting specific
 *              fields, fields must always include the ID. For valid query parameters see the [Reference](https://developer.wordpress.org/rest-api/reference/) in the REST API Handbook and select the entity kind. Then see the arguments available "Retrieve a [Entity kind]".
 *
 * @example
 * ```jsx
 * import { store as coreDataStore } from '@wordpress/core-data';
 * import { useSelect } from '@wordpress/data';
 * import { sprintf, __ } from '@wordpress/i18n';
 *
 * const ExampleComponent = () => {
 *     const { postData, termData } = useSelect( ( select ) => {
 *         return {
 *             postData: select( coreDataStore ).getEntityRecord(
 *                 postType',
 *                 'post',
 *                 1
 *             ),
 *             termData: select( coreDataStore ).getEntityRecord(
 *                 'taxonomy',
 *                 'category',
 *                 1
 *             ),
 *         };
 *     } );
 *
 *     return postData && termData ? (
 *         <div>
 *             { sprintf( __( 'Post Title:, %s' ), postData?.title.rendered ) }
 *             <br />
 *             { sprintf( __( 'Term Name: %s' ), termData?.name ) }
 *         </div>
 *     ) : (
 *         <div>{ __( 'Loading…' ) }</div>
 *     ;
 * };
 * ```
 *
 * @return Record.
 */
export const getEntityRecord = createSelector(
	( <
		EntityRecord extends
			| ET.EntityRecord< any >
			| Partial< ET.EntityRecord< any > >
	>(
		state: State,
		kind: string,
		name: string,
		key: EntityRecordKey,
		query?: GetRecordsHttpQuery
	): EntityRecord | undefined => {
		const queriedState =
			state.entities.records?.[ kind ]?.[ name ]?.queriedData;
		if ( ! queriedState ) {
			return undefined;
		}
		const context = query?.context ?? 'default';

		if ( query === undefined ) {
			// If expecting a complete item, validate that completeness.
			if ( ! queriedState.itemIsComplete[ context ]?.[ key ] ) {
				return undefined;
			}

			return queriedState.items[ context ][ key ];
		}

		const item = queriedState.items[ context ]?.[ key ];
		if ( item && query._fields ) {
			const filteredItem = {};
			const fields = getNormalizedCommaSeparable( query._fields ) ?? [];
			for ( let f = 0; f < fields.length; f++ ) {
				const field = fields[ f ].split( '.' );
				let value = item;
				field.forEach( ( fieldName ) => {
					value = value[ fieldName ];
				} );
				setNestedValue( filteredItem, field, value );
			}
			return filteredItem as EntityRecord;
		}

		return item;
	} ) as GetEntityRecord,
	( state: State, kind, name, recordId, query ) => {
		const context = query?.context ?? 'default';
		return [
			state.entities.records?.[ kind ]?.[ name ]?.queriedData?.items[
				context
			]?.[ recordId ],
			state.entities.records?.[ kind ]?.[ name ]?.queriedData
				?.itemIsComplete[ context ]?.[ recordId ],
		];
	}
) as GetEntityRecord;

/**
 * Returns the Entity's record object by key. Doesn't trigger a resolver nor requests the entity records from the API if the entity record isn't available in the local state.
 *
 * @param state State tree
 * @param kind  Entity kind.
 * @param name  Entity name.
 * @param key   Record's key
 *
 * @return Record.
 */
export function __experimentalGetEntityRecordNoResolver<
	EntityRecord extends ET.EntityRecord< any >
>( state: State, kind: string, name: string, key: EntityRecordKey ) {
	return getEntityRecord< EntityRecord >( state, kind, name, key );
}

/**
 * Returns the entity's record object by key,
 * with its attributes mapped to their raw values.
 *
 * @param state State tree.
 * @param kind  Entity kind.
 * @param name  Entity name.
 * @param key   Record's key.
 *
 * @return Object with the entity's raw attributes.
 */
export const getRawEntityRecord = createSelector(
	< EntityRecord extends ET.EntityRecord< any > >(
		state: State,
		kind: string,
		name: string,
		key: EntityRecordKey
	): EntityRecord | undefined => {
		const record = getEntityRecord< EntityRecord >(
			state,
			kind,
			name,
			key
		);
		return (
			record &&
			Object.keys( record ).reduce( ( accumulator, _key ) => {
				if (
					isRawAttribute( getEntityConfig( state, kind, name ), _key )
				) {
					// Because edits are the "raw" attribute values,
					// we return those from record selectors to make rendering,
					// comparisons, and joins with edits easier.
					accumulator[ _key ] = record[ _key ]?.raw ?? record[ _key ];
				} else {
					accumulator[ _key ] = record[ _key ];
				}
				return accumulator;
			}, {} as any )
		);
	},
	(
		state: State,
		kind: string,
		name: string,
		recordId: EntityRecordKey,
		query?: GetRecordsHttpQuery
	) => {
		const context = query?.context ?? 'default';
		return [
			state.entities.config,
			state.entities.records?.[ kind ]?.[ name ]?.queriedData?.items[
				context
			]?.[ recordId ],
			state.entities.records?.[ kind ]?.[ name ]?.queriedData
				?.itemIsComplete[ context ]?.[ recordId ],
		];
	}
);

/**
 * Returns true if records have been received for the given set of parameters,
 * or false otherwise.
 *
 * @param state State tree
 * @param kind  Entity kind.
 * @param name  Entity name.
 * @param query Optional terms query. For valid query parameters see the [Reference](https://developer.wordpress.org/rest-api/reference/) in the REST API Handbook and select the entity kind. Then see the arguments available for "List [Entity kind]s".
 *
 * @return  Whether entity records have been received.
 */
export function hasEntityRecords(
	state: State,
	kind: string,
	name: string,
	query?: GetRecordsHttpQuery
): boolean {
	return Array.isArray( getEntityRecords( state, kind, name, query ) );
}

/**
 * GetEntityRecord is declared as a *callable interface* with
 * two signatures to work around the fact that TypeScript doesn't
 * allow currying generic functions.
 *
 * @see GetEntityRecord
 * @see https://github.com/WordPress/gutenberg/pull/41578
 */
export interface GetEntityRecords {
	<
		EntityRecord extends
			| ET.EntityRecord< any >
			| Partial< ET.EntityRecord< any > >
	>(
		state: State,
		kind: string,
		name: string,
		query?: GetRecordsHttpQuery
	): EntityRecord[] | null;

	CurriedSignature: <
		EntityRecord extends
			| ET.EntityRecord< any >
			| Partial< ET.EntityRecord< any > >
	>(
		kind: string,
		name: string,
		query?: GetRecordsHttpQuery
	) => EntityRecord[] | null;
}

/**
 * Returns the Entity's records.
 *
 * @param state State tree
 * @param kind  Entity kind.
 * @param name  Entity name.
 * @param query Optional terms query. If requesting specific
 *              fields, fields must always include the ID. For valid query parameters see the [Reference](https://developer.wordpress.org/rest-api/reference/) in the REST API Handbook and select the entity kind. Then see the arguments available for "List [Entity kind]s".
 *
 * @example
 * ```js
 * import { store as coreDataStore } from '@wordpress/core-data';
 * import { useSelect } from '@wordpress/data';
 *
 * const ExampleComponent = () => {
 *     const posts = useSelect( ( select ) =>
 *         select( coreDataStore ).getEntityRecords( 'postType', 'post', {
 *             per_page: 5,
 *         } )
 *     );
 *
 *     return posts ? (
 *         <ul>
 *             { posts.map( ( post ) => {
 *                 return <li key={ post?.id }>{ post?.title.rendered }</li>;
 *             } ) }
 *         </ul>
 *     ) : (
 *         <div>{ __( 'Loading…' ) }</div>
 *     );
 * };
 * ```
 *
 * @return Records.
 */
export const getEntityRecords = ( <
	EntityRecord extends
		| ET.EntityRecord< any >
		| Partial< ET.EntityRecord< any > >
>(
	state: State,
	kind: string,
	name: string,
	query: GetRecordsHttpQuery
): EntityRecord[] | null => {
	// Queried data state is prepopulated for all known entities. If this is not
	// assigned for the given parameters, then it is known to not exist.
	const queriedState =
		state.entities.records?.[ kind ]?.[ name ]?.queriedData;
	if ( ! queriedState ) {
		return null;
	}
	return getQueriedItems( queriedState, query );
} ) as GetEntityRecords;

type DirtyEntityRecord = {
	title: string;
	key: EntityRecordKey;
	name: string;
	kind: string;
};
/**
 * Returns the list of dirty entity records.
 *
 * @param state State tree.
 *
 * @return The list of updated records
 */
export const __experimentalGetDirtyEntityRecords = createSelector(
	( state: State ): Array< DirtyEntityRecord > => {
		const {
			entities: { records },
		} = state;
		const dirtyRecords: DirtyEntityRecord[] = [];
		Object.keys( records ).forEach( ( kind ) => {
			Object.keys( records[ kind ] ).forEach( ( name ) => {
				const primaryKeys = (
					Object.keys( records[ kind ][ name ].edits ) as string[]
				 ).filter(
					( primaryKey ) =>
						// The entity record must exist (not be deleted),
						// and it must have edits.
						getEntityRecord( state, kind, name, primaryKey ) &&
						hasEditsForEntityRecord( state, kind, name, primaryKey )
				);

				if ( primaryKeys.length ) {
					const entityConfig = getEntityConfig( state, kind, name );
					primaryKeys.forEach( ( primaryKey ) => {
						const entityRecord = getEditedEntityRecord(
							state,
							kind,
							name,
							primaryKey
						);
						dirtyRecords.push( {
							// We avoid using primaryKey because it's transformed into a string
							// when it's used as an object key.
							key: entityRecord
								? entityRecord[
										entityConfig.key || DEFAULT_ENTITY_KEY
								  ]
								: undefined,
							title:
								entityConfig?.getTitle?.( entityRecord ) || '',
							name,
							kind,
						} );
					} );
				}
			} );
		} );

		return dirtyRecords;
	},
	( state ) => [ state.entities.records ]
);

/**
 * Returns the list of entities currently being saved.
 *
 * @param state State tree.
 *
 * @return The list of records being saved.
 */
export const __experimentalGetEntitiesBeingSaved = createSelector(
	( state: State ): Array< DirtyEntityRecord > => {
		const {
			entities: { records },
		} = state;
		const recordsBeingSaved: DirtyEntityRecord[] = [];
		Object.keys( records ).forEach( ( kind ) => {
			Object.keys( records[ kind ] ).forEach( ( name ) => {
				const primaryKeys = (
					Object.keys( records[ kind ][ name ].saving ) as string[]
				 ).filter( ( primaryKey ) =>
					isSavingEntityRecord( state, kind, name, primaryKey )
				);

				if ( primaryKeys.length ) {
					const entityConfig = getEntityConfig( state, kind, name );
					primaryKeys.forEach( ( primaryKey ) => {
						const entityRecord = getEditedEntityRecord(
							state,
							kind,
							name,
							primaryKey
						);
						recordsBeingSaved.push( {
							// We avoid using primaryKey because it's transformed into a string
							// when it's used as an object key.
							key: entityRecord
								? entityRecord[
										entityConfig.key || DEFAULT_ENTITY_KEY
								  ]
								: undefined,
							title:
								entityConfig?.getTitle?.( entityRecord ) || '',
							name,
							kind,
						} );
					} );
				}
			} );
		} );
		return recordsBeingSaved;
	},
	( state ) => [ state.entities.records ]
);

/**
 * Returns the specified entity record's edits.
 *
 * @param state    State tree.
 * @param kind     Entity kind.
 * @param name     Entity name.
 * @param recordId Record ID.
 *
 * @return The entity record's edits.
 */
export function getEntityRecordEdits(
	state: State,
	kind: string,
	name: string,
	recordId: EntityRecordKey
): Optional< any > {
	return state.entities.records?.[ kind ]?.[ name ]?.edits?.[
		recordId as string | number
	];
}

/**
 * Returns the specified entity record's non transient edits.
 *
 * Transient edits don't create an undo level, and
 * are not considered for change detection.
 * They are defined in the entity's config.
 *
 * @param state    State tree.
 * @param kind     Entity kind.
 * @param name     Entity name.
 * @param recordId Record ID.
 *
 * @return The entity record's non transient edits.
 */
export const getEntityRecordNonTransientEdits = createSelector(
	(
		state: State,
		kind: string,
		name: string,
		recordId: EntityRecordKey
	): Optional< any > => {
		const { transientEdits } = getEntityConfig( state, kind, name ) || {};
		const edits = getEntityRecordEdits( state, kind, name, recordId ) || {};
		if ( ! transientEdits ) {
			return edits;
		}
		return Object.keys( edits ).reduce( ( acc, key ) => {
			if ( ! transientEdits[ key ] ) {
				acc[ key ] = edits[ key ];
			}
			return acc;
		}, {} );
	},
	( state: State, kind: string, name: string, recordId: EntityRecordKey ) => [
		state.entities.config,
		state.entities.records?.[ kind ]?.[ name ]?.edits?.[ recordId ],
	]
);

/**
 * Returns true if the specified entity record has edits,
 * and false otherwise.
 *
 * @param state    State tree.
 * @param kind     Entity kind.
 * @param name     Entity name.
 * @param recordId Record ID.
 *
 * @return Whether the entity record has edits or not.
 */
export function hasEditsForEntityRecord(
	state: State,
	kind: string,
	name: string,
	recordId: EntityRecordKey
): boolean {
	return (
		isSavingEntityRecord( state, kind, name, recordId ) ||
		Object.keys(
			getEntityRecordNonTransientEdits( state, kind, name, recordId )
		).length > 0
	);
}

/**
 * Returns the specified entity record, merged with its edits.
 *
 * @param state    State tree.
 * @param kind     Entity kind.
 * @param name     Entity name.
 * @param recordId Record ID.
 *
 * @return The entity record, merged with its edits.
 */
export const getEditedEntityRecord = createSelector(
	< EntityRecord extends ET.EntityRecord< any > >(
		state: State,
		kind: string,
		name: string,
		recordId: EntityRecordKey
	): ET.Updatable< EntityRecord > | undefined => ( {
		...getRawEntityRecord( state, kind, name, recordId ),
		...getEntityRecordEdits( state, kind, name, recordId ),
	} ),
	(
		state: State,
		kind: string,
		name: string,
		recordId: EntityRecordKey,
		query?: GetRecordsHttpQuery
	) => {
		const context = query?.context ?? 'default';
		return [
			state.entities.config,
			state.entities.records?.[ kind ]?.[ name ]?.queriedData.items[
				context
			]?.[ recordId ],
			state.entities.records?.[ kind ]?.[ name ]?.queriedData
				.itemIsComplete[ context ]?.[ recordId ],
			state.entities.records?.[ kind ]?.[ name ]?.edits?.[ recordId ],
		];
	}
);

/**
 * Returns true if the specified entity record is autosaving, and false otherwise.
 *
 * @param state    State tree.
 * @param kind     Entity kind.
 * @param name     Entity name.
 * @param recordId Record ID.
 *
 * @return Whether the entity record is autosaving or not.
 */
export function isAutosavingEntityRecord(
	state: State,
	kind: string,
	name: string,
	recordId: EntityRecordKey
): boolean {
	const { pending, isAutosave } =
		state.entities.records?.[ kind ]?.[ name ]?.saving?.[ recordId ] ?? {};
	return Boolean( pending && isAutosave );
}

/**
 * Returns true if the specified entity record is saving, and false otherwise.
 *
 * @param state    State tree.
 * @param kind     Entity kind.
 * @param name     Entity name.
 * @param recordId Record ID.
 *
 * @return Whether the entity record is saving or not.
 */
export function isSavingEntityRecord(
	state: State,
	kind: string,
	name: string,
	recordId: EntityRecordKey
): boolean {
	return (
		state.entities.records?.[ kind ]?.[ name ]?.saving?.[
			recordId as EntityRecordKey
		]?.pending ?? false
	);
}

/**
 * Returns true if the specified entity record is deleting, and false otherwise.
 *
 * @param state    State tree.
 * @param kind     Entity kind.
 * @param name     Entity name.
 * @param recordId Record ID.
 *
 * @return Whether the entity record is deleting or not.
 */
export function isDeletingEntityRecord(
	state: State,
	kind: string,
	name: string,
	recordId: EntityRecordKey
): boolean {
	return (
		state.entities.records?.[ kind ]?.[ name ]?.deleting?.[
			recordId as EntityRecordKey
		]?.pending ?? false
	);
}

/**
 * Returns the specified entity record's last save error.
 *
 * @param state    State tree.
 * @param kind     Entity kind.
 * @param name     Entity name.
 * @param recordId Record ID.
 *
 * @return The entity record's save error.
 */
export function getLastEntitySaveError(
	state: State,
	kind: string,
	name: string,
	recordId: EntityRecordKey
): any {
	return state.entities.records?.[ kind ]?.[ name ]?.saving?.[ recordId ]
		?.error;
}

/**
 * Returns the specified entity record's last delete error.
 *
 * @param state    State tree.
 * @param kind     Entity kind.
 * @param name     Entity name.
 * @param recordId Record ID.
 *
 * @return The entity record's save error.
 */
export function getLastEntityDeleteError(
	state: State,
	kind: string,
	name: string,
	recordId: EntityRecordKey
): any {
	return state.entities.records?.[ kind ]?.[ name ]?.deleting?.[ recordId ]
		?.error;
}

/**
 * Returns the current undo offset for the
 * entity records edits history. The offset
 * represents how many items from the end
 * of the history stack we are at. 0 is the
 * last edit, -1 is the second last, and so on.
 *
 * @param state State tree.
 *
 * @return The current undo offset.
 */
function getCurrentUndoOffset( state: State ): number {
	return state.undo.offset;
}

/**
 * Returns the previous edit from the current undo offset
 * for the entity records edits history, if any.
 *
 * @deprecated since 6.3
 *
 * @param      state State tree.
 *
 * @return The edit.
 */
export function getUndoEdit( state: State ): Optional< any > {
	deprecated( "select( 'core' ).getUndoEdit()", {
		since: '6.3',
	} );
	return state.undo.list[
		state.undo.list.length - 2 + getCurrentUndoOffset( state )
	]?.[ 0 ];
}

/**
 * Returns the next edit from the current undo offset
 * for the entity records edits history, if any.
 *
 * @deprecated since 6.3
 *
 * @param      state State tree.
 *
 * @return The edit.
 */
export function getRedoEdit( state: State ): Optional< any > {
	deprecated( "select( 'core' ).getRedoEdit()", {
		since: '6.3',
	} );
	return state.undo.list[
		state.undo.list.length + getCurrentUndoOffset( state )
	]?.[ 0 ];
}

/**
 * Returns true if there is a previous edit from the current undo offset
 * for the entity records edits history, and false otherwise.
 *
 * @param state State tree.
 *
 * @return Whether there is a previous edit or not.
 */
export function hasUndo( state: State ): boolean {
	return Boolean( getUndoEdits( state ) );
}

/**
 * Returns true if there is a next edit from the current undo offset
 * for the entity records edits history, and false otherwise.
 *
 * @param state State tree.
 *
 * @return Whether there is a next edit or not.
 */
export function hasRedo( state: State ): boolean {
	return Boolean( getRedoEdits( state ) );
}

/**
 * Return the current theme.
 *
 * @param state Data state.
 *
 * @example
 * ```js
 * import { store as coreDataStore } from '@wordpress/core-data';
 * import { useSelect } from '@wordpress/data';
 * import { sprintf, __ } from '@wordpress/i18n';
 *
 * const ExampleComponent = () => {
 *     const currentTheme = useSelect( ( select ) =>
 *         select( coreDataStore ).getCurrentTheme()
 *     );
 *
 *     return currentTheme ? (
 *         <div>
 *             { sprintf(
 *                 __( 'Current Theme: %s' ),
 *                     currentTheme?.name.rendered
 *             ) }
 *         </div>
 *             ) : (
 *         <div>{ __( 'Loading theme information…' ) }</div>
 *         );
 * };
 * ```
 *
 * @return The current theme.
 */
export function getCurrentTheme( state: State ): any {
	return getEntityRecord( state, 'root', 'theme', state.currentTheme );
}

/**
 * Return the ID of the current global styles object.
 *
 * @param state Data state.
 *
 * @return The current global styles ID.
 */
export function __experimentalGetCurrentGlobalStylesId( state: State ): string {
	return state.currentGlobalStylesId;
}

/**
 * Return theme supports data in the index.
 *
 * @param state Data state.
 *
 * @return Index data.
 */
export function getThemeSupports( state: State ): any {
	return getCurrentTheme( state )?.theme_supports ?? EMPTY_OBJECT;
}

/**
 * Returns the embed preview for the given URL.
 *
 * @param state Data state.
 * @param url   Embedded URL.
 *
 * @example
 * ```js
 * import { store as coreDataStore } from '@wordpress/core-data';
 * import { useSelect } from '@wordpress/data';
 *
 * const ExampleComponent = () => {
 *     const embedPreview = useSelect( ( select ) =>
 *         select( coreDataStore ).getEmbedPreview(
 *             'https://twitter.com/wordpress'
 *         )
 *     );
 *
 *     return embedPreview ? (
 *         <div dangerouslySetInnerHTML={ { __html: embedPreview.html } } />
 *     ) : (
 *     <div>{ __( 'Loading Tweets…' ) }</div>
 *     );
 * };
 * ```
 *
 * @return Undefined if the preview has not been fetched, otherwise, the preview fetched from the embed preview API.
 */
export function getEmbedPreview( state: State, url: string ): any {
	return state.embedPreviews[ url ];
}

/**
 * Determines if the returned preview is an oEmbed link fallback.
 *
 * WordPress can be configured to return a simple link to a URL if it is not embeddable.
 * We need to be able to determine if a URL is embeddable or not, based on what we
 * get back from the oEmbed preview API.
 *
 * @param state Data state.
 * @param url   Embedded URL.
 *
 * @return Is the preview for the URL an oEmbed link fallback.
 */
export function isPreviewEmbedFallback( state: State, url: string ): boolean {
	const preview = state.embedPreviews[ url ];
	const oEmbedLinkCheck = '<a href="' + url + '">' + url + '</a>';
	if ( ! preview ) {
		return false;
	}
	return preview.html === oEmbedLinkCheck;
}

/**
 * Returns whether the current user can perform the given action on the given
 * REST resource.
 *
 * Calling this may trigger an OPTIONS request to the REST API via the
 * `canUser()` resolver.
 *
 * https://developer.wordpress.org/rest-api/reference/
 *
 * @param state    Data state.
 * @param action   Action to check. One of: 'create', 'read', 'update', 'delete'.
 * @param resource REST resource to check, e.g. 'media' or 'posts'.
 * @param id       Optional ID of the rest resource to check.
 *
 * @example
 * ```js
 * import { store as coreDataStore } from '@wordpress/core-data';
 * import { useSelect } from '@wordpress/data';
 * import { __ } from '@wordpress/i18n';
 *
 * const ExampleComponent = () => {
 *     const canUpdatePost = useSelect( ( select ) =>
 *         select( coreDataStore ).canUser( 'create', 'media' )
 *     );
 *
 *     return canUpdatePost ? (
 *         <div>{ __( 'This user can upload media' ) }</div>
 *     ) : (
 *         <div>{ __( 'This user cannot upload media' ) }</div>
 *     );
 * };
 * ```
 *
 * @return Whether or not the user can perform the action,
 *                             or `undefined` if the OPTIONS request is still being made.
 */
export function canUser(
	state: State,
	action: string,
	resource: string,
	id?: EntityRecordKey
): boolean | undefined {
	const key = [ action, resource, id ].filter( Boolean ).join( '/' );
	return state.userPermissions[ key ];
}

/**
 * Returns whether the current user can edit the given entity.
 *
 * Calling this may trigger an OPTIONS request to the REST API via the
 * `canUser()` resolver.
 *
 * https://developer.wordpress.org/rest-api/reference/
 *
<<<<<<< HEAD
 * @param  state    Data state.
 * @param  kind     Entity kind.
 * @param  name     Entity name.
 * @param  recordId Record's id.
 *
 * @example
 * ```js
 * import { store as coreDataStore } from '@wordpress/core-data';
 * import { useSelect } from '@wordpress/data';
 * import { __ } from '@wordpress/i18n';
 *
 * const ExampleComponent = () => {
 *     const canEdit = useSelect( ( select ) =>
 *         select( coreDataStore ).canUserEditEntityRecord( 'postType', 'post', 1 )
 *     );
 *
 *     return canEdit ? (
 *         <div>{ __( 'This user can edit post ID 1' ) }</div>
 *     ) : (
 *         <div>{ __( 'This user cannot edit post ID 1' ) }</div>
 *     );
 * };
 *```
=======
 * @param state    Data state.
 * @param kind     Entity kind.
 * @param name     Entity name.
 * @param recordId Record's id.
>>>>>>> 563402f9
 * @return Whether or not the user can edit,
 * or `undefined` if the OPTIONS request is still being made.
 */
export function canUserEditEntityRecord(
	state: State,
	kind: string,
	name: string,
	recordId: EntityRecordKey
): boolean | undefined {
	const entityConfig = getEntityConfig( state, kind, name );
	if ( ! entityConfig ) {
		return false;
	}
	const resource = entityConfig.__unstable_rest_base;

	return canUser( state, 'update', resource, recordId );
}

/**
 * Returns the latest autosaves for the post.
 *
 * May return multiple autosaves since the backend stores one autosave per
 * author for each post.
 *
 * @param state    State tree.
 * @param postType The type of the parent post.
 * @param postId   The id of the parent post.
 *
 * @example
 * ```js
 * import { store as coreDataStore } from '@wordpress/core-data';
 * import { useSelect } from '@wordpress/data';
 * import { sprintf, __ } from '@wordpress/i18n';
 *
 * const ExampleComponent = () => {
 *     const postId = 1;
 *     const autosaves = useSelect( ( select ) =>
 *         select( coreDataStore ).getAutosaves( 'post', postId )
 *     );
 *
 *     return (
 *         <ul>
 *             { autosaves?.map( ( autosave ) => (
 *                 <li key={ autosave.ID }>
 *                     { sprintf( 'Date: %s', autosave.date ) }
 *                 </li>
 *             ) ) }
 *         </ul>
 *     );
 * };
 *```
 *
 * @return An array of autosaves for the post, or undefined if there is none.
 */
export function getAutosaves(
	state: State,
	postType: string,
	postId: EntityRecordKey
): Array< any > | undefined {
	return state.autosaves[ postId ];
}

/**
 * Returns the autosave for the post and author.
 *
 * @param state    State tree.
 * @param postType The type of the parent post.
 * @param postId   The id of the parent post.
 * @param authorId The id of the author.
 *
 * @example
 * ```js
 * import { store as coreDataStore } from '@wordpress/core-data';
 * import { useSelect } from '@wordpress/data';
 * import { sprintf, __ } from '@wordpress/i18n';
 *
 * const ExampleComponent = () => {
 *     const postId = 1;
 *     const userId = 1;
 *     const autosave = useSelect( ( select ) =>
 *         select( coreDataStore ).getAutosave( 'post', postId, userId )
 *     );
 *
 *     return autosave ? (
 *         <div>{ sprintf( 'Last autosave: %s', autosave.date ) }</div>
 *     ) : (
 *         <div>{ __( 'There is no Autosave for this post and this user' ) }</div>
 *     ;
 * };
 * ```
 *
 * @return The autosave for the post and author.
 */
export function getAutosave< EntityRecord extends ET.EntityRecord< any > >(
	state: State,
	postType: string,
	postId: EntityRecordKey,
	authorId: EntityRecordKey
): EntityRecord | undefined {
	if ( authorId === undefined ) {
		return;
	}

	const autosaves = state.autosaves[ postId ];

	return autosaves?.find(
		( autosave: any ) => autosave.author === authorId
	) as EntityRecord | undefined;
}

/**
 * Returns true if the REST request for autosaves has completed.
 *
 * @param state    State tree.
 * @param postType The type of the parent post.
 * @param postId   The id of the parent post.
 *
 * @return True if the REST request was completed. False otherwise.
 */
export const hasFetchedAutosaves = createRegistrySelector(
	( select ) =>
		(
			state: State,
			postType: string,
			postId: EntityRecordKey
		): boolean => {
			return select( STORE_NAME ).hasFinishedResolution( 'getAutosaves', [
				postType,
				postId,
			] );
		}
);

/**
 * Returns a new reference when edited values have changed. This is useful in
 * inferring where an edit has been made between states by comparison of the
 * return values using strict equality.
 *
 * @example
 *
 * ```
 * const hasEditOccurred = (
 *    getReferenceByDistinctEdits( beforeState ) !==
 *    getReferenceByDistinctEdits( afterState )
 * );
 * ```
 *
 * @param state Editor state.
 *
 * @return A value whose reference will change only when an edit occurs.
 */
export const getReferenceByDistinctEdits = createSelector(
	// This unused state argument is listed here for the documentation generating tool (docgen).
	( state: State ) => [],
	( state: State ) => [ state.undo.list.length, state.undo.offset ]
);

/**
 * Retrieve the frontend template used for a given link.
 *
 * @param state Editor state.
 * @param link  Link.
 *
 * @return The template record.
 */
export function __experimentalGetTemplateForLink(
	state: State,
	link: string
): Optional< ET.Updatable< ET.WpTemplate > > | null {
	const records = getEntityRecords< ET.WpTemplate >(
		state,
		'postType',
		'wp_template',
		{
			'find-template': link,
		}
	);

	if ( records?.length ) {
		return getEditedEntityRecord< ET.WpTemplate >(
			state,
			'postType',
			'wp_template',
			records[ 0 ].id
		);
	}
	return null;
}

/**
 * Retrieve the current theme's base global styles
 *
 * @param state Editor state.
 *
 * @return The Global Styles object.
 */
export function __experimentalGetCurrentThemeBaseGlobalStyles(
	state: State
): any {
	const currentTheme = getCurrentTheme( state );
	if ( ! currentTheme ) {
		return null;
	}
	return state.themeBaseGlobalStyles[ currentTheme.stylesheet ];
}

/**
 * Return the ID of the current global styles object.
 *
 * @param state Data state.
 *
 * @return The current global styles ID.
 */
export function __experimentalGetCurrentThemeGlobalStylesVariations(
	state: State
): string | null {
	const currentTheme = getCurrentTheme( state );
	if ( ! currentTheme ) {
		return null;
	}
	return state.themeGlobalStyleVariations[ currentTheme.stylesheet ];
}

/**
 * Retrieve the list of registered block patterns.
 *
 * @param state Data state.
 *
 * @example
 * ```js
 * import { store as coreDataStore } from '@wordpress/core-data';
 * import { useSelect } from '@wordpress/data';
 * import { __ } from '@wordpress/i18n';
 *
 * const ExampleComponent = () => {
 *     const blockPatterns = useSelect( ( select ) =>
 *         select( coreDataStore ).getBlockPatterns()
 *     );
 *
 *     return (
 *         <ul>
 *             { blockPatterns?.map( ( pattern ) => (
 *                 <li key={ pattern.name }>{ pattern.title }</li>
 *             ) ) }
 *         </ul>
 *     );
 * };
 * ```
 *
 * @return Block pattern list.
 */
export function getBlockPatterns( state: State ): Array< any > {
	return state.blockPatterns;
}

/**
 * Retrieve the list of registered block pattern categories.
 *
 * @param state Data state.
 *
 * @example
 * ```js
 * import { store as coreDataStore } from '@wordpress/core-data';
 * import { useSelect } from '@wordpress/data';
 * import { __ } from '@wordpress/i18n';
 *
 * const ExampleComponent = () => {
 *     const blockPatternCategories = useSelect( ( select ) =>
 *         select( coreDataStore ).getBlockPatternCategories()
 *     );
 *
 *     return (
 *         <ul>
 *             { blockPatternCategories?.map( ( pattern ) => (
 *                 <li key={ pattern.name }>{ pattern.label }</li>
 *             ) ) }
 *     </ul>
 *     );
 * };
 * ```
 *
 * @return Block pattern category list.
 */
export function getBlockPatternCategories( state: State ): Array< any > {
	return state.blockPatternCategories;
}

/**
 * Returns the revisions of the current global styles theme.
 *
 * @param state Data state.
 *
 * @return The current global styles.
 */
export function getCurrentThemeGlobalStylesRevisions(
	state: State
): Array< object > | null {
	const currentGlobalStylesId =
		__experimentalGetCurrentGlobalStylesId( state );

	if ( ! currentGlobalStylesId ) {
		return null;
	}

	return state.themeGlobalStyleRevisions[ currentGlobalStylesId ];
}<|MERGE_RESOLUTION|>--- conflicted
+++ resolved
@@ -1220,11 +1220,10 @@
  *
  * https://developer.wordpress.org/rest-api/reference/
  *
-<<<<<<< HEAD
- * @param  state    Data state.
- * @param  kind     Entity kind.
- * @param  name     Entity name.
- * @param  recordId Record's id.
+ * @param state    Data state.
+ * @param kind     Entity kind.
+ * @param name     Entity name.
+ * @param recordId Record's id.
  *
  * @example
  * ```js
@@ -1244,12 +1243,6 @@
  *     );
  * };
  *```
-=======
- * @param state    Data state.
- * @param kind     Entity kind.
- * @param name     Entity name.
- * @param recordId Record's id.
->>>>>>> 563402f9
  * @return Whether or not the user can edit,
  * or `undefined` if the OPTIONS request is still being made.
  */
