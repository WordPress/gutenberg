--- conflicted
+++ resolved
@@ -2,17 +2,15 @@
 
 ## Unreleased
 
-<<<<<<< HEAD
 ### Enhancement
 
 -   Add `@wordpress/html-entities` to the list of dependencies in package.json. ([#61086](https://github.com/WordPress/gutenberg/pull/61086))
-=======
+
 ### Internal
 
 -   Replaced `classnames` package with the faster and smaller `clsx` package ([#61138](https://github.com/WordPress/gutenberg/pull/61138)).
 
 ## 7.34.0 (2024-05-02)
->>>>>>> 771acf45
 
 ## 7.33.0 (2024-04-19)
 
