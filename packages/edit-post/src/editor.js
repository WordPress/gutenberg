--- conflicted
+++ resolved
@@ -87,41 +87,23 @@
 
 	return (
 		<SlotFillProvider>
-<<<<<<< HEAD
 			<GlobalStylesProvider>
 				<ExperimentalEditorProvider
 					settings={ editorSettings }
 					post={ post }
 					initialEdits={ initialEdits }
 					useSubRegistry={ false }
-					__unstableTemplate={ isTemplateMode ? template : undefined }
+					__unstableTemplate={ template }
 					{ ...props }
 				>
 					<ErrorBoundary>
 						<CommandMenu />
-						<EditorInitialization postId={ postId } />
-						<Layout />
+						<EditorInitialization />
+						<Layout initialPost={ initialPost } />
 					</ErrorBoundary>
 					<PostLockedModal />
 				</ExperimentalEditorProvider>
 			</GlobalStylesProvider>
-=======
-			<ExperimentalEditorProvider
-				settings={ editorSettings }
-				post={ post }
-				initialEdits={ initialEdits }
-				useSubRegistry={ false }
-				__unstableTemplate={ template }
-				{ ...props }
-			>
-				<ErrorBoundary>
-					<CommandMenu />
-					<EditorInitialization />
-					<Layout initialPost={ initialPost } />
-				</ErrorBoundary>
-				<PostLockedModal />
-			</ExperimentalEditorProvider>
->>>>>>> 66dfcf27
 		</SlotFillProvider>
 	);
 }
