--- conflicted
+++ resolved
@@ -60,20 +60,10 @@
 			isEditingTemplate,
 			getEditedPostTemplate,
 		} = select( editPostStore );
-<<<<<<< HEAD
-		const {
-			getEntityRecord,
-			__experimentalGetTemplateForLink,
-			getPostType,
-			getEntityRecords,
-		} = select( 'core' );
-		const { getEditorSettings, getCurrentPost, __unstableIsEditorReady } = select( 'core/editor' );
-=======
 		const { getEntityRecord, getPostType, getEntityRecords } = select(
 			'core'
 		);
-		const { getEditorSettings } = select( 'core/editor' );
->>>>>>> c71a9977
+		const { getEditorSettings, __unsableIsEditorReady } = select( 'core/editor' );
 		const { getBlockTypes } = select( blocksStore );
 		const isTemplate = [ 'wp_template', 'wp_template_part' ].includes(
 			postType
