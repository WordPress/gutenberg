/**
 * WordPress dependencies
 */
import { store as blocksStore } from '@wordpress/blocks';
import { useSelect, useDispatch } from '@wordpress/data';
import {
	ErrorBoundary,
	PostLockedModal,
	store as editorStore,
	privateApis as editorPrivateApis,
} from '@wordpress/editor';
import { useMemo } from '@wordpress/element';
import { SlotFillProvider } from '@wordpress/components';
import { store as coreStore } from '@wordpress/core-data';
import { store as preferencesStore } from '@wordpress/preferences';
// eslint-disable-next-line no-unused-vars
import { privateApis as coreCommandsPrivateApis } from '@wordpress/core-commands';

/**
 * Internal dependencies
 */
import Layout from './components/layout';
import EditorInitialization from './components/editor-initialization';
import { store as editPostStore } from './store';
import { unlock } from './lock-unlock';
import useCommonCommands from './hooks/commands/use-common-commands';

const { ExperimentalEditorProvider } = unlock( editorPrivateApis );

function Editor( { postId, postType, settings, initialEdits, ...props } ) {
	useCommonCommands();
	const {
		hasFixedToolbar,
		focusMode,
		isDistractionFree,
		hasInlineToolbar,
		post,
		preferredStyleVariations,
		hiddenBlockTypes,
		blockTypes,
		keepCaretInsideBlock,
		isTemplateMode,
		template,
	} = useSelect(
		( select ) => {
			const {
				isFeatureActive,
				isEditingTemplate,
				getEditedPostTemplate,
				getHiddenBlockTypes,
			} = select( editPostStore );
			const { getEntityRecord, getPostType, getEntityRecords, canUser } =
				select( coreStore );
			const { getEditorSettings } = select( editorStore );
			const { getBlockTypes } = select( blocksStore );
			const isTemplate = [ 'wp_template', 'wp_template_part' ].includes(
				postType
			);
			// Ideally the initializeEditor function should be called using the ID of the REST endpoint.
			// to avoid the special case.
			let postObject;
			if ( isTemplate ) {
				const posts = getEntityRecords( 'postType', postType, {
					wp_id: postId,
				} );
				postObject = posts?.[ 0 ];
			} else {
				postObject = getEntityRecord( 'postType', postType, postId );
			}
			const supportsTemplateMode =
				getEditorSettings().supportsTemplateMode;
			const isViewable = getPostType( postType )?.viewable ?? false;
			const canEditTemplate = canUser( 'create', 'templates' );

			return {
				hasFixedToolbar: isFeatureActive( 'fixedToolbar' ),
				focusMode: isFeatureActive( 'focusMode' ),
				isDistractionFree: isFeatureActive( 'distractionFree' ),
				hasInlineToolbar: isFeatureActive( 'inlineToolbar' ),
				preferredStyleVariations: select( preferencesStore ).get(
					'core/edit-post',
					'preferredStyleVariations'
				),
				hiddenBlockTypes: getHiddenBlockTypes(),
				blockTypes: getBlockTypes(),
				keepCaretInsideBlock: isFeatureActive( 'keepCaretInsideBlock' ),
				isTemplateMode: isEditingTemplate(),
				template:
					supportsTemplateMode && isViewable && canEditTemplate
						? getEditedPostTemplate()
						: null,
				post: postObject,
			};
		},
		[ postType, postId ]
	);

	const { updatePreferredStyleVariations, setIsInserterOpened } =
		useDispatch( editPostStore );

	const editorSettings = useMemo( () => {
		const result = {
			...settings,
			__experimentalPreferredStyleVariations: {
				value: preferredStyleVariations,
				onChange: updatePreferredStyleVariations,
			},
			hasFixedToolbar,
			focusMode,
			isDistractionFree,
			hasInlineToolbar,

			// This is marked as experimental to give time for the quick inserter to mature.
			__experimentalSetIsInserterOpened: setIsInserterOpened,
			keepCaretInsideBlock,
			// Keep a reference of the `allowedBlockTypes` from the server to handle use cases
			// where we need to differentiate if a block is disabled by the user or some plugin.
			defaultAllowedBlockTypes: settings.allowedBlockTypes,
		};

		// Omit hidden block types if exists and non-empty.
		if ( hiddenBlockTypes.length > 0 ) {
			// Defer to passed setting for `allowedBlockTypes` if provided as
			// anything other than `true` (where `true` is equivalent to allow
			// all block types).
			const defaultAllowedBlockTypes =
				true === settings.allowedBlockTypes
					? blockTypes.map( ( { name } ) => name )
					: settings.allowedBlockTypes || [];

			result.allowedBlockTypes = defaultAllowedBlockTypes.filter(
				( type ) => ! hiddenBlockTypes.includes( type )
			);
		}

		return result;
	}, [
		settings,
		hasFixedToolbar,
		hasInlineToolbar,
		focusMode,
		isDistractionFree,
		hiddenBlockTypes,
		blockTypes,
		preferredStyleVariations,
		setIsInserterOpened,
		updatePreferredStyleVariations,
		keepCaretInsideBlock,
	] );

	if ( ! post ) {
		return null;
	}

	return (
<<<<<<< HEAD
		<ShortcutProvider>
			<SlotFillProvider>
				<ExperimentalEditorProvider
					settings={ editorSettings }
					post={ post }
					initialEdits={ initialEdits }
					useSubRegistry={ false }
					__unstableTemplate={ isTemplateMode ? template : undefined }
					{ ...props }
				>
					<ErrorBoundary>
						<EditorInitialization postId={ postId } />
						<Layout />
					</ErrorBoundary>
					<PostLockedModal />
				</ExperimentalEditorProvider>
			</SlotFillProvider>
		</ShortcutProvider>
=======
		<SlotFillProvider>
			<ExperimentalEditorProvider
				settings={ editorSettings }
				post={ post }
				initialEdits={ initialEdits }
				useSubRegistry={ false }
				__unstableTemplate={ isTemplateMode ? template : undefined }
				{ ...props }
			>
				<ErrorBoundary>
					<CommandMenu />
					<EditorInitialization postId={ postId } />
					<Layout />
				</ErrorBoundary>
				<PostLockedModal />
			</ExperimentalEditorProvider>
		</SlotFillProvider>
>>>>>>> 21b6a371
	);
}

export default Editor;<|MERGE_RESOLUTION|>--- conflicted
+++ resolved
@@ -153,26 +153,6 @@
 	}
 
 	return (
-<<<<<<< HEAD
-		<ShortcutProvider>
-			<SlotFillProvider>
-				<ExperimentalEditorProvider
-					settings={ editorSettings }
-					post={ post }
-					initialEdits={ initialEdits }
-					useSubRegistry={ false }
-					__unstableTemplate={ isTemplateMode ? template : undefined }
-					{ ...props }
-				>
-					<ErrorBoundary>
-						<EditorInitialization postId={ postId } />
-						<Layout />
-					</ErrorBoundary>
-					<PostLockedModal />
-				</ExperimentalEditorProvider>
-			</SlotFillProvider>
-		</ShortcutProvider>
-=======
 		<SlotFillProvider>
 			<ExperimentalEditorProvider
 				settings={ editorSettings }
@@ -183,14 +163,12 @@
 				{ ...props }
 			>
 				<ErrorBoundary>
-					<CommandMenu />
 					<EditorInitialization postId={ postId } />
 					<Layout />
 				</ErrorBoundary>
 				<PostLockedModal />
 			</ExperimentalEditorProvider>
 		</SlotFillProvider>
->>>>>>> 21b6a371
 	);
 }
 
