// Jest Snapshot v1, https://goo.gl/fbAQLP

exports[`KeyboardShortcutHelpModal should match snapshot when the modal is active 1`] = `
<Fragment>
  <KeyboardShortcuts
    bindGlobal={true}
    shortcuts={
      Object {
        "shift+alt+h": [Function],
      }
    }
  />
  <WithInstanceId(Modal)
    className="edit-post-keyboard-shortcut-help-modal"
    closeLabel="Close"
    onRequestClose={[Function]}
    title="Keyboard shortcuts"
  >
    <ShortcutSection
      className="edit-post-keyboard-shortcut-help-modal__main-shortcuts"
      shortcuts={
        Array [
          Object {
            "description": "Display these keyboard shortcuts.",
            "keyCombination": Array [
              "Shift",
              "+",
              "Alt",
              "+",
              "H",
            ],
          },
        ]
      }
    />
    <ShortcutSection
      shortcuts={
        Array [
          "core/editor/save",
          "core/editor/undo",
          "core/editor/redo",
          "core/edit-post/toggle-sidebar",
          Object {
            "description": "Open the block navigation menu.",
            "keyCombination": Array [
              "Shift",
              "+",
              "Alt",
              "+",
              "O",
            ],
          },
          Object {
            "ariaLabel": "Control + Backtick",
            "description": "Navigate to the next part of the editor.",
            "keyCombination": Array [
              "Ctrl",
              "+",
              "\`",
            ],
          },
          Object {
            "ariaLabel": "Control + Shift + Backtick",
            "description": "Navigate to the previous part of the editor.",
            "keyCombination": Array [
              "Ctrl",
              "+",
              "Shift",
              "+",
              "\`",
            ],
          },
          Object {
            "description": "Navigate to the next part of the editor (alternative).",
            "keyCombination": Array [
              "Shift",
              "+",
              "Alt",
              "+",
              "N",
            ],
          },
          Object {
            "description": "Navigate to the previous part of the editor (alternative).",
            "keyCombination": Array [
              "Shift",
              "+",
              "Alt",
              "+",
              "P",
            ],
          },
          Object {
            "description": "Navigate to the nearest toolbar.",
            "keyCombination": Array [
              "Alt",
              "+",
              "F10",
            ],
          },
          "core/edit-post/toggle-mode",
        ]
      }
      title="Global shortcuts"
    />
    <ShortcutSection
      shortcuts={
        Array [
          "core/block-editor/select-all",
          "core/block-editor/unselect",
        ]
      }
      title="Selection shortcuts"
    />
    <ShortcutSection
      shortcuts={
        Array [
          "core/block-editor/duplicate",
          "core/block-editor/remove",
          "core/block-editor/insert-before",
          "core/block-editor/insert-after",
          Object {
            "ariaLabel": "Forward-slash",
            "description": "Change the block type after adding a new paragraph.",
            "keyCombination": "/",
          },
          Object {
            "description": "Switch between editing a block visually and editing its HTML.",
            "keyCombination": Array [
              "Shift",
              "+",
              "Alt",
              "+",
              "M",
            ],
          },
<<<<<<< HEAD
=======
          Object {
            "ariaLabel": "Forward-slash",
            "description": "Change the block type after adding a new paragraph.",
            "keyCombination": "/",
          },
          Object {
            "description": "Switch between editing a block visually and editing its HTML.",
            "keyCombination": Array [
              "Shift",
              "+",
              "Alt",
              "+",
              "M",
            ],
          },
>>>>>>> 0c18d007
        ]
      }
      title="Block shortcuts"
    />
    <ShortcutSection
      shortcuts={
        Array [
          Object {
            "description": "Make the selected text bold.",
            "keyCombination": Array [
              "Ctrl",
              "+",
              "B",
            ],
          },
          Object {
            "description": "Make the selected text italic.",
            "keyCombination": Array [
              "Ctrl",
              "+",
              "I",
            ],
          },
          Object {
            "description": "Convert the selected text into a link.",
            "keyCombination": Array [
              "Ctrl",
              "+",
              "K",
            ],
          },
          Object {
            "description": "Remove a link.",
            "keyCombination": Array [
              "Ctrl",
              "+",
              "Shift",
              "+",
              "K",
            ],
          },
          Object {
            "description": "Underline the selected text.",
            "keyCombination": Array [
              "Ctrl",
              "+",
              "U",
            ],
          },
        ]
      }
      title="Text formatting"
    />
  </WithInstanceId(Modal)>
</Fragment>
`;

exports[`KeyboardShortcutHelpModal should match snapshot when the modal is not active 1`] = `
<Fragment>
  <KeyboardShortcuts
    bindGlobal={true}
    shortcuts={
      Object {
        "shift+alt+h": [Function],
      }
    }
  />
</Fragment>
`;<|MERGE_RESOLUTION|>--- conflicted
+++ resolved
@@ -36,10 +36,43 @@
     <ShortcutSection
       shortcuts={
         Array [
-          "core/editor/save",
-          "core/editor/undo",
-          "core/editor/redo",
-          "core/edit-post/toggle-sidebar",
+          Object {
+            "description": "Save your changes.",
+            "keyCombination": Array [
+              "Ctrl",
+              "+",
+              "S",
+            ],
+          },
+          Object {
+            "description": "Undo your last changes.",
+            "keyCombination": Array [
+              "Ctrl",
+              "+",
+              "Z",
+            ],
+          },
+          Object {
+            "description": "Redo your last undo.",
+            "keyCombination": Array [
+              "Ctrl",
+              "+",
+              "Shift",
+              "+",
+              "Z",
+            ],
+          },
+          Object {
+            "ariaLabel": "Control + Shift + Comma",
+            "description": "Show or hide the settings sidebar.",
+            "keyCombination": Array [
+              "Ctrl",
+              "+",
+              "Shift",
+              "+",
+              ",",
+            ],
+          },
           Object {
             "description": "Open the block navigation menu.",
             "keyCombination": Array [
@@ -98,7 +131,18 @@
               "F10",
             ],
           },
-          "core/edit-post/toggle-mode",
+          Object {
+            "description": "Switch between Visual editor and Code editor.",
+            "keyCombination": Array [
+              "Ctrl",
+              "+",
+              "Shift",
+              "+",
+              "Alt",
+              "+",
+              "M",
+            ],
+          },
         ]
       }
       title="Global shortcuts"
@@ -119,39 +163,12 @@
           "core/block-editor/remove",
           "core/block-editor/insert-before",
           "core/block-editor/insert-after",
+          "core/block-editor/toggle-block-mode",
           Object {
             "ariaLabel": "Forward-slash",
             "description": "Change the block type after adding a new paragraph.",
             "keyCombination": "/",
           },
-          Object {
-            "description": "Switch between editing a block visually and editing its HTML.",
-            "keyCombination": Array [
-              "Shift",
-              "+",
-              "Alt",
-              "+",
-              "M",
-            ],
-          },
-<<<<<<< HEAD
-=======
-          Object {
-            "ariaLabel": "Forward-slash",
-            "description": "Change the block type after adding a new paragraph.",
-            "keyCombination": "/",
-          },
-          Object {
-            "description": "Switch between editing a block visually and editing its HTML.",
-            "keyCombination": Array [
-              "Shift",
-              "+",
-              "Alt",
-              "+",
-              "M",
-            ],
-          },
->>>>>>> 0c18d007
         ]
       }
       title="Block shortcuts"
