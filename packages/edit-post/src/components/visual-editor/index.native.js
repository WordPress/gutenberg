--- conflicted
+++ resolved
@@ -49,31 +49,12 @@
 		} = this.props;
 
 		return (
-<<<<<<< HEAD
 			<BlockList
 				header={ this.renderHeader() }
 				isFullyBordered={ isFullyBordered }
 				rootViewHeight={ rootViewHeight }
 				safeAreaBottomInset={ safeAreaBottomInset }
-				isPostTitleSelected={ this.state.isPostTitleSelected }
 			/>
-=======
-			<BlockEditorProvider
-				value={ blocks }
-				onInput={ resetEditorBlocksWithoutUndoLevel }
-				onChange={ resetEditorBlocks }
-				settings={ null }
-			>
-				<BlockList
-					header={ this.renderHeader() }
-					isFullyBordered={ isFullyBordered }
-					rootViewHeight={ rootViewHeight }
-					safeAreaBottomInset={ safeAreaBottomInset }
-					isPostTitleSelected={ this.props.isPostTitleSelected }
-					onBlockTypeSelected={ this.onPostTitleUnselect }
-				/>
-			</BlockEditorProvider>
->>>>>>> dd34d327
 		);
 	}
 }
@@ -82,12 +63,10 @@
 	withSelect( ( select ) => {
 		const {
 			getEditedPostAttribute,
-			isPostTitleSelected,
 		} = select( 'core/editor' );
 
 		return {
 			title: getEditedPostAttribute( 'title' ),
-			isPostTitleSelected: isPostTitleSelected(),
 		};
 	} ),
 	withDispatch( ( dispatch ) => {
