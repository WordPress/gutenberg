--- conflicted
+++ resolved
@@ -30,12 +30,8 @@
 	undo,
 	showInserter,
 	showKeyboardHideButton,
-<<<<<<< HEAD
+	theme,
 	onHideKeyboard,
-=======
-	clearSelectedBlock,
-	theme,
->>>>>>> a78f204d
 } ) {
 	const scrollViewRef = useRef( null );
 	const scrollToStart = () => {
