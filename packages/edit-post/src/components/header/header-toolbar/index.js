--- conflicted
+++ resolved
@@ -68,26 +68,23 @@
 			className="edit-post-header-toolbar"
 			aria-label={ toolbarAriaLabel }
 		>
-<<<<<<< HEAD
-			{ isInserterVisible && (
-				<ToolbarItem>
-					{ ( itemProps ) => (
-						<Button
-							{ ...itemProps }
-							className="edit-post-header-toolbar__inserter-toggle"
-							isPrimary
-							isPressed={ isInserterOpen }
-							onClick={ onToggleInserter }
-							disabled={ ! isInserterEnabled }
-							icon={ plus }
-							label={ _x(
-								'Add block',
-								'Generic label for block inserter button'
-							) }
-						/>
-					) }
-				</ToolbarItem>
-			) }
+			<ToolbarItem>
+				{ ( itemProps ) => (
+					<Button
+						{ ...itemProps }
+						className="edit-post-header-toolbar__inserter-toggle"
+						isPrimary
+						isPressed={ isInserterOpen }
+						onClick={ onToggleInserter }
+						disabled={ ! isInserterEnabled }
+						icon={ plus }
+						label={ _x(
+							'Add block',
+							'Generic label for block inserter button'
+						) }
+					/>
+				) }
+			</ToolbarItem>
 			{ isLargeViewport && (
 				<ToolbarItem>
 					{ ( itemProps ) => <ToolSelector { ...itemProps } /> }
@@ -115,25 +112,6 @@
 					/>
 				) }
 			</ToolbarItem>
-=======
-			<Button
-				className="edit-post-header-toolbar__inserter-toggle"
-				isPrimary
-				isPressed={ isInserterOpen }
-				onClick={ onToggleInserter }
-				disabled={ ! isInserterEnabled }
-				icon={ plus }
-				label={ _x(
-					'Add block',
-					'Generic label for block inserter button'
-				) }
-			/>
-			<ToolSelector />
-			<EditorHistoryUndo />
-			<EditorHistoryRedo />
-			<TableOfContents hasOutlineItemsDisabled={ isTextModeEnabled } />
-			<BlockNavigationDropdown isDisabled={ isTextModeEnabled } />
->>>>>>> 6b8e9807
 			{ displayBlockToolbar && (
 				<div className="edit-post-header-toolbar__block-toolbar">
 					<BlockToolbar hideDragHandle />
