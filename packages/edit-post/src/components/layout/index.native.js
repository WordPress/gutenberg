/**
 * External dependencies
 */
import { Platform, SafeAreaView, View } from 'react-native';
import SafeArea from 'react-native-safe-area';

/**
 * WordPress dependencies
 */
import { Component } from '@wordpress/element';
import { withSelect } from '@wordpress/data';
import { BottomSheetSettings, FloatingToolbar } from '@wordpress/block-editor';
import { compose, withPreferredColorScheme } from '@wordpress/compose';
import {
	HTMLTextInput,
	KeyboardAvoidingView,
	NoticeList,
<<<<<<< HEAD
	Tooltip,
=======
	__unstableAutocompletionItemsSlot as AutocompletionItemsSlot,
>>>>>>> 23d84b3e
} from '@wordpress/components';
import { AutosaveMonitor, store as editorStore } from '@wordpress/editor';
import { sendNativeEditorDidLayout } from '@wordpress/react-native-bridge';

/**
 * Internal dependencies
 */
import styles from './style.scss';
import headerToolbarStyles from '../header/header-toolbar/style.scss';
import Header from '../header';
import VisualEditor from '../visual-editor';
import { store as editPostStore } from '../../store';

class Layout extends Component {
	constructor() {
		super( ...arguments );

		this.onSafeAreaInsetsUpdate = this.onSafeAreaInsetsUpdate.bind( this );
		this.onRootViewLayout = this.onRootViewLayout.bind( this );

		this.state = {
			rootViewHeight: 0,
			safeAreaInsets: { top: 0, bottom: 0, right: 0, left: 0 },
		};

		SafeArea.getSafeAreaInsetsForRootView().then(
			this.onSafeAreaInsetsUpdate
		);
	}

	componentDidMount() {
		this._isMounted = true;
		SafeArea.addEventListener(
			'safeAreaInsetsForRootViewDidChange',
			this.onSafeAreaInsetsUpdate
		);
	}

	componentWillUnmount() {
		SafeArea.removeEventListener(
			'safeAreaInsetsForRootViewDidChange',
			this.onSafeAreaInsetsUpdate
		);
		this._isMounted = false;
	}

	onSafeAreaInsetsUpdate( result ) {
		const { safeAreaInsets } = result;
		if ( this._isMounted ) {
			this.setState( { safeAreaInsets } );
		}
	}

	onRootViewLayout( event ) {
		if ( this._isMounted ) {
			this.setHeightState( event );
		}
	}

	setHeightState( event ) {
		const { height } = event.nativeEvent.layout;
		if ( height !== this.state.rootViewHeight ) {
			this.setState(
				{ rootViewHeight: height },
				sendNativeEditorDidLayout
			);
		}
	}

	renderHTML() {
		return <HTMLTextInput parentHeight={ this.state.rootViewHeight } />;
	}

	renderVisual() {
		const { isReady } = this.props;

		if ( ! isReady ) {
			return null;
		}

		return <VisualEditor setTitleRef={ this.props.setTitleRef } />;
	}

	render() {
		const { getStylesFromColorScheme, mode } = this.props;

		const isHtmlView = mode === 'text';

		// add a margin view at the bottom for the header
		const marginBottom =
			Platform.OS === 'android' && ! isHtmlView
				? headerToolbarStyles.container.height
				: 0;

		const toolbarKeyboardAvoidingViewStyle = {
			...styles.toolbarKeyboardAvoidingView,
			left: this.state.safeAreaInsets.left,
			right: this.state.safeAreaInsets.right,
			bottom: this.state.safeAreaInsets.bottom,
		};

		return (
			<Tooltip.Slot>
				<SafeAreaView
					style={ getStylesFromColorScheme(
						styles.container,
						styles.containerDark
					) }
					onLayout={ this.onRootViewLayout }
				>
					<AutosaveMonitor disableIntervalChecks />
					<View
						style={ getStylesFromColorScheme(
							styles.background,
							styles.backgroundDark
						) }
					>
<<<<<<< HEAD
						{ isHtmlView ? this.renderHTML() : this.renderVisual() }
						{ ! isHtmlView && Platform.OS === 'android' && (
							<FloatingToolbar />
						) }
						<NoticeList />
					</View>
					<View
						style={ {
							flex: 0,
							flexBasis: marginBottom,
							height: marginBottom,
						} }
					/>
					{ ! isHtmlView && (
						<KeyboardAvoidingView
							parentHeight={ this.state.rootViewHeight }
							style={ toolbarKeyboardAvoidingViewStyle }
							withAnimatedHeight
						>
							{ Platform.OS === 'ios' && <FloatingToolbar /> }
							<Header />
							<BottomSheetSettings />
						</KeyboardAvoidingView>
					) }
				</SafeAreaView>
			</Tooltip.Slot>
=======
						{ Platform.OS === 'ios' && (
							<>
								<AutocompletionItemsSlot />
								<FloatingToolbar />
							</>
						) }
						<Header />
						<BottomSheetSettings />
					</KeyboardAvoidingView>
				) }
				{ Platform.OS === 'android' && <AutocompletionItemsSlot /> }
			</SafeAreaView>
>>>>>>> 23d84b3e
		);
	}
}

export default compose( [
	withSelect( ( select ) => {
		const { __unstableIsEditorReady: isEditorReady } = select(
			editorStore
		);
		const { getEditorMode } = select( editPostStore );
		return {
			isReady: isEditorReady(),
			mode: getEditorMode(),
		};
	} ),
	withPreferredColorScheme,
] )( Layout );<|MERGE_RESOLUTION|>--- conflicted
+++ resolved
@@ -15,11 +15,8 @@
 	HTMLTextInput,
 	KeyboardAvoidingView,
 	NoticeList,
-<<<<<<< HEAD
 	Tooltip,
-=======
 	__unstableAutocompletionItemsSlot as AutocompletionItemsSlot,
->>>>>>> 23d84b3e
 } from '@wordpress/components';
 import { AutosaveMonitor, store as editorStore } from '@wordpress/editor';
 import { sendNativeEditorDidLayout } from '@wordpress/react-native-bridge';
@@ -137,7 +134,6 @@
 							styles.backgroundDark
 						) }
 					>
-<<<<<<< HEAD
 						{ isHtmlView ? this.renderHTML() : this.renderVisual() }
 						{ ! isHtmlView && Platform.OS === 'android' && (
 							<FloatingToolbar />
@@ -157,27 +153,19 @@
 							style={ toolbarKeyboardAvoidingViewStyle }
 							withAnimatedHeight
 						>
-							{ Platform.OS === 'ios' && <FloatingToolbar /> }
+							{ Platform.OS === 'ios' && (
+								<>
+									<AutocompletionItemsSlot />
+									<FloatingToolbar />
+								</>
+							) }
 							<Header />
 							<BottomSheetSettings />
 						</KeyboardAvoidingView>
 					) }
+					{ Platform.OS === 'android' && <AutocompletionItemsSlot /> }
 				</SafeAreaView>
 			</Tooltip.Slot>
-=======
-						{ Platform.OS === 'ios' && (
-							<>
-								<AutocompletionItemsSlot />
-								<FloatingToolbar />
-							</>
-						) }
-						<Header />
-						<BottomSheetSettings />
-					</KeyboardAvoidingView>
-				) }
-				{ Platform.OS === 'android' && <AutocompletionItemsSlot /> }
-			</SafeAreaView>
->>>>>>> 23d84b3e
 		);
 	}
 }
