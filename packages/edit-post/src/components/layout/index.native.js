/**
 * External dependencies
 */
import { Platform, SafeAreaView, View } from 'react-native';
import SafeArea from 'react-native-safe-area';

/**
 * WordPress dependencies
 */
import { Component } from '@wordpress/element';
import { withSelect } from '@wordpress/data';
import {
	BottomSheetSettings,
	FloatingToolbar,
	store as blockEditorStore,
} from '@wordpress/block-editor';
import { compose, withPreferredColorScheme } from '@wordpress/compose';
import {
	HTMLTextInput,
	KeyboardAvoidingView,
	NoticeList,
	Tooltip,
	__unstableAutocompletionItemsSlot as AutocompletionItemsSlot,
} from '@wordpress/components';
import { AutosaveMonitor, store as editorStore } from '@wordpress/editor';
import { sendNativeEditorDidLayout } from '@wordpress/react-native-bridge';

/**
 * Internal dependencies
 */
import styles from './style.scss';
import headerToolbarStyles from '../header/header-toolbar/style.scss';
import Header from '../header';
import VisualEditor from '../visual-editor';
import { store as editPostStore } from '../../store';

class Layout extends Component {
	constructor() {
		super( ...arguments );

		this.onSafeAreaInsetsUpdate = this.onSafeAreaInsetsUpdate.bind( this );
		this.onRootViewLayout = this.onRootViewLayout.bind( this );

		this.state = {
			rootViewHeight: 0,
			safeAreaInsets: { top: 0, bottom: 0, right: 0, left: 0 },
		};

		SafeArea.getSafeAreaInsetsForRootView().then(
			this.onSafeAreaInsetsUpdate
		);
	}

	componentDidMount() {
		this._isMounted = true;
		SafeArea.addEventListener(
			'safeAreaInsetsForRootViewDidChange',
			this.onSafeAreaInsetsUpdate
		);
	}

	componentWillUnmount() {
		SafeArea.removeEventListener(
			'safeAreaInsetsForRootViewDidChange',
			this.onSafeAreaInsetsUpdate
		);
		this._isMounted = false;
	}

	onSafeAreaInsetsUpdate( result ) {
		const { safeAreaInsets } = result;
		if ( this._isMounted ) {
			this.setState( { safeAreaInsets } );
		}
	}

	onRootViewLayout( event ) {
		if ( this._isMounted ) {
			this.setHeightState( event );
		}
	}

	setHeightState( event ) {
		const { height } = event.nativeEvent.layout;
		if ( height !== this.state.rootViewHeight ) {
			this.setState(
				{ rootViewHeight: height },
				sendNativeEditorDidLayout
			);
		}
	}

	renderHTML() {
		return <HTMLTextInput parentHeight={ this.state.rootViewHeight } />;
	}

	renderVisual() {
		const { isReady } = this.props;

		if ( ! isReady ) {
			return null;
		}

		return <VisualEditor setTitleRef={ this.props.setTitleRef } />;
	}

	render() {
		const { getStylesFromColorScheme, mode, globalStyles } = this.props;

		const isHtmlView = mode === 'text';

		// add a margin view at the bottom for the header
		const marginBottom =
			Platform.OS === 'android' && ! isHtmlView
				? headerToolbarStyles.container.height
				: 0;

		const toolbarKeyboardAvoidingViewStyle = {
			...styles.toolbarKeyboardAvoidingView,
			left: this.state.safeAreaInsets.left,
			right: this.state.safeAreaInsets.right,
			bottom: this.state.safeAreaInsets.bottom,
		};

		const editorStyles = [
			getStylesFromColorScheme(
				styles.background,
				styles.backgroundDark
			),
			globalStyles?.background && {
				backgroundColor: globalStyles.background,
			},
		];

		return (
<<<<<<< HEAD
			<SafeAreaView
				style={ getStylesFromColorScheme(
					styles.container,
					styles.containerDark
				) }
				onLayout={ this.onRootViewLayout }
			>
				<AutosaveMonitor disableIntervalChecks />
				<View style={ editorStyles }>
					{ isHtmlView ? this.renderHTML() : this.renderVisual() }
					{ ! isHtmlView && Platform.OS === 'android' && (
						<FloatingToolbar />
=======
			<Tooltip.Slot>
				<SafeAreaView
					style={ getStylesFromColorScheme(
						styles.container,
						styles.containerDark
					) }
					onLayout={ this.onRootViewLayout }
				>
					<AutosaveMonitor disableIntervalChecks />
					<View style={ editorStyles }>
						{ isHtmlView ? this.renderHTML() : this.renderVisual() }
						{ ! isHtmlView && Platform.OS === 'android' && (
							<FloatingToolbar />
						) }
						<NoticeList />
					</View>
					<View
						style={ {
							flex: 0,
							flexBasis: marginBottom,
							height: marginBottom,
						} }
					/>
					{ ! isHtmlView && (
						<KeyboardAvoidingView
							parentHeight={ this.state.rootViewHeight }
							style={ toolbarKeyboardAvoidingViewStyle }
							withAnimatedHeight
						>
							{ Platform.OS === 'ios' && (
								<>
									<AutocompletionItemsSlot />
									<FloatingToolbar />
								</>
							) }
							<Header />
							<BottomSheetSettings />
						</KeyboardAvoidingView>
>>>>>>> 3d780d37
					) }
					{ Platform.OS === 'android' && <AutocompletionItemsSlot /> }
				</SafeAreaView>
			</Tooltip.Slot>
		);
	}
}

export default compose( [
	withSelect( ( select ) => {
		const { __unstableIsEditorReady: isEditorReady } = select(
			editorStore
		);
		const { getEditorMode } = select( editPostStore );
		const { getSettings } = select( blockEditorStore );
		const globalStyles = getSettings()?.__experimentalGlobalStylesBaseStyles
<<<<<<< HEAD
			?.styles?.color;
=======
			?.color;
>>>>>>> 3d780d37

		return {
			isReady: isEditorReady(),
			mode: getEditorMode(),
			globalStyles,
		};
	} ),
	withPreferredColorScheme,
] )( Layout );<|MERGE_RESOLUTION|>--- conflicted
+++ resolved
@@ -133,20 +133,6 @@
 		];
 
 		return (
-<<<<<<< HEAD
-			<SafeAreaView
-				style={ getStylesFromColorScheme(
-					styles.container,
-					styles.containerDark
-				) }
-				onLayout={ this.onRootViewLayout }
-			>
-				<AutosaveMonitor disableIntervalChecks />
-				<View style={ editorStyles }>
-					{ isHtmlView ? this.renderHTML() : this.renderVisual() }
-					{ ! isHtmlView && Platform.OS === 'android' && (
-						<FloatingToolbar />
-=======
 			<Tooltip.Slot>
 				<SafeAreaView
 					style={ getStylesFromColorScheme(
@@ -185,7 +171,6 @@
 							<Header />
 							<BottomSheetSettings />
 						</KeyboardAvoidingView>
->>>>>>> 3d780d37
 					) }
 					{ Platform.OS === 'android' && <AutocompletionItemsSlot /> }
 				</SafeAreaView>
@@ -202,11 +187,7 @@
 		const { getEditorMode } = select( editPostStore );
 		const { getSettings } = select( blockEditorStore );
 		const globalStyles = getSettings()?.__experimentalGlobalStylesBaseStyles
-<<<<<<< HEAD
-			?.styles?.color;
-=======
 			?.color;
->>>>>>> 3d780d37
 
 		return {
 			isReady: isEditorReady(),
