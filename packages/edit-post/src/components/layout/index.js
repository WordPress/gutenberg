/**
 * External dependencies
 */
import classnames from 'classnames';

/**
 * WordPress dependencies
 */
import {
	AutosaveMonitor,
	LocalAutosaveMonitor,
	UnsavedChangesWarning,
	EditorNotices,
	PostPublishPanel,
} from '@wordpress/editor';
import { useSelect, useDispatch } from '@wordpress/data';
import {
	BlockBreadcrumb,
	__experimentalPageTemplatePicker,
	__experimentalUsePageTemplatePickerVisible,
} from '@wordpress/block-editor';
import {
	Button,
	ScrollLock,
	Popover,
	FocusReturnProvider,
} from '@wordpress/components';
import { withViewportMatch } from '@wordpress/viewport';
import { PluginArea } from '@wordpress/plugins';
import { __ } from '@wordpress/i18n';

/**
 * Internal dependencies
 */
import TextEditor from '../text-editor';
import VisualEditor from '../visual-editor';
import EditorModeKeyboardShortcuts from '../keyboard-shortcuts';
import KeyboardShortcutHelpModal from '../keyboard-shortcut-help-modal';
import ManageBlocksModal from '../manage-blocks-modal';
import OptionsModal from '../options-modal';
import EditorRegions from '../editor-regions';
import FullscreenMode from '../fullscreen-mode';
import BrowserURL from '../browser-url';
import Header from '../header';
import SettingsSidebar from '../sidebar/settings-sidebar';
import Sidebar from '../sidebar';
import MetaBoxes from '../meta-boxes';
import PluginPostPublishPanel from '../sidebar/plugin-post-publish-panel';
import PluginPrePublishPanel from '../sidebar/plugin-pre-publish-panel';

function Layout( { isMobileViewport } ) {
	const { closePublishSidebar, togglePublishSidebar } = useDispatch( 'core/edit-post' );
	const {
		mode,
		isRichEditingEnabled,
		editorSidebarOpened,
		pluginSidebarOpened,
		publishSidebarOpened,
		hasActiveMetaboxes,
		isSaving,
		hasFixedToolbar,
	} = useSelect( ( select ) => {
		return ( {
			hasFixedToolbar: select( 'core/edit-post' ).isFeatureActive( 'fixedToolbar' ),
			editorSidebarOpened: select( 'core/edit-post' ).isEditorSidebarOpened(),
			pluginSidebarOpened: select( 'core/edit-post' ).isPluginSidebarOpened(),
			publishSidebarOpened: select( 'core/edit-post' ).isPublishSidebarOpened(),
			mode: select( 'core/edit-post' ).getEditorMode(),
			isRichEditingEnabled: select( 'core/editor' ).getEditorSettings().richEditingEnabled,
			hasActiveMetaboxes: select( 'core/edit-post' ).hasMetaBoxes(),
			isSaving: select( 'core/edit-post' ).isSavingMetaBoxes(),
		} );
	} );
	const showPageTemplatePicker = __experimentalUsePageTemplatePickerVisible();
	const sidebarIsOpened = editorSidebarOpened || pluginSidebarOpened || publishSidebarOpened;
	const className = classnames( 'edit-post-layout', 'is-mode-' + mode, {
		'is-sidebar-opened': sidebarIsOpened,
		'has-fixed-toolbar': hasFixedToolbar,
		'has-metaboxes': hasActiveMetaboxes,
	} );

	return (
		<>
			<FullscreenMode />
			<BrowserURL />
			<UnsavedChangesWarning />
			<AutosaveMonitor />
			<LocalAutosaveMonitor />
			<EditorModeKeyboardShortcuts />
			<FocusReturnProvider className={ className }>
				<EditorRegions
					className={ className }
					header={ <Header /> }
					sidebar={ ! publishSidebarOpened && (
						<>
							<SettingsSidebar />
							<Sidebar.Slot />
						</>
					) }
					content={
						<>
							<EditorNotices />
							{ ( mode === 'text' || ! isRichEditingEnabled ) && <TextEditor /> }
							{ isRichEditingEnabled && mode === 'visual' && <VisualEditor /> }
							<div className="edit-post-layout__metaboxes">
								<MetaBoxes location="normal" />
							</div>
							<div className="edit-post-layout__metaboxes">
								<MetaBoxes location="advanced" />
							</div>
							{ isMobileViewport && sidebarIsOpened && <ScrollLock /> }
						</>
					}
					footer={ isRichEditingEnabled && mode === 'visual' && (
						<div className="edit-post-layout__footer">
							<BlockBreadcrumb />
						</div>
					) }
					publish={ publishSidebarOpened ? (
						<PostPublishPanel
							onClose={ closePublishSidebar }
							forceIsDirty={ hasActiveMetaboxes }
							forceIsSaving={ isSaving }
							PrePublishExtension={ PluginPrePublishPanel.Slot }
							PostPublishExtension={ PluginPostPublishPanel.Slot }
						/>
					) : (
						<div className="edit-post-toggle-publish-panel">
							<Button
								isDefault
								type="button"
								className="edit-post-toggle-publish-panel__button"
								onClick={ togglePublishSidebar }
								aria-expanded={ false }
							>
								{ __( 'Open publish panel' ) }
							</Button>
						</div>
					) }
				/>
<<<<<<< HEAD
				{ showPageTemplatePicker && <__experimentalPageTemplatePicker /> }
=======

				<ManageBlocksModal />
				<OptionsModal />
				<KeyboardShortcutHelpModal />
				<Popover.Slot />
				<PluginArea />
>>>>>>> be34e5b9
			</FocusReturnProvider>

		</>
	);
}

export default withViewportMatch( { isMobileViewport: '< small' } )( Layout );<|MERGE_RESOLUTION|>--- conflicted
+++ resolved
@@ -138,16 +138,12 @@
 						</div>
 					) }
 				/>
-<<<<<<< HEAD
-				{ showPageTemplatePicker && <__experimentalPageTemplatePicker /> }
-=======
-
 				<ManageBlocksModal />
 				<OptionsModal />
 				<KeyboardShortcutHelpModal />
 				<Popover.Slot />
 				<PluginArea />
->>>>>>> be34e5b9
+				{ showPageTemplatePicker && <__experimentalPageTemplatePicker /> }
 			</FocusReturnProvider>
 
 		</>
