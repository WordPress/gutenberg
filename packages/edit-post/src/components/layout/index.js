--- conflicted
+++ resolved
@@ -34,12 +34,9 @@
 import { privateApis as coreCommandsPrivateApis } from '@wordpress/core-commands';
 import { privateApis as blockLibraryPrivateApis } from '@wordpress/block-library';
 import { addQueryArgs } from '@wordpress/url';
-<<<<<<< HEAD
 import { decodeEntities } from '@wordpress/html-entities';
-=======
 import { store as coreStore } from '@wordpress/core-data';
 import { SlotFillProvider } from '@wordpress/components';
->>>>>>> b0c9f4be
 
 /**
  * Internal dependencies
