/**
 * External dependencies
 */
import classnames from 'classnames';

/**
 * WordPress dependencies
 */
import {
	AutosaveMonitor,
	LocalAutosaveMonitor,
	UnsavedChangesWarning,
	EditorNotices,
	EditorKeyboardShortcutsRegister,
} from '@wordpress/editor';
import { useSelect, useDispatch } from '@wordpress/data';
import {
	BlockBreadcrumb,
	__experimentalLibrary as Library,
	__unstableUseEditorStyles as useEditorStyles,
} from '@wordpress/block-editor';
import {
	Button,
	ScrollLock,
	Popover,
	__unstableUseDrop as useDrop,
} from '@wordpress/components';
import {
	useViewportMatch,
	__experimentalUseDialog as useDialog,
} from '@wordpress/compose';
import { PluginArea } from '@wordpress/plugins';
import { __ } from '@wordpress/i18n';
import {
	ComplementaryArea,
	FullscreenMode,
	InterfaceSkeleton,
} from '@wordpress/interface';
import { useState, useEffect, useCallback, useRef } from '@wordpress/element';
import { close } from '@wordpress/icons';
import { store as keyboardShortcutsStore } from '@wordpress/keyboard-shortcuts';

/**
 * Internal dependencies
 */
import TextEditor from '../text-editor';
import VisualEditor from '../visual-editor';
import EditPostKeyboardShortcuts from '../keyboard-shortcuts';
import KeyboardShortcutHelpModal from '../keyboard-shortcut-help-modal';
import ManageBlocksModal from '../manage-blocks-modal';
import PreferencesModal from '../preferences-modal';
import BrowserURL from '../browser-url';
import Header from '../header';
import SettingsSidebar from '../sidebar/settings-sidebar';
import MetaBoxes from '../meta-boxes';
import WelcomeGuide from '../welcome-guide';
import ActionsPanel from './actions-panel';
<<<<<<< HEAD
import PopoverWrapper from './popover-wrapper';
import { store as editPostStore } from '../../store';
=======
>>>>>>> 694fe111

const interfaceLabels = {
	secondarySidebar: __( 'Block library' ),
	/* translators: accessibility text for the editor top bar landmark region. */
	header: __( 'Editor top bar' ),
	/* translators: accessibility text for the editor content landmark region. */
	body: __( 'Editor content' ),
	/* translators: accessibility text for the editor settings landmark region. */
	sidebar: __( 'Editor settings' ),
	/* translators: accessibility text for the editor publish landmark region. */
	actions: __( 'Editor publish' ),
	/* translators: accessibility text for the editor footer landmark region. */
	footer: __( 'Editor footer' ),
};

function Layout( { settings } ) {
	const isMobileViewport = useViewportMatch( 'medium', '<' );
	const isHugeViewport = useViewportMatch( 'huge', '>=' );
	const {
		openGeneralSidebar,
		closeGeneralSidebar,
		setIsInserterOpened,
	} = useDispatch( editPostStore );
	const {
		mode,
		isFullscreenActive,
		isRichEditingEnabled,
		sidebarIsOpened,
		hasActiveMetaboxes,
		hasFixedToolbar,
		previousShortcut,
		nextShortcut,
		hasBlockSelected,
		showMostUsedBlocks,
		isInserterOpened,
		showIconLabels,
		hasReducedUI,
	} = useSelect( ( select ) => {
		return {
			hasFixedToolbar: select( editPostStore ).isFeatureActive(
				'fixedToolbar'
			),
			sidebarIsOpened: !! (
				select( 'core/interface' ).getActiveComplementaryArea(
					editPostStore.name
				) || select( editPostStore ).isPublishSidebarOpened()
			),
			isFullscreenActive: select( editPostStore ).isFeatureActive(
				'fullscreenMode'
			),
			showMostUsedBlocks: select( editPostStore ).isFeatureActive(
				'mostUsedBlocks'
			),
			isInserterOpened: select( editPostStore ).isInserterOpened(),
			mode: select( editPostStore ).getEditorMode(),
			isRichEditingEnabled: select( 'core/editor' ).getEditorSettings()
				.richEditingEnabled,
			hasActiveMetaboxes: select( editPostStore ).hasMetaBoxes(),
			previousShortcut: select(
				keyboardShortcutsStore
			).getAllShortcutRawKeyCombinations(
				'core/edit-post/previous-region'
			),
			nextShortcut: select(
				keyboardShortcutsStore
			).getAllShortcutRawKeyCombinations( 'core/edit-post/next-region' ),
			showIconLabels: select( editPostStore ).isFeatureActive(
				'showIconLabels'
			),
			hasReducedUI: select( editPostStore ).isFeatureActive(
				'reducedUI'
			),
		};
	}, [] );
	const className = classnames( 'edit-post-layout', 'is-mode-' + mode, {
		'is-sidebar-opened': sidebarIsOpened,
		'has-fixed-toolbar': hasFixedToolbar,
		'has-metaboxes': hasActiveMetaboxes,
		'show-icon-labels': showIconLabels,
	} );
	const openSidebarPanel = () =>
		openGeneralSidebar(
			hasBlockSelected ? 'edit-post/block' : 'edit-post/document'
		);

	// Inserter and Sidebars are mutually exclusive
	useEffect( () => {
		if ( sidebarIsOpened && ! isHugeViewport ) {
			setIsInserterOpened( false );
		}
	}, [ sidebarIsOpened, isHugeViewport ] );
	useEffect( () => {
		if ( isInserterOpened && ! isHugeViewport ) {
			closeGeneralSidebar();
		}
	}, [ isInserterOpened, isHugeViewport ] );

	// Local state for save panel.
	// Note 'truthy' callback implies an open panel.
	const [
		entitiesSavedStatesCallback,
		setEntitiesSavedStatesCallback,
	] = useState( false );
	const closeEntitiesSavedStates = useCallback(
		( arg ) => {
			if ( typeof entitiesSavedStatesCallback === 'function' ) {
				entitiesSavedStatesCallback( arg );
			}
			setEntitiesSavedStatesCallback( false );
		},
		[ entitiesSavedStatesCallback ]
	);
	const ref = useRef();

	useDrop( ref );
	useEditorStyles( ref, settings.styles );
	const [ inserterDialogRef, inserterDialogProps ] = useDialog( {
		onClose: () => setIsInserterOpened( false ),
	} );

	return (
		<>
			<FullscreenMode isActive={ isFullscreenActive } />
			<BrowserURL />
			<UnsavedChangesWarning />
			<AutosaveMonitor />
			<LocalAutosaveMonitor />
			<EditPostKeyboardShortcuts />
			<EditorKeyboardShortcutsRegister />
			<SettingsSidebar />
			<InterfaceSkeleton
				ref={ ref }
				className={ className }
				labels={ interfaceLabels }
				header={
					<Header
						setEntitiesSavedStatesCallback={
							setEntitiesSavedStatesCallback
						}
					/>
				}
				secondarySidebar={
					mode === 'visual' &&
					isInserterOpened && (
						<div
							ref={ inserterDialogRef }
							{ ...inserterDialogProps }
							className="edit-post-layout__inserter-panel"
						>
							<div className="edit-post-layout__inserter-panel-header">
								<Button
									icon={ close }
									onClick={ () =>
										setIsInserterOpened( false )
									}
								/>
							</div>
							<div className="edit-post-layout__inserter-panel-content">
								<Library
									showMostUsedBlocks={ showMostUsedBlocks }
									showInserterHelpPanel
									onSelect={ () => {
										if ( isMobileViewport ) {
											setIsInserterOpened( false );
										}
									} }
								/>
							</div>
						</div>
					)
				}
				sidebar={
					( ! isMobileViewport || sidebarIsOpened ) && (
						<>
							{ ! isMobileViewport && ! sidebarIsOpened && (
								<div className="edit-post-layout__toogle-sidebar-panel">
									<Button
										isSecondary
										className="edit-post-layout__toogle-sidebar-panel-button"
										onClick={ openSidebarPanel }
										aria-expanded={ false }
									>
										{ hasBlockSelected
											? __( 'Open block settings' )
											: __( 'Open document settings' ) }
									</Button>
								</div>
							) }
							<ComplementaryArea.Slot scope="core/edit-post" />
						</>
					)
				}
				content={
					<>
						<EditorNotices />
						{ ( mode === 'text' || ! isRichEditingEnabled ) && (
							<TextEditor />
						) }
						{ isRichEditingEnabled && mode === 'visual' && (
							<VisualEditor />
						) }
						<div className="edit-post-layout__metaboxes">
							<MetaBoxes location="normal" />
							<MetaBoxes location="advanced" />
						</div>
						{ isMobileViewport && sidebarIsOpened && (
							<ScrollLock />
						) }
					</>
				}
				footer={
					! hasReducedUI &&
					! isMobileViewport &&
					isRichEditingEnabled &&
					mode === 'visual' && (
						<div className="edit-post-layout__footer">
							<BlockBreadcrumb />
						</div>
					)
				}
				actions={
					<ActionsPanel
						closeEntitiesSavedStates={ closeEntitiesSavedStates }
						isEntitiesSavedStatesOpen={
							entitiesSavedStatesCallback
						}
						setEntitiesSavedStatesCallback={
							setEntitiesSavedStatesCallback
						}
					/>
				}
				shortcuts={ {
					previous: previousShortcut,
					next: nextShortcut,
				} }
			/>
			<ManageBlocksModal />
			<PreferencesModal />
			<KeyboardShortcutHelpModal />
			<WelcomeGuide />
			<Popover.Slot />
			<PluginArea />
		</>
	);
}

export default Layout;<|MERGE_RESOLUTION|>--- conflicted
+++ resolved
@@ -55,11 +55,7 @@
 import MetaBoxes from '../meta-boxes';
 import WelcomeGuide from '../welcome-guide';
 import ActionsPanel from './actions-panel';
-<<<<<<< HEAD
-import PopoverWrapper from './popover-wrapper';
 import { store as editPostStore } from '../../store';
-=======
->>>>>>> 694fe111
 
 const interfaceLabels = {
 	secondarySidebar: __( 'Block library' ),
