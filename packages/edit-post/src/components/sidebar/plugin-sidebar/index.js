/**
 * WordPress dependencies
 */
import { Button, Panel } from '@wordpress/components';
import { withDispatch, withSelect } from '@wordpress/data';
import { __ } from '@wordpress/i18n';
import { withPluginContext } from '@wordpress/plugins';
import { compose } from '@wordpress/compose';
import { starEmpty, starFilled } from '@wordpress/icons';

/**
 * Internal dependencies
 */
import PinnedPlugins from '../../header/pinned-plugins';
import Sidebar from '../';
import SidebarHeader from '../sidebar-header';

function PluginSidebar( props ) {
	const {
		children,
		className,
		icon,
		isActive,
		isPinnable = true,
		isPinned,
		sidebarName,
		title,
		togglePin,
		toggleSidebar,
	} = props;

	return (
		<>
			{ isPinnable && (
				<PinnedPlugins>
					{ isPinned && (
						<Button
							icon={ icon }
							label={ title }
							onClick={ toggleSidebar }
							isPressed={ isActive }
							aria-expanded={ isActive }
						/>
					) }
				</PinnedPlugins>
			) }
			<Sidebar name={ sidebarName }>
				<SidebarHeader closeLabel={ __( 'Close plugin' ) }>
					<strong>{ title }</strong>
					{ isPinnable && (
						<Button
<<<<<<< HEAD
							icon={ isPinned ? 'star-filled' : 'star-empty' }
=======
							icon={ isPinned ? starFilled : starEmpty }
>>>>>>> 251bab45
							label={
								isPinned
									? __( 'Unpin from toolbar' )
									: __( 'Pin to toolbar' )
							}
							onClick={ togglePin }
							isPressed={ isPinned }
							aria-expanded={ isPinned }
						/>
					) }
				</SidebarHeader>
				<Panel className={ className }>{ children }</Panel>
			</Sidebar>
		</>
	);
}

/**
 * Renders a sidebar when activated. The contents within the `PluginSidebar` will appear as content within the sidebar.
 * If you wish to display the sidebar, you can with use the `PluginSidebarMoreMenuItem` component or the `wp.data.dispatch` API:
 *
 * ```js
 * wp.data.dispatch( 'core/edit-post' ).openGeneralSidebar( 'plugin-name/sidebar-name' );
 * ```
 *
 * @see PluginSidebarMoreMenuItem
 *
 * @param {Object} props Element props.
 * @param {string} props.name A string identifying the sidebar. Must be unique for every sidebar registered within the scope of your plugin.
 * @param {string} [props.className] An optional class name added to the sidebar body.
 * @param {string} props.title Title displayed at the top of the sidebar.
 * @param {boolean} [props.isPinnable=true] Whether to allow to pin sidebar to toolbar.
 * @param {WPBlockTypeIconRender} [props.icon=inherits from the plugin] The [Dashicon](https://developer.wordpress.org/resource/dashicons/) icon slug string, or an SVG WP element, to be rendered when the sidebar is pinned to toolbar.
 *
 * @example <caption>ES5</caption>
 * ```js
 * // Using ES5 syntax
 * var __ = wp.i18n.__;
 * var el = wp.element.createElement;
 * var PanelBody = wp.components.PanelBody;
 * var PluginSidebar = wp.editPost.PluginSidebar;
 * var moreIcon = wp.element.createElement( 'svg' ); //... svg element.
 *
 * function MyPluginSidebar() {
 * 	return el(
 * 			PluginSidebar,
 * 			{
 * 				name: 'my-sidebar',
 * 				title: 'My sidebar title',
 * 				icon: moreIcon,
 * 			},
 * 			el(
 * 				PanelBody,
 * 				{},
 * 				__( 'My sidebar content' )
 * 			)
 * 	);
 * }
 * ```
 *
 * @example <caption>ESNext</caption>
 * ```jsx
 * // Using ESNext syntax
 * import { __ } from '@wordpress/i18n';
 * import { PanelBody } from '@wordpress/components';
 * import { PluginSidebar } from '@wordpress/edit-post';
 * import { more } from '@wordpress/icons';
 *
 * const MyPluginSidebar = () => (
 * 	<PluginSidebar
 * 		name="my-sidebar"
 * 		title="My sidebar title"
 * 		icon={ more }
 * 	>
 * 		<PanelBody>
 * 			{ __( 'My sidebar content' ) }
 * 		</PanelBody>
 * 	</PluginSidebar>
 * );
 * ```
 *
 * @return {WPComponent} Plugin sidebar component.
 */
export default compose(
	withPluginContext( ( context, ownProps ) => {
		return {
			icon: ownProps.icon || context.icon,
			sidebarName: `${ context.name }/${ ownProps.name }`,
		};
	} ),
	withSelect( ( select, { sidebarName } ) => {
		const { getActiveGeneralSidebarName, isPluginItemPinned } = select(
			'core/edit-post'
		);

		return {
			isActive: getActiveGeneralSidebarName() === sidebarName,
			isPinned: isPluginItemPinned( sidebarName ),
		};
	} ),
	withDispatch( ( dispatch, { isActive, sidebarName } ) => {
		const {
			closeGeneralSidebar,
			openGeneralSidebar,
			togglePinnedPluginItem,
		} = dispatch( 'core/edit-post' );

		return {
			togglePin() {
				togglePinnedPluginItem( sidebarName );
			},
			toggleSidebar() {
				if ( isActive ) {
					closeGeneralSidebar();
				} else {
					openGeneralSidebar( sidebarName );
				}
			},
		};
	} )
)( PluginSidebar );<|MERGE_RESOLUTION|>--- conflicted
+++ resolved
@@ -49,11 +49,7 @@
 					<strong>{ title }</strong>
 					{ isPinnable && (
 						<Button
-<<<<<<< HEAD
-							icon={ isPinned ? 'star-filled' : 'star-empty' }
-=======
 							icon={ isPinned ? starFilled : starEmpty }
->>>>>>> 251bab45
 							label={
 								isPinned
 									? __( 'Unpin from toolbar' )
