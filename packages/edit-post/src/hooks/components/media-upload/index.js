/**
 * External dependencies
 */
import { castArray, defaults, pick } from 'lodash';

/**
 * WordPress dependencies
 */
import { Component } from '@wordpress/element';
import { __ } from '@wordpress/i18n';

const { wp } = window;

// Getter for the sake of unit tests.
const getGalleryDetailsMediaFrame = () => {
	/**
	 * Custom gallery details frame.
	 *
	 * @link https://github.com/xwp/wp-core-media-widgets/blob/905edbccfc2a623b73a93dac803c5335519d7837/wp-admin/js/widgets/media-gallery-widget.js
	 * @class GalleryDetailsMediaFrame
	 * @constructor
	 */
	return wp.media.view.MediaFrame.Post.extend( {

		/**
		 * Create the default states.
		 *
		 * @return {void}
		 */
		createStates: function createStates() {
			this.states.add( [
				new wp.media.controller.Library( {
					id: 'gallery',
					title: wp.media.view.l10n.createGalleryTitle,
					priority: 40,
					toolbar: 'main-gallery',
					filterable: 'uploaded',
					multiple: 'add',
					editable: false,

					library: wp.media.query( defaults( {
						type: 'image',
					}, this.options.library ) ),
				} ),

				new wp.media.controller.GalleryEdit( {
					library: this.options.selection,
					editing: this.options.editing,
					menu: 'gallery',
					displaySettings: false,
					multiple: true,
				} ),

				new wp.media.controller.GalleryAdd(),
			] );
		},
	} );
};

// the media library image object contains numerous attributes
// we only need this set to display the image in the library
const slimImageObject = ( img ) => {
	const attrSet = [ 'sizes', 'mime', 'type', 'subtype', 'id', 'url', 'alt', 'link', 'caption' ];
	return pick( img, attrSet );
};

const getAttachmentsCollection = ( ids ) => {
	return wp.media.query( {
		order: 'ASC',
		orderby: 'post__in',
		post__in: ids,
		posts_per_page: -1,
		query: true,
		type: 'image',
	} );
};

class MediaUpload extends Component {
	constructor( {
		allowedTypes,
		gallery = false,
		modalClass,
<<<<<<< HEAD
=======
		multiple = false,
		title = __( 'Select or Upload Media' ),
>>>>>>> 2c1fe1a5
	} ) {
		super( ...arguments );
		this.openModal = this.openModal.bind( this );
		this.onOpen = this.onOpen.bind( this );
		this.onSelect = this.onSelect.bind( this );
		this.onUpdate = this.onUpdate.bind( this );
		this.onClose = this.onClose.bind( this );

		if ( gallery ) {
			this.buildAndSetGalleryFrame();
		} else {
			const frameConfig = {
				title,
				button: {
					text: __( 'Select' ),
				},
				multiple,
			};
			if ( !! allowedTypes ) {
				frameConfig.library = { type: allowedTypes };
			}

			this.frame = wp.media( frameConfig );
		}

		if ( modalClass ) {
			this.frame.$el.addClass( modalClass );
		}

		this.initializeListeners();
	}

	initializeListeners() {
		// When an image is selected in the media frame...
		this.frame.on( 'select', this.onSelect );
		this.frame.on( 'update', this.onUpdate );
		this.frame.on( 'open', this.onOpen );
		this.frame.on( 'close', this.onClose );
	}

	buildAndSetGalleryFrame() {
		const {
<<<<<<< HEAD
=======
			addToGallery = false,
>>>>>>> 2c1fe1a5
			allowedTypes,
			multiple = false,
			value = null,
		} = this.props;
		// If the value did not changed there is no need to rebuild the frame,
		// we can continue to use the existing one.
		if ( value === this.lastGalleryValue ) {
			return;
		}

		this.lastGalleryValue = value;

		// If a frame already existed remove it.
		if ( this.frame ) {
			this.frame.remove();
		}
<<<<<<< HEAD
		const currentState = value ? 'gallery-edit' : 'gallery';
=======
		let currentState;
		if ( addToGallery ) {
			currentState = 'gallery-library';
		} else {
			currentState = value ? 'gallery-edit' : 'gallery';
		}
>>>>>>> 2c1fe1a5
		if ( ! this.GalleryDetailsMediaFrame ) {
			this.GalleryDetailsMediaFrame = getGalleryDetailsMediaFrame();
		}

		const attachments = getAttachmentsCollection( value );
		const selection = new wp.media.model.Selection( attachments.models, {
			props: attachments.props.toJSON(),
			multiple,
		} );
		this.frame = new this.GalleryDetailsMediaFrame( {
			mimeType: allowedTypes,
			state: currentState,
			multiple,
			selection,
			editing: ( value ) ? true : false,
		} );
		wp.media.frame = this.frame;
		this.initializeListeners();
	}

	componentWillUnmount() {
		this.frame.remove();
	}

	onUpdate( selections ) {
		const { onSelect, multiple = false } = this.props;
		const state = this.frame.state();
		const selectedImages = selections || state.get( 'selection' );

		if ( ! selectedImages || ! selectedImages.models.length ) {
			return;
		}

		if ( multiple ) {
			onSelect( selectedImages.models.map( ( model ) => slimImageObject( model.toJSON() ) ) );
		} else {
			onSelect( slimImageObject( ( selectedImages.models[ 0 ].toJSON() ) ) );
		}
	}

	onSelect() {
		const { onSelect, multiple = false } = this.props;
		// Get media attachment details from the frame state
		const attachment = this.frame.state().get( 'selection' ).toJSON();
		onSelect(
			multiple ?
				attachment :
				attachment[ 0 ]
		);
	}

	onOpen() {
		this.updateCollection();

		if ( ! this.props.value ) {
			return;
		}
		if ( ! this.props.gallery ) {
			const selection = this.frame.state().get( 'selection' );
			castArray( this.props.value ).forEach( ( id ) => {
				selection.add( wp.media.attachment( id ) );
			} );
		}

		// load the images so they are available in the media modal.
		getAttachmentsCollection( castArray( this.props.value ) ).more();
	}

	onClose() {
		const { onClose } = this.props;

		if ( onClose ) {
			onClose();
		}
	}

	updateCollection() {
		const frameContent = this.frame.content.get();
		if ( frameContent && frameContent.collection ) {
			const collection = frameContent.collection;

			// clean all attachments we have in memory.
			collection.toArray().forEach( ( model ) => model.trigger( 'destroy', model ) );

			// reset has more flag, if library had small amount of items all items may have been loaded before.
			collection.mirroring._hasMore = true;

			// request items
			collection.more();
		}
	}

	openModal() {
		if (
			this.props.gallery &&
			this.props.value &&
			this.props.value.length > 0
		) {
			this.buildAndSetGalleryFrame();
		}
		this.frame.open();
	}

	render() {
		return this.props.render( { open: this.openModal } );
	}
}

export default MediaUpload;
<|MERGE_RESOLUTION|>--- conflicted
+++ resolved
@@ -80,11 +80,8 @@
 		allowedTypes,
 		gallery = false,
 		modalClass,
-<<<<<<< HEAD
-=======
 		multiple = false,
 		title = __( 'Select or Upload Media' ),
->>>>>>> 2c1fe1a5
 	} ) {
 		super( ...arguments );
 		this.openModal = this.openModal.bind( this );
@@ -127,10 +124,7 @@
 
 	buildAndSetGalleryFrame() {
 		const {
-<<<<<<< HEAD
-=======
 			addToGallery = false,
->>>>>>> 2c1fe1a5
 			allowedTypes,
 			multiple = false,
 			value = null,
@@ -147,16 +141,12 @@
 		if ( this.frame ) {
 			this.frame.remove();
 		}
-<<<<<<< HEAD
-		const currentState = value ? 'gallery-edit' : 'gallery';
-=======
 		let currentState;
 		if ( addToGallery ) {
 			currentState = 'gallery-library';
 		} else {
 			currentState = value ? 'gallery-edit' : 'gallery';
 		}
->>>>>>> 2c1fe1a5
 		if ( ! this.GalleryDetailsMediaFrame ) {
 			this.GalleryDetailsMediaFrame = getGalleryDetailsMediaFrame();
 		}
