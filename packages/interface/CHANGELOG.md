--- conflicted
+++ resolved
@@ -2,11 +2,8 @@
 
 ## Unreleased
 
-<<<<<<< HEAD
-=======
 ## 2.0.0 (2021-04-06)
 
->>>>>>> 385d8874
 ### Breaking Changes
 
 -   Passing a tuple of components with `as` prop to `ActionItem.Slot` component is no longer supported. Please pass a component with `as` prop instead ([#30417](https://github.com/WordPress/gutenberg/pull/30417)).
