<!-- Learn how to maintain this file at https://github.com/WordPress/gutenberg/tree/HEAD/packages#maintaining-changelogs. -->

## Unreleased

<<<<<<< HEAD
### Breaking Changes
-   Removed icons no longer used by the UI: `commentTitle`, `postTitle`, `queryTitle`, `archiveTitle`.

### Enhancement
-   Update the `title` icon to match g2 design language. ([#40596](https://github.com/WordPress/gutenberg/pull/40596))
=======
## 8.4.0 (2022-05-04)
>>>>>>> 57fdc699

## 8.3.0 (2022-04-21)
### New Features

-   Add new `filter` icon. ([#40435](https://github.com/WordPress/gutenberg/pull/40435))

-   Add new `commentTitle` icon. ([#40419](https://github.com/WordPress/gutenberg/pull/40419))

## 8.2.0 (2022-04-08)

### New Features

-   Add new `row` and `copy` icons. ([#39690](https://github.com/WordPress/gutenberg/pull/39690))
-   Add new `listItem` icon. ([#39929](https://github.com/WordPress/gutenberg/pull/39929))

## 8.1.0 (2022-03-23)

## 8.0.0 (2022-03-11)

### Breaking Changes

-   Changed `dragHandle` footprint from 18x18 to 24x24 to match other icons. ([#39342](https://github.com/WordPress/gutenberg/pull/39342))

## 7.0.0 (2022-02-23)

### New Features

-   Added new icon: `post`, and refreshed the existing `pin` icon. ([#39139](https://github.com/WordPress/gutenberg/pull/39139))

### Breaking Changes

-   Removed icons that were added by mistake: `alignJustifyAlt`, `cogAlt`, `sparkles`, `trashFilled`. ([#38849](https://github.com/WordPress/gutenberg/pull/38849))

## 6.3.0 (2022-02-10)

### New Features

-   Added new block icon: `tip` ([#38424](https://github.com/WordPress/gutenberg/pull/38424)).
-   Added new query title, post terms icons, updated pagination, pagination next/prev, and pagination numbers icons: `tip` ([#38521](https://github.com/WordPress/gutenberg/pull/38521)).

## 6.2.0 (2022-01-27)

## 6.1.0 (2021-11-07)

### New Features

-   Added new block icons: `commentAuthorAvatar`, `commentAuthorName`, `commentContent` and `commentReplyLink` ([#36171](https://github.com/WordPress/gutenberg/pull/36171)).

## 6.0.0 (2021-10-12)

### Breaking Change

-   Removed the `minus` icon, which was only used once in the block editor, in favor of the new `reset` icon which offers a more refined vector.

## 5.0.0 (2021-07-29)

### Breaking Change

-   Upgraded React components to work with v17.0 ([#29118](https://github.com/WordPress/gutenberg/pull/29118)). There are no new features in React v17.0 as explained in the [blog post](https://reactjs.org/blog/2020/10/20/react-v17.html).

## 4.1.0 (2021-07-21)

## 4.0.0 (2021-05-20)

### Breaking Changes

-   Removed icons: `camera`, `chartLine`, `closeCircleFilled`, `controlsRepeat`, `expand`, as they all have better existing alternatives, and were unused by the block editor. Instead of `camera`, use `capturePhoto`. Instead of `chartLine`, use `chartBar` or `trendingUp` or `trendingDown`, instead of `closeCircleFilled`, use `close`, instead of `controlsRepeat` which was used for Reusable Blocks, consider `reusableBlock`, and instead of `expand`, use `fullscreen`.

## 3.0.0 (2021-05-14)

### Breaking Changes

-   Drop support for Internet Explorer 11 ([#31110](https://github.com/WordPress/gutenberg/pull/31110)). Learn more at https://make.wordpress.org/core/2021/04/22/ie-11-support-phase-out-plan/.
-   Increase the minimum Node.js version to v12 matching Long Term Support releases ([#31270](https://github.com/WordPress/gutenberg/pull/31270)). Learn more at https://nodejs.org/en/about/releases/.

## 2.10.0 (2021-03-17)

## 2.0.0 (2020-05-14)

### Breaking change

-   `star` icon removed as it is duplicative of `star-filled`. ([#21825](https://github.com/WordPress/gutenberg/pull/21825))

### New Feature

-   Include TypeScript type declarations ([#21781](https://github.com/WordPress/gutenberg/pull/21781))

## 1.3.1 (2020-04-15)

### Bug Fix

-   Hide TypeScript type declarations ([#21613](https://github.com/WordPress/gutenberg/pull/21613))
    after they were found to conflict with DefinitelyTyped provided declarations.

## 1.3.0 (2020-04-15)

-   Include TypeScript type declarations ([#21487](https://github.com/WordPress/gutenberg/pull/21487))

## 1.0.0 (2020-02-04)

Initial release.<|MERGE_RESOLUTION|>--- conflicted
+++ resolved
@@ -2,15 +2,13 @@
 
 ## Unreleased
 
-<<<<<<< HEAD
 ### Breaking Changes
 -   Removed icons no longer used by the UI: `commentTitle`, `postTitle`, `queryTitle`, `archiveTitle`.
 
 ### Enhancement
 -   Update the `title` icon to match g2 design language. ([#40596](https://github.com/WordPress/gutenberg/pull/40596))
-=======
+
 ## 8.4.0 (2022-05-04)
->>>>>>> 57fdc699
 
 ## 8.3.0 (2022-04-21)
 ### New Features
