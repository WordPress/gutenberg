--- conflicted
+++ resolved
@@ -4,15 +4,12 @@
 
 ### Enhancements
 
-<<<<<<< HEAD
-- Update `cloudUpload` icon to improve visibility of the up arrow.
-
-### New Features
-
-- Add new `cloudDownload` icon.
-=======
+-   Update `cloudUpload` icon to improve visibility of the up arrow.
+
+### New Features
+
+-   Add new `cloudDownload` icon.
 -   Update `unseen` icon to be a strike-through eye, rather than a closed eye, to match provide consistency. ([#65914](https://github.com/WordPress/gutenberg/pull/65914)).
->>>>>>> 4dc8a020
 
 ## 10.9.0 (2024-10-03)
 
