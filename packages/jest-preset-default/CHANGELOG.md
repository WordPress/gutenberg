--- conflicted
+++ resolved
@@ -1,18 +1,14 @@
-<<<<<<< HEAD
-## master
+## Master
 
 ### New Features
 
 - Add `@wordpress/test-utils/extend-expect` to Jest setup ([18855](https://github.com/WordPress/gutenberg/pull/18855)).
-=======
-## Master
 
 ## 5.4.0 (2020-02-04)
 
 ### Bug Fixes
 
 - Use `require.resolve()` instead of `<rootDir>` to resolve `jest` config files according to the NodeJS lookup algorithm. ([#19957](https://github.com/WordPress/gutenberg/pull/19957))
->>>>>>> 164d5830
 
 ## 5.3.1 (2020-01-01)
 
