--- conflicted
+++ resolved
@@ -21,15 +21,10 @@
 		'**/test/*.[jt]s',
 		'**/?(*.)test.[jt]s',
 	],
-<<<<<<< HEAD
-	testPathIgnorePatterns: [ '/node_modules/' ],
-=======
 	testPathIgnorePatterns: [
 		'/node_modules/',
 		'<rootDir>/vendor/',
-		'<rootDir>/wordpress/',
 	],
->>>>>>> 5c86e8a1
 	timers: 'fake',
 	transform: {
 		'^.+\\.[jt]sx?$': require.resolve( 'babel-jest' ),
