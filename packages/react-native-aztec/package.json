{
	"name": "@wordpress/react-native-aztec",
<<<<<<< HEAD
	"version": "1.81.2",
=======
	"version": "1.82.0",
>>>>>>> ce4feda1
	"description": "Aztec view for react-native.",
	"private": true,
	"author": "The WordPress Contributors",
	"license": "GPL-2.0-or-later",
	"keywords": [
		"wordpress",
		"react-native"
	],
	"homepage": "https://github.com/WordPress/gutenberg/tree/HEAD/packages/react-native-aztec/README.md",
	"repository": {
		"type": "git",
		"url": "https://github.com/WordPress/gutenberg.git",
		"directory": "packages/react-native-aztec"
	},
	"bugs": {
		"url": "https://github.com/WordPress/gutenberg/issues"
	},
	"dependencies": {
		"@wordpress/element": "file:../element",
		"@wordpress/keycodes": "file:../keycodes"
	},
	"peerDependencies": {
		"react": "*",
		"react-native": "*"
	},
	"publishConfig": {
		"access": "public"
	},
	"scripts": {
		"install-aztec-ios": "cd ./ios && carthage bootstrap --platform iOS --cache-builds --use-xcframeworks",
		"update-aztec-ios": "cd ./ios && carthage update --platform iOS --cache-builds --use-xcframeworks",
		"clean": "npm run clean-watchman; npm run clean-node; npm run clean-react; npm run clean-metro; npm run clean-jest;",
		"clean-jest": "rm -rf $TMPDIR/jest_*;",
		"clean-metro": "rm -rf $TMPDIR/metro-cache-*; rm -rf $TMPDIR/metro-bundler-cache-*;",
		"clean-node": "rm -rf node_modules/;",
		"clean-react": "rm -rf $TMPDIR/react-*; rm -rf $TMPDIR/react-native-packager-cache-*;",
		"clean-watchman": "command -v watchman >/dev/null 2>&1 && watchman watch-del-all;",
		"clean:install": "npm run clean && npm install"
	}
}<|MERGE_RESOLUTION|>--- conflicted
+++ resolved
@@ -1,10 +1,6 @@
 {
 	"name": "@wordpress/react-native-aztec",
-<<<<<<< HEAD
-	"version": "1.81.2",
-=======
 	"version": "1.82.0",
->>>>>>> ce4feda1
 	"description": "Aztec view for react-native.",
 	"private": true,
 	"author": "The WordPress Contributors",
