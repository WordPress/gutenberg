--- conflicted
+++ resolved
@@ -1,10 +1,6 @@
 {
 	"name": "@wordpress/react-native-aztec",
-<<<<<<< HEAD
-	"version": "1.71.2",
-=======
-	"version": "1.71.1",
->>>>>>> 3cbabb69
+	"version": "1.71.3",
 	"description": "Aztec view for react-native.",
 	"private": true,
 	"author": "The WordPress Contributors",
