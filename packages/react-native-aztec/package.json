{
	"name": "@wordpress/react-native-aztec",
<<<<<<< HEAD
	"version": "1.76.3",
=======
	"version": "1.77.0",
>>>>>>> 3323c844
	"description": "Aztec view for react-native.",
	"private": true,
	"author": "The WordPress Contributors",
	"license": "GPL-2.0-or-later",
	"keywords": [
		"wordpress",
		"react-native"
	],
	"homepage": "https://github.com/WordPress/gutenberg/tree/HEAD/packages/react-native-aztec/README.md",
	"repository": {
		"type": "git",
		"url": "https://github.com/WordPress/gutenberg.git",
		"directory": "packages/react-native-aztec"
	},
	"bugs": {
		"url": "https://github.com/WordPress/gutenberg/issues"
	},
	"dependencies": {
		"@wordpress/element": "file:../element",
		"@wordpress/keycodes": "file:../keycodes"
	},
	"peerDependencies": {
		"react": "*",
		"react-native": "*"
	},
	"publishConfig": {
		"access": "public"
	},
	"scripts": {
		"install-aztec-ios": "cd ./ios && carthage bootstrap --platform iOS --cache-builds --use-xcframeworks",
		"update-aztec-ios": "cd ./ios && carthage update --platform iOS --cache-builds --use-xcframeworks",
		"clean": "npm run clean-watchman; npm run clean-node; npm run clean-react; npm run clean-metro; npm run clean-jest;",
		"clean-jest": "rm -rf $TMPDIR/jest_*;",
		"clean-metro": "rm -rf $TMPDIR/metro-cache-*; rm -rf $TMPDIR/metro-bundler-cache-*;",
		"clean-node": "rm -rf node_modules/;",
		"clean-react": "rm -rf $TMPDIR/react-*; rm -rf $TMPDIR/react-native-packager-cache-*;",
		"clean-watchman": "command -v watchman >/dev/null 2>&1 && watchman watch-del-all;",
		"clean:install": "npm run clean && npm install"
	}
}<|MERGE_RESOLUTION|>--- conflicted
+++ resolved
@@ -1,10 +1,6 @@
 {
 	"name": "@wordpress/react-native-aztec",
-<<<<<<< HEAD
-	"version": "1.76.3",
-=======
 	"version": "1.77.0",
->>>>>>> 3323c844
 	"description": "Aztec view for react-native.",
 	"private": true,
 	"author": "The WordPress Contributors",
