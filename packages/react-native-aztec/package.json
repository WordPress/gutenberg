--- conflicted
+++ resolved
@@ -1,10 +1,6 @@
 {
 	"name": "@wordpress/react-native-aztec",
-<<<<<<< HEAD
-	"version": "1.46.1",
-=======
 	"version": "1.47.0",
->>>>>>> 181da849
 	"description": "Aztec view for react-native.",
 	"private": true,
 	"author": "The WordPress Contributors",
