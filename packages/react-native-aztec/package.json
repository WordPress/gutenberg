{
	"name": "@wordpress/react-native-aztec",
<<<<<<< HEAD
	"version": "1.58.3",
=======
	"version": "1.59.0",
>>>>>>> 29d286fa
	"description": "Aztec view for react-native.",
	"private": true,
	"author": "The WordPress Contributors",
	"license": "GPL-2.0-or-later",
	"keywords": [
		"wordpress",
		"react-native"
	],
	"homepage": "https://github.com/WordPress/gutenberg/tree/HEAD/packages/react-native-aztec/README.md",
	"repository": {
		"type": "git",
		"url": "https://github.com/WordPress/gutenberg.git",
		"directory": "packages/react-native-aztec"
	},
	"bugs": {
		"url": "https://github.com/WordPress/gutenberg/issues"
	},
	"dependencies": {
		"@wordpress/element": "file:../element",
		"@wordpress/keycodes": "file:../keycodes"
	},
	"peerDependencies": {
		"react": "*",
		"react-native": "*"
	},
	"publishConfig": {
		"access": "public"
	},
	"scripts": {
		"install-aztec-ios": "cd ./ios && carthage bootstrap --platform iOS --cache-builds",
		"update-aztec-ios": "cd ./ios && carthage update --platform iOS --cache-builds",
		"clean": "npm run clean-watchman; npm run clean-node; npm run clean-react; npm run clean-metro; npm run clean-jest;",
		"clean-jest": "rm -rf $TMPDIR/jest_*;",
		"clean-metro": "rm -rf $TMPDIR/metro-cache-*; rm -rf $TMPDIR/metro-bundler-cache-*;",
		"clean-node": "rm -rf node_modules/;",
		"clean-react": "rm -rf $TMPDIR/react-*; rm -rf $TMPDIR/react-native-packager-cache-*;",
		"clean-watchman": "command -v watchman >/dev/null 2>&1 && watchman watch-del-all;",
		"clean:install": "npm run clean && npm install"
	}
}<|MERGE_RESOLUTION|>--- conflicted
+++ resolved
@@ -1,10 +1,6 @@
 {
 	"name": "@wordpress/react-native-aztec",
-<<<<<<< HEAD
-	"version": "1.58.3",
-=======
 	"version": "1.59.0",
->>>>>>> 29d286fa
 	"description": "Aztec view for react-native.",
 	"private": true,
 	"author": "The WordPress Contributors",
