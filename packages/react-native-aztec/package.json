--- conflicted
+++ resolved
@@ -1,10 +1,6 @@
 {
 	"name": "@wordpress/react-native-aztec",
-<<<<<<< HEAD
-	"version": "1.70.3",
-=======
 	"version": "1.71.0",
->>>>>>> e60cc60a
 	"description": "Aztec view for react-native.",
 	"private": true,
 	"author": "The WordPress Contributors",
