/**
 * WordPress dependencies
 */
<<<<<<< HEAD
import {
	render,
	store,
	privateApis,
	getConfig,
} from '@wordpress/interactivity';
=======
import { store, privateApis } from '@wordpress/interactivity';
>>>>>>> b283c47d

const { directivePrefix, getRegionRootFragment, initialVdom, toVdom, render } =
	privateApis(
		'I acknowledge that using private APIs means my theme or plugin will inevitably break in the next version of WordPress.'
	);

// The cache of visited and prefetched pages.
const pages = new Map();

// Helper to remove domain and hash from the URL. We are only interesting in
// caching the path and the query.
const getPagePath = ( url ) => {
	const u = new URL( url, window.location );
	return u.pathname + u.search;
};

// Fetch a new page and convert it to a static virtual DOM.
const fetchPage = async ( url, { html } ) => {
	try {
		if ( ! html ) {
			const res = await window.fetch( url );
			if ( res.status !== 200 ) return false;
			html = await res.text();
		}
		const dom = new window.DOMParser().parseFromString( html, 'text/html' );
		return regionsToVdom( dom );
	} catch ( e ) {
		return false;
	}
};

// Return an object with VDOM trees of those HTML regions marked with a
// `router-region` directive.
const regionsToVdom = ( dom, { vdom } = {} ) => {
	const regions = {};
	const attrName = `data-${ directivePrefix }-router-region`;
	dom.querySelectorAll( `[${ attrName }]` ).forEach( ( region ) => {
		const id = region.getAttribute( attrName );
		regions[ id ] = vdom?.has( region )
			? vdom.get( region )
			: toVdom( region );
	} );
	const title = dom.querySelector( 'title' )?.innerText;
	return { regions, title };
};

// Render all interactive regions contained in the given page.
const renderRegions = ( page ) => {
	const attrName = `data-${ directivePrefix }-router-region`;
	document.querySelectorAll( `[${ attrName }]` ).forEach( ( region ) => {
		const id = region.getAttribute( attrName );
		const fragment = getRegionRootFragment( region );
		render( page.regions[ id ], fragment );
	} );
	if ( page.title ) {
		document.title = page.title;
	}
};

/**
 * Load the given page forcing a full page reload.
 *
 * The function returns a promise that won't resolve, useful to prevent any
 * potential feedback indicating that the navigation has finished while the new
 * page is being loaded.
 *
 * @param {string} href The page href.
 * @return {Promise} Promise that never resolves.
 */
const forcePageReload = ( href ) => {
	window.location.assign( href );
	return new Promise( () => {} );
};

// Listen to the back and forward buttons and restore the page if it's in the
// cache.
window.addEventListener( 'popstate', async () => {
	const pagePath = getPagePath( window.location ); // Remove hash.
	const page = pages.has( pagePath ) && ( await pages.get( pagePath ) );
	if ( page ) {
		renderRegions( page );
		// Update the URL in the state.
		state.url = window.location.href;
	} else {
		window.location.reload();
	}
} );

// Cache the initial page using the intially parsed vDOM.
pages.set(
	getPagePath( window.location ),
	Promise.resolve( regionsToVdom( document, { vdom: initialVdom } ) )
);

// Variable to store the current navigation.
let navigatingTo = '';

export const { state, actions } = store( 'core/router', {
	state: {
		url: window.location.href,
		navigation: {
			hasStarted: false,
			hasFinished: false,
			texts: {},
		},
	},
	actions: {
		/**
		 * Navigates to the specified page.
		 *
		 * This function normalizes the passed href, fetchs the page HTML if
		 * needed, and updates any interactive regions whose contents have
		 * changed. It also creates a new entry in the browser session history.
		 *
		 * @param {string}  href                               The page href.
		 * @param {Object}  [options]                          Options object.
		 * @param {boolean} [options.force]                    If true, it forces re-fetching the URL.
		 * @param {string}  [options.html]                     HTML string to be used instead of fetching the requested URL.
		 * @param {boolean} [options.replace]                  If true, it replaces the current entry in the browser session history.
		 * @param {number}  [options.timeout]                  Time until the navigation is aborted, in milliseconds. Default is 10000.
		 * @param {boolean} [options.loadingAnimation]         Whether an animation should be shown while navigating. Default to `true`.
		 * @param {boolean} [options.screenReaderAnnouncement] Whether a message for screen readers should be announced while navigating. Default to `true`.
		 *
		 * @return {Promise} Promise that resolves once the navigation is completed or aborted.
		 */
		*navigate( href, options = {} ) {
			const { clientNavigationDisabled } = getConfig();
			if ( clientNavigationDisabled ) {
				yield forcePageReload( href );
			}

			const pagePath = getPagePath( href );
			const { navigation } = state;
			const {
				loadingAnimation = true,
				screenReaderAnnouncement = true,
				timeout = 10000,
			} = options;

			navigatingTo = href;
			actions.prefetch( pagePath, options );

			// Create a promise that resolves when the specified timeout ends.
			// The timeout value is 10 seconds by default.
			const timeoutPromise = new Promise( ( resolve ) =>
				setTimeout( resolve, timeout )
			);

			// Don't update the navigation status immediately, wait 400 ms.
			const loadingTimeout = setTimeout( () => {
				if ( navigatingTo !== href ) return;

				if ( loadingAnimation ) {
					navigation.hasStarted = true;
					navigation.hasFinished = false;
				}
				if ( screenReaderAnnouncement ) {
					navigation.message = navigation.texts.loading;
				}
			}, 400 );

			const page = yield Promise.race( [
				pages.get( pagePath ),
				timeoutPromise,
			] );

			// Dismiss loading message if it hasn't been added yet.
			clearTimeout( loadingTimeout );

			// Once the page is fetched, the destination URL could have changed
			// (e.g., by clicking another link in the meantime). If so, bail
			// out, and let the newer execution to update the HTML.
			if ( navigatingTo !== href ) return;

			if ( page ) {
				renderRegions( page );
				window.history[
					options.replace ? 'replaceState' : 'pushState'
				]( {}, '', href );

				// Update the URL in the state.
				state.url = href;

				// Update the navigation status once the the new page rendering
				// has been completed.
				if ( loadingAnimation ) {
					navigation.hasStarted = false;
					navigation.hasFinished = true;
				}

				if ( screenReaderAnnouncement ) {
					// Announce that the page has been loaded. If the message is the
					// same, we use a no-break space similar to the @wordpress/a11y
					// package: https://github.com/WordPress/gutenberg/blob/c395242b8e6ee20f8b06c199e4fc2920d7018af1/packages/a11y/src/filter-message.js#L20-L26
					navigation.message =
						navigation.texts.loaded +
						( navigation.message === navigation.texts.loaded
							? '\u00A0'
							: '' );
				}
			} else {
				yield forcePageReload( href );
			}
		},

		/**
		 * Prefetchs the page with the passed URL.
		 *
		 * The function normalizes the URL and stores internally the fetch
		 * promise, to avoid triggering a second fetch for an ongoing request.
		 *
		 * @param {string}  url             The page URL.
		 * @param {Object}  [options]       Options object.
		 * @param {boolean} [options.force] Force fetching the URL again.
		 * @param {string}  [options.html]  HTML string to be used instead of
		 *                                  fetching the requested URL.
		 */
		prefetch( url, options = {} ) {
			const { clientNavigationDisabled } = getConfig();
			if ( clientNavigationDisabled ) return;

			const pagePath = getPagePath( url );
			if ( options.force || ! pages.has( pagePath ) ) {
				pages.set( pagePath, fetchPage( pagePath, options ) );
			}
		},
	},
} );<|MERGE_RESOLUTION|>--- conflicted
+++ resolved
@@ -1,16 +1,7 @@
 /**
  * WordPress dependencies
  */
-<<<<<<< HEAD
-import {
-	render,
-	store,
-	privateApis,
-	getConfig,
-} from '@wordpress/interactivity';
-=======
-import { store, privateApis } from '@wordpress/interactivity';
->>>>>>> b283c47d
+import { store, privateApis, getConfig } from '@wordpress/interactivity';
 
 const { directivePrefix, getRegionRootFragment, initialVdom, toVdom, render } =
 	privateApis(
