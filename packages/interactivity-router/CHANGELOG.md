<!-- Learn how to maintain this file at https://github.com/WordPress/gutenberg/tree/HEAD/packages#maintaining-changelogs. -->

## Unreleased

<<<<<<< HEAD
### Enhancements

-   Improvements to the experimental full-page navigation ([#64067](https://github.com/WordPress/gutenberg/pull/64067)):
    -   Remove the `src` attributes from prefetched script tags.
    -   Use `.textContent` instead of `.innerText` to set `<script>` contents.
    -   Use `populateInitialData()` with state from the server.
    -   Wait for the `load` event of the script element before evaluating it.
=======
## 2.9.0 (2024-10-03)
>>>>>>> 076be0cc

## 2.8.0 (2024-09-19)

## 2.7.0 (2024-09-05)

## 2.6.0 (2024-08-21)

## 2.5.0 (2024-08-07)

## 2.4.0 (2024-07-24)

## 2.3.0 (2024-07-10)

## 2.2.0 (2024-06-26)

## 2.1.0 (2024-06-15)

## 2.0.0 (2024-05-31)

### Breaking Changes

-   Variables like `process.env.IS_GUTENBERG_PLUGIN` have been replaced by `globalThis.IS_GUTENBERG_PLUGIN`. Build systems using `process.env` should be updated ([#61486](https://github.com/WordPress/gutenberg/pull/61486)).
-   Increase the minimum required Node.js version to v18.12.0 matching long-term support releases ([#31270](https://github.com/WordPress/gutenberg/pull/61930)). Learn more about [Node.js releases](https://nodejs.org/en/about/previous-releases).

## 1.8.0 (2024-05-16)

## 1.7.0 (2024-05-02)

## 1.6.0 (2024-04-19)

## 1.5.0 (2024-04-03)

## 1.4.0 (2024-03-21)

## 1.3.0 (2024-03-06)

### Bug Fixes

-   Fix navigate() issues related to initial state merges. ([#57134](https://github.com/WordPress/gutenberg/pull/57134))

## 1.2.0 (2024-02-21)

## 1.1.0 (2024-02-09)

### New Features

-   Add the `clientNavigationDisabled` option to the `core/router` config. ([58749](https://github.com/WordPress/gutenberg/pull/58749))

## 1.0.0 (2024-01-24)

### Breaking Changes

-   Initial version. ([57924](https://github.com/WordPress/gutenberg/pull/57924))<|MERGE_RESOLUTION|>--- conflicted
+++ resolved
@@ -2,7 +2,6 @@
 
 ## Unreleased
 
-<<<<<<< HEAD
 ### Enhancements
 
 -   Improvements to the experimental full-page navigation ([#64067](https://github.com/WordPress/gutenberg/pull/64067)):
@@ -10,9 +9,8 @@
     -   Use `.textContent` instead of `.innerText` to set `<script>` contents.
     -   Use `populateInitialData()` with state from the server.
     -   Wait for the `load` event of the script element before evaluating it.
-=======
+
 ## 2.9.0 (2024-10-03)
->>>>>>> 076be0cc
 
 ## 2.8.0 (2024-09-19)
 
