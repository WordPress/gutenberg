--- conflicted
+++ resolved
@@ -55,13 +55,8 @@
 				} }
 			>
 				<BlockEditorKeyboardShortcuts />
-<<<<<<< HEAD
-				<MenuEditorShortcuts saveBlocks={ saveBlocks } />
+				<MenuEditorShortcuts saveBlocks={ saveMenuItems } />
 				<NavigationStructureArea
-=======
-				<MenuEditorShortcuts saveBlocks={ saveMenuItems } />
-				<NavigationStructurePanel
->>>>>>> 5eafc796
 					blocks={ blocks }
 					initialOpen={ isLargeViewport }
 				/>
