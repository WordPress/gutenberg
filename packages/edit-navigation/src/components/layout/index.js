/**
 * External dependencies
 */
import classnames from 'classnames';

/**
 * WordPress dependencies
 */
import {
	DropZoneProvider,
	Popover,
	SlotFillProvider,
	Spinner,
} from '@wordpress/components';
import { useDispatch } from '@wordpress/data';
import {
	BlockEditorKeyboardShortcuts,
	BlockEditorProvider,
	BlockInspector,
	__unstableUseBlockSelectionClearer as useBlockSelectionClearer,
} from '@wordpress/block-editor';
<<<<<<< HEAD

import { useMemo, useState } from '@wordpress/element';
=======
>>>>>>> f04f5795

/**
 * Internal dependencies
 */
import EmptyState from './empty-state';
import {
	IsMenuNameControlFocusedContext,
	MenuIdContext,
	useNavigationEditor,
	useNavigationBlockEditor,
	useMenuNotifications,
} from '../../hooks';
import ErrorBoundary from '../error-boundary';
import NavigationEditorShortcuts from './shortcuts';
import Header from '../header';
import Notices from '../notices';
import Editor from '../editor';
import InspectorAdditions from '../inspector-additions';
import { store as editNavigationStore } from '../../store';

export default function Layout( { blockEditorSettings } ) {
	const canvasRef = useBlockSelectionClearer();
<<<<<<< HEAD
	const [ isMenuNameControlFocused, setIsMenuNameControlFocused ] = useState(
		false
	);
=======

>>>>>>> f04f5795
	const { saveNavigationPost } = useDispatch( editNavigationStore );
	const savePost = () => saveNavigationPost( navigationPost );

	const {
		menus,
		hasLoadedMenus,
		hasFinishedInitialLoad,
		selectedMenuId,
		navigationPost,
		selectMenu,
		deleteMenu,
	} = useNavigationEditor();

	const [ blocks, onInput, onChange ] = useNavigationBlockEditor(
		navigationPost
	);

	useMenuNotifications( selectedMenuId );

	const hasMenus = !! menus?.length;
	const isBlockEditorReady = !! ( hasMenus && navigationPost );

	return (
		<ErrorBoundary>
			<SlotFillProvider>
				<DropZoneProvider>
					<BlockEditorKeyboardShortcuts.Register />
					<NavigationEditorShortcuts.Register />

					<Notices />

					<div
						className={ classnames( 'edit-navigation-layout', {
							'has-block-inspector': isBlockEditorReady,
						} ) }
					>
						<MenuIdContext.Provider value={ selectedMenuId }>
							<IsMenuNameControlFocusedContext.Provider
								value={ useMemo(
									() => [
										isMenuNameControlFocused,
										setIsMenuNameControlFocused,
									],
									[ isMenuNameControlFocused ]
								) }
							>
								<Header
									isPending={ ! hasLoadedMenus }
									menus={ menus }
									selectedMenuId={ selectedMenuId }
									onSelectMenu={ selectMenu }
									navigationPost={ navigationPost }
								/>

								{ ! hasFinishedInitialLoad && <Spinner /> }

								{ hasFinishedInitialLoad && ! hasMenus && (
									<EmptyState />
								) }

								{ isBlockEditorReady && (
									<BlockEditorProvider
										value={ blocks }
										onInput={ onInput }
										onChange={ onChange }
										settings={ {
											...blockEditorSettings,
											templateLock: 'all',
										} }
										useSubRegistry={ false }
									>
										<BlockEditorKeyboardShortcuts />
										<NavigationEditorShortcuts
											saveBlocks={ savePost }
										/>
										<div
											className="edit-navigation-layout__canvas"
											ref={ canvasRef }
										>
											<Editor
												isPending={ ! hasLoadedMenus }
												blocks={ blocks }
											/>
										</div>
										<InspectorAdditions
											menuId={ selectedMenuId }
											onDeleteMenu={ deleteMenu }
										/>
										<BlockInspector
											bubblesVirtually={ false }
										/>
									</BlockEditorProvider>
								) }
							</IsMenuNameControlFocusedContext.Provider>
						</MenuIdContext.Provider>
					</div>

					<Popover.Slot />
				</DropZoneProvider>
			</SlotFillProvider>
		</ErrorBoundary>
	);
}<|MERGE_RESOLUTION|>--- conflicted
+++ resolved
@@ -19,11 +19,7 @@
 	BlockInspector,
 	__unstableUseBlockSelectionClearer as useBlockSelectionClearer,
 } from '@wordpress/block-editor';
-<<<<<<< HEAD
-
 import { useMemo, useState } from '@wordpress/element';
-=======
->>>>>>> f04f5795
 
 /**
  * Internal dependencies
@@ -46,13 +42,9 @@
 
 export default function Layout( { blockEditorSettings } ) {
 	const canvasRef = useBlockSelectionClearer();
-<<<<<<< HEAD
 	const [ isMenuNameControlFocused, setIsMenuNameControlFocused ] = useState(
 		false
 	);
-=======
-
->>>>>>> f04f5795
 	const { saveNavigationPost } = useDispatch( editNavigationStore );
 	const savePost = () => saveNavigationPost( navigationPost );
 
