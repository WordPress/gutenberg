<!-- Learn how to maintain this file at https://github.com/WordPress/gutenberg/tree/HEAD/packages#maintaining-changelogs. -->

## Unreleased

<<<<<<< HEAD
### Enhancement

-   Update templates to use the `render` field in `block.json` introduced in WordPress 6.1 ([#44185](https://github.com/WordPress/gutenberg/pull/44185)).
=======
## 4.4.0 (2022-10-19)

### New Feature

-   Add new `customPackageJSON` and `customBlockJSON` keys to allow templates to define custom keys for the resulting `package.json` and `block.json` files respectively.[#44649](https://github.com/WordPress/gutenberg/pull/44649)
>>>>>>> 5a82cf57

## 4.3.0 (2022-10-05)

## 4.2.0 (2022-09-21)

## 4.0.0 (2022-08-24)

### Breaking Change

-   Increase the minimum Node.js version to 14 and minimum npm version to 6.14.4 ([#43141](https://github.com/WordPress/gutenberg/pull/43141)).

### New Feature

-   Add `--no-plugin` flag to allow scaffolding of a block in an existing plugin ([#41642](https://github.com/WordPress/gutenberg/pull/41642))
-   Introduce the `--variant` flag to allow selection of a variant as defined in the template ([#41289](https://github.com/WordPress/gutenberg/pull/41289), [#43481](https://github.com/WordPress/gutenberg/pull/43481)).

## 3.6.0 (2022-07-13)

### Enhancement

-   Added prompt to continue when minimum system requirements not met ([#42151](https://github.com/WordPress/gutenberg/pull/42151)).

## 3.3.0 (2022-06-01)

### Enhancement

-   Read the block name from `block.json` file in JavaScript files ([#41273](https://github.com/WordPress/gutenberg/pull/41273)).

## 3.2.0 (2022-05-18)

### Bug Fix

-   Fix the `.editorconfig` file include to work correctly with YAML files ([#40994](https://github.com/WordPress/gutenberg/pull/40994)).

### Internal

-   Updated `commander` dependency from requiring `^4.1.0` to `^9.2.0` ([#40927](https://github.com/WordPress/gutenberg/pull/40927)).

## 3.1.0 (2022-04-08)

### New Features

-   Add `npmDevDependencies` template variable to allow definition of `devDependencies` as part of a template ([#39723](https://github.com/WordPress/gutenberg/pull/39723)).

## 3.0.0 (2022-03-03)

### Breaking Changes

-   It is no longer mandatory to provide the deprecated `templatesPath` option when configuring the custom project template ([#39049](https://github.com/WordPress/gutenberg/pull/39049)).
-   Custom project templates will use default template files during scaffolding for the WordPress plugin shell and/or individual blocks. It is possible to replace them with a custom set of template files by using the `pluginTemplatesPath` and/or `blockTemplatesPath` options ([#39049](https://github.com/WordPress/gutenberg/pull/39049)).
-   The default `esnext` project template got renamed to `static` ([#39049](https://github.com/WordPress/gutenberg/pull/39049)).

### New Features

-   Added CLI prompts for three additional plugin header fields: `Plugin URI`, `Domain Path`, and `Update URI` ([#39096](https://github.com/WordPress/gutenberg/pull/39096)).

### Deprecations

-   To remove confusion when configuring custom project templates, the `templatesPath` option got renamed to `pluginTemplatesPath`. The old name still works but is considered deprecated, and it might get removed in the future ([#39049](https://github.com/WordPress/gutenberg/pull/39049)).

### Documentation

-   Include a missing note on how to create a zip file for a WordPress plugin ([#39049](https://github.com/WordPress/gutenberg/pull/39049))

## 2.9.0 (2022-02-10)

### New Features

-   Automatically add a `"env": "wp-env"` entry to scripts when the `--wp-env` is passed or when a template sets `wpEnv` to `true` ([#38530](https://github.com/WordPress/gutenberg/pull/38530)).
-   Introduce the `customScripts` property to allow templates to define additional scripts ([#38535](https://github.com/WordPress/gutenberg/pull/38535)).

## 2.8.0 (2022-01-27)

### New Features

-   Integrated a new `plugin-zip` command to create a zip file for a WordPress plugin ([#37687](https://github.com/WordPress/gutenberg/pull/37687)).
-   Add support for handling block templates with the `blockTemplatesPath` field in the external template configuration ([#37612](https://github.com/WordPress/gutenberg/pull/37612)).
-   Add a new field `folderName` for setting the location for the `block.json` file and other optional block files generated from block templates included in the folder set with the `blockTemplatesPath` setting ([#37612](https://github.com/WordPress/gutenberg/pull/37612)).

### Enhancement

-   Speed up scaffolding process by omitting WordPress dependencies in the template ([#37639](https://github.com/WordPress/gutenberg/pull/37639)).
-   Update link to block registration reference ([#37674](https://github.com/WordPress/gutenberg/pull/37674))

### Internal

-   The bundled `npm-package-arg` dependency has been updated from requiring `^8.0.1` to requiring `^8.1.5` ([#37395](https://github.com/WordPress/gutenberg/pull/37395)).

## 2.7.0 (2021-11-07)

### New Features

-   Add $schema definition to generated `block.json` file.

## 2.6.0 (2021-10-22)

### New Features

-   Add passing local directories to --template. ([#35645](https://github.com/WordPress/gutenberg/pull/35645))
-   Add `slugPascalCase` to the list of variables that can be used in templates ([#35462](https://github.com/WordPress/gutenberg/pull/35462))

## 2.5.0 (2021-07-21)

### Enhancements

-   Add support for the new `version` field in the `block.json` metadata file ([#33075](https://github.com/WordPress/gutenberg/pull/33075)).

## 2.4.0 (2021-07-21)

### Enhancement

-   Plugin scaffolded with the `esnext` template requires WordPress 5.8 now ([#33252](https://github.com/WordPress/gutenberg/pull/33252).
-   Block scaffolded with the `esnext` template is now registered from `block.json` with the `register_block_type` helper ([#33252](https://github.com/WordPress/gutenberg/pull/33252)).

## 2.3.0 (2021-04-29)

### Enhancement

-   Rename `format:js` script to `format` ([#30240](https://github.com/WordPress/gutenberg/pull/30240)).
-   Updated `.editorconfig` template files to work with automatic file formatting ([#30794](https://github.com/WordPress/gutenberg/pull/30794)).

## 2.2.0 (2021-04-06)

### Enhancement

-   Scaffolded plugin requires WordPress 5.7 now ([#29757](https://github.com/WordPress/gutenberg/pull/29757)).

### New Features

-   Add new `theme` category to select for the block type ([#30089](https://github.com/WordPress/gutenberg/pull/30089)).

## 2.1.0 (2021-03-17)

### New Features

-   Add a way to provide a default value in the template for `attributes` and `supports` Block API fields ([#28883](https://github.com/WordPress/gutenberg/pull/28883)).

### Enhancement

-   Block scaffolded with `esnext` template is now registered from `block.json` with the `register_block_type_from_metadata` helper ([#28883](https://github.com/WordPress/gutenberg/pull/28883)).

### Bug Fixes

-   Updated `check-node-version` to version `^4.1.0` that no longer processes unrelated engines ([#29066](https://github.com/WordPress/gutenberg/pull/29066)).
-   Fixed the background color used in the CSS file that was invalid on the front-end.

## 2.0.1 (2021-02-01)

### Bug Fix

-   Extract the package name from the value passed as an external template ([#28383](https://github.com/WordPress/gutenberg/pull/28383)).

## 2.0.0 (2021-01-21)

### Breaking Changes

-   Increase the minimum Node.js version to 12 ([#27934](https://github.com/WordPress/gutenberg/pull/27934)).

### New Features

-   Add support for handling static assets with the `assetsPath` field in the external template configuration ([#28038](https://github.com/WordPress/gutenberg/pull/28038)).
-   Allow using locally installed packages with templates ([#28105](https://github.com/WordPress/gutenberg/pull/28105)).
-   Add new CLI option `--wp-env` that lets users override the setting that template defines for integration with `@wordpress/env` package ([#28234](https://github.com/WordPress/gutenberg/pull/28234)).

### Internal

-   Update the demo included in the README file ([#28037](https://github.com/WordPress/gutenberg/pull/28037)).

## 1.1.0 (2021-01-05)

### New Feature

-   Adds the `npmDependencies` field to the template configuration. It allows listing remote npm dependencies that will be installed in the scaffolded project ([#27880](https://github.com/WordPress/gutenberg/pull/27880)).
-   Installs WordPress npm dependencies used in the `esnext` template during the scaffolding process ([#27880](https://github.com/WordPress/gutenberg/pull/27880)).

### Bug Fix

-   Print the block class name in the `save` method in scaffolded templates ([#27988](https://github.com/WordPress/gutenberg/pull/27988)).

## 1.0.2 (2020-12-17)

### Bug Fix

-   Second attempt to fix support for external templates by using a temporary folder when downloading npm package.

## 1.0.1 (2020-12-17)

### Bug Fix

-   Fix support for external templates hosted on npm.

## 1.0.0 (2020-12-17)

### Breaking Changes

-   Set the minimum required version of WordPress to 5.6.0 to ensure that block is correctly registered with the [Block API version 2](https://make.wordpress.org/core/2020/11/18/block-api-version-2/) ([#26098](https://github.com/WordPress/gutenberg/pull/26098)).

### New Features

-   Added basic support for external templates hosted on npm ([#23712](https://github.com/WordPress/gutenberg/pull/23712)).
-   Update templates to work with the [Block API version 2](https://make.wordpress.org/core/2020/11/18/block-api-version-2/) ([#26098](https://github.com/WordPress/gutenberg/pull/26098)).

## 0.18.0 (2020-10-30)

### Breaking Changes

-   Update the list of available block categories to align with changes introduced in WordPress 5.5.0 (https://make.wordpress.org/core/2020/07/30/block-api-updates-in-5-5/).
-   Set the minimum required version of WordPress to 5.5.0 to ensure that block is correctly registered with new block categories.

## 0.16.0 (2020-06-25)

### New Feature

-   Generate `block.json` file with all metadata necessary for Block Directory ([#23399](https://github.com/WordPress/gutenberg/pull/23399)).

### Bug Fix

-   Fix the error in the scaffolding process caused by the missing `scripts` section in `package.json` file ([#23443](https://github.com/WordPress/gutenberg/pull/23443)).

## 0.15.0-rc.0 (2020-06-24)

### New Feature

-   Add new CLI options: `--no-wp-scripts` and `--wp-scripts` to let users override the settings that template defines for supports for `@wordpress/scripts` package integration ([#23195](https://github.com/WordPress/gutenberg/pull/23195)).

## 0.14.2 (2020-06-16)

### Bug Fix

-   Fix errors reported by CSS linter in ESNext template by using hex colors in CSS files ([#23188](https://github.com/WordPress/gutenberg/pull/23188)).

## 0.14.1 (2020-06-15)

### Bug Fix

-   Fix an error reported by JavaScript linter by improving JSDoc comment in ESNext template in `src/edit.js` file ([#23164](https://github.com/WordPress/gutenberg/pull/23164)).

## 0.14.0 (2020-06-15)

### Enhancements

-   Update `esnext` (default) template to leverage CSS import in JavaScript support added to `@wordpress/scripts` ([#22727](https://github.com/WordPress/gutenberg/pull/22727/files)).

## 0.13.0 (2020-05-28)

### Internal

-   Refactored handling of predefined block templates [#22235](https://github.com/WordPress/gutenberg/pull/22235).

## 0.12.0 (2020-04-30)

### New Features

-   Add more CLI options: `--namespace`, `--title`, `--short-description` and `--category`. The goal is to make it easier to override default values used for scaffolding ([#21751](https://github.com/WordPress/gutenberg/pull/21751)).

### Enhancements

-   Update `esnext` (default) template to scaffold 3 JavaScript source files to illustrate how ES modules help to better organize code ([#21750](https://github.com/WordPress/gutenberg/pull/21750)).

## 0.10.0 (2020-04-01)

### New Features

-   Added readme.txt file to the existing templates to make your entry in the plugin browser most useful ([#20694](https://github.com/WordPress/gutenberg/pull/20694)).
-   Added prompts for the `author`, `license` and `version` of the plugin ([#20694](https://github.com/WordPress/gutenberg/pull/20694)).

### Bug Fixes

-   Make `version` prompt mandatory and provide validation against semantic versioning ([#20756](https://github.com/WordPress/gutenberg/pull/20756)).
-   Omit optional values in the scaffolded files when they aren't provided ([#20756](https://github.com/WordPress/gutenberg/pull/20756)).

## 0.8.3 (2020-02-26)

### Bug Fixes

-   Fixed buggy check for minimum system requirements when run with `npx` and `npm init` ([#20461](https://github.com/WordPress/gutenberg/pull/20461)).

## 0.8.1 (2020-02-25)

### Bug Fixes

-   Added error message when minimum system requirements not met ([#20398](https://github.com/WordPress/gutenberg/pull/20398/)).
-   Corrected the minimum `npm` version required to align with `@wordpress/scripts` package used internally ([#20398](https://github.com/WordPress/gutenberg/pull/20398/)).

## 0.8.0 (2020-02-21)

### New Features

-   Added support for `format:js` script to the block scaffolded with ESNext template ([#20335](https://github.com/WordPress/gutenberg/pull/20335)).

## 0.6.0 (2020-02-04)

### Enhancements

-   Removed the code that clears the terminal while the block is scaffolded ([#19867](https://github.com/WordPress/gutenberg/pull/19867)).

### Bug Fixes

-   Use the description provided to fill the `description` field in `package.json` file in ESNext template ([#19867](https://github.com/WordPress/gutenberg/pull/19867)).
-   Ensure that values provided for slug and namespace get converted to lower case ([#19867](https://github.com/WordPress/gutenberg/pull/19867)).

### Internal

-   Relocated npm packge from `create-wordpress-block` to `@wordpress/create-block` ([#19773](https://github.com/WordPress/gutenberg/pull/19773)).

## 0.5.0 (2020-01-08)

### New Features

-   Update templates to include WordPress plugin metadata by default.

## 0.4.3 (2020-01-08)

### Bug Fix

-   Print available commands only for ESNext template.

## 0.4.0 (2019-12-17)

### New Features

-   Add full support for ESNext template, including `wp-scripts` bootstrapping.

### Enhancements

-   Improve the feedback shared on the console while scaffolding a block.

## 0.3.2 (2019-12-16)

### Bug Fix

-   Fix the paths pointing to the JS build file listed in PHP file in the ESNext template.

## 0.3.0 (2019-12-16)

### New Features

-   Added support for template types. `esnext` becomes the default one. `es5` is still available as an option.<|MERGE_RESOLUTION|>--- conflicted
+++ resolved
@@ -2,17 +2,15 @@
 
 ## Unreleased
 
-<<<<<<< HEAD
 ### Enhancement
 
 -   Update templates to use the `render` field in `block.json` introduced in WordPress 6.1 ([#44185](https://github.com/WordPress/gutenberg/pull/44185)).
-=======
+
 ## 4.4.0 (2022-10-19)
 
 ### New Feature
 
 -   Add new `customPackageJSON` and `customBlockJSON` keys to allow templates to define custom keys for the resulting `package.json` and `block.json` files respectively.[#44649](https://github.com/WordPress/gutenberg/pull/44649)
->>>>>>> 5a82cf57
 
 ## 4.3.0 (2022-10-05)
 
