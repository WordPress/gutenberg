--- conflicted
+++ resolved
@@ -2,13 +2,11 @@
 
 ## Unreleased
 
-<<<<<<< HEAD
 ### New Feature
 
 -   Add new `customPackageJSON` and `customBlockJSON` keys to allow templates to define custom keys for the resulting `package.json` and `block.json` files respectively.[#44649](https://github.com/WordPress/gutenberg/pull/44649)
-=======
+
 ## 4.3.0 (2022-10-05)
->>>>>>> 8eeaccb3
 
 ## 4.2.0 (2022-09-21)
 
