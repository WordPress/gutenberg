--- conflicted
+++ resolved
@@ -29,11 +29,8 @@
 	editorScript,
 	editorStyle,
 	style,
-<<<<<<< HEAD
 	render,
-=======
 	customBlockJSON,
->>>>>>> 5a82cf57
 } ) {
 	info( '' );
 	info( 'Creating a "block.json" file.' );
@@ -61,11 +58,8 @@
 					editorScript,
 					editorStyle,
 					style,
-<<<<<<< HEAD
 					render,
-=======
 					...customBlockJSON,
->>>>>>> 5a82cf57
 				} ).filter( ( [ , value ] ) => !! value )
 			),
 			null,
