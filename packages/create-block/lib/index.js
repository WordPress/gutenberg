/**
 * External dependencies
 */
const inquirer = require( 'inquirer' );
const { capitalCase } = require( 'change-case' );
const program = require( 'commander' );
const { pickBy } = require( 'lodash' );

/**
 * Internal dependencies
 */
const checkSystemRequirements = require( './check-system-requirements' );
const CLIError = require( './cli-error' );
const log = require( './log' );
const { engines, version } = require( '../package.json' );
const scaffold = require( './scaffold' );
const {
	getPluginTemplate,
	getDefaultValues,
	getPrompts,
} = require( './templates' );

const commandName = `wp-create-block`;
program
	.name( commandName )
	.description(
		'Generates PHP, JS and CSS code for registering a WordPress plugin with blocks.\n\n' +
			'[slug] is optional. When provided, it triggers the quick mode where ' +
			'it is used as the block slug used for its identification, the output ' +
			'location for scaffolded files, and the name of the WordPress plugin.' +
			'The rest of the configuration is set to all default values unless ' +
			'overridden with some options listed below.'
	)
	.version( version )
	.arguments( '[slug]' )
	.option(
		'-t, --template <name>',
		'project template type name; allowed values: "static", "es5", the name of an external npm package, or the path to a local directory',
		'static'
	)
	.option( '--namespace <value>', 'internal namespace for the block name' )
	.option(
		'--title <value>',
		'display title for the block and the WordPress plugin'
	)
	// The name "description" is used internally so it couldn't be used.
	.option(
		'--short-description <value>',
		'short description for the block and the WordPress plugin'
	)
	.option( '--category <name>', 'category name for the block' )
	.option(
		'--wp-scripts',
		'enable integration with `@wordpress/scripts` package'
	)
	.option(
		'--no-wp-scripts',
		'disable integration with `@wordpress/scripts` package'
	)
	.option( '--wp-env', 'enable integration with `@wordpress/env` package' )
<<<<<<< HEAD
	.option( '--is-dynamic', 'makes the block dynamic' )
=======
	.option( '--no-plugin', 'scaffold only block files' )
>>>>>>> 682510d6
	.action(
		async (
			slug,
			{
				plugin,
				category,
				namespace,
				shortDescription: description,
				template: templateName,
				title,
				wpScripts,
				wpEnv,
				isDynamic,
			}
		) => {
			await checkSystemRequirements( engines );
			try {
				const pluginTemplate = await getPluginTemplate( templateName );
				const defaultValues = getDefaultValues( pluginTemplate );
				const optionsValues = pickBy(
					{
						plugin,
						category,
						description,
						namespace,
						title,
						wpScripts,
						wpEnv,
						isDynamic,
					},
					( value ) => value !== undefined
				);

				if ( slug ) {
					const answers = {
						...defaultValues,
						slug,
						// Transforms slug to title as a fallback.
						title: capitalCase( slug ),
						...optionsValues,
					};
					await scaffold( pluginTemplate, answers );
				} else {
					log.info( '' );
					log.info(
						plugin
							? "Let's customize your WordPress plugin with blocks:"
							: "Let's add a new block to your existing WordPress plugin:"
					);

					const filterOptionsProvided = ( { name } ) =>
						! Object.keys( optionsValues ).includes( name );
					const blockPrompts = getPrompts( pluginTemplate, [
						'slug',
						'namespace',

						'title',
						'description',
						'dashicon',
						'category',
					] ).filter( filterOptionsProvided );
					const blockAnswers = await inquirer.prompt( blockPrompts );

					const pluginAnswers = plugin
						? await inquirer
								.prompt( {
									type: 'confirm',
									name: 'configurePlugin',
									message:
										'Do you want to customize the WordPress plugin?',
									default: false,
								} )
								.then( async ( { configurePlugin } ) => {
									if ( ! configurePlugin ) {
										return {};
									}

									const pluginPrompts = getPrompts(
										pluginTemplate,
										[
											'pluginURI',
											'version',
											'author',
											'license',
											'licenseURI',
											'domainPath',
											'updateURI',
										]
									).filter( filterOptionsProvided );
									const result = await inquirer.prompt(
										pluginPrompts
									);
									return result;
								} )
						: {};

					await scaffold( pluginTemplate, {
						...defaultValues,
						...optionsValues,
						...blockAnswers,
						...pluginAnswers,
					} );
				}
			} catch ( error ) {
				if ( error instanceof CLIError ) {
					log.error( error.message );
					process.exit( 1 );
				} else {
					throw error;
				}
			}
		}
	)
	.on( '--help', () => {
		log.info( '' );
		log.info( 'Examples:' );
		log.info( `  $ ${ commandName }` );
		log.info( `  $ ${ commandName } todo-list` );
		log.info(
			`  $ ${ commandName } todo-list --template es5 --title "TODO List"`
		);
	} )
	.parse( process.argv );<|MERGE_RESOLUTION|>--- conflicted
+++ resolved
@@ -58,11 +58,8 @@
 		'disable integration with `@wordpress/scripts` package'
 	)
 	.option( '--wp-env', 'enable integration with `@wordpress/env` package' )
-<<<<<<< HEAD
+	.option( '--no-plugin', 'scaffold only block files' )
 	.option( '--is-dynamic', 'makes the block dynamic' )
-=======
-	.option( '--no-plugin', 'scaffold only block files' )
->>>>>>> 682510d6
 	.action(
 		async (
 			slug,
