<<<<<<< HEAD
export * from './fields';
=======
export * from './fields';
export * from './actions';
>>>>>>> 524516de
<|MERGE_RESOLUTION|>--- conflicted
+++ resolved
@@ -1,6 +1,2 @@
-<<<<<<< HEAD
 export * from './fields';
-=======
-export * from './fields';
-export * from './actions';
->>>>>>> 524516de
+export * from './actions';