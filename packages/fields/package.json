{
	"name": "@wordpress/fields",
	"version": "0.0.1",
	"description": "DataViews is a component that provides an API to render datasets using different types of layouts (table, grid, list, etc.).",
	"author": "The WordPress Contributors",
	"license": "GPL-2.0-or-later",
	"keywords": [
		"wordpress",
		"gutenberg",
		"dataviews"
	],
	"homepage": "https://github.com/WordPress/gutenberg/tree/HEAD/packages/fields/README.md",
	"repository": {
		"type": "git",
		"url": "https://github.com/WordPress/gutenberg.git",
		"directory": "packages/fields"
	},
	"bugs": {
		"url": "https://github.com/WordPress/gutenberg/issues"
	},
	"engines": {
		"node": ">=18.12.0",
		"npm": ">=8.19.2"
	},
	"main": "build/index.js",
	"module": "build-module/index.js",
	"react-native": "src/index",
	"types": "build-types",
	"sideEffects": [
		"build-style/**",
		"src/**/*.scss"
	],
	"dependencies": {
		"@babel/runtime": "^7.16.0",
<<<<<<< HEAD
		"@wordpress/components": "file:../components",
		"@wordpress/compose": "file:../compose",
		"@wordpress/data": "file:../data",
		"@wordpress/element": "file:../element",
		"@wordpress/i18n": "file:../i18n",
		"@wordpress/icons": "file:../icons",
		"@wordpress/notices": "file:../notices",
		"@wordpress/primitives": "file:../primitives",
		"@wordpress/private-apis": "file:../private-apis",
		"@wordpress/url": "file:../url",
		"@wordpress/warning": "file:../warning"
=======
		"@wordpress/blob": "file:../blob",
		"@wordpress/blocks": "file:../blocks",
		"@wordpress/components": "file:../components",
		"@wordpress/compose": "file:../compose",
		"@wordpress/core-data": "file:../core-data",
		"@wordpress/data": "file:../data",
		"@wordpress/dataviews": "file:../dataviews",
		"@wordpress/element": "file:../element",
		"@wordpress/hooks": "file:../hooks",
		"@wordpress/html-entities": "file:../html-entities",
		"@wordpress/i18n": "file:../i18n",
		"@wordpress/icons": "file:../icons",
		"@wordpress/notices": "file:../notices",
		"@wordpress/patterns": "file:../patterns",
		"@wordpress/primitives": "file:../primitives",
		"@wordpress/private-apis": "file:../private-apis",
		"@wordpress/url": "file:../url",
		"@wordpress/warning": "file:../warning",
		"change-case": "4.1.2",
		"client-zip": "^2.4.5"
>>>>>>> 524516de
	},
	"peerDependencies": {
		"react": "^18.0.0"
	},
	"publishConfig": {
		"access": "public"
	}
}<|MERGE_RESOLUTION|>--- conflicted
+++ resolved
@@ -32,19 +32,6 @@
 	],
 	"dependencies": {
 		"@babel/runtime": "^7.16.0",
-<<<<<<< HEAD
-		"@wordpress/components": "file:../components",
-		"@wordpress/compose": "file:../compose",
-		"@wordpress/data": "file:../data",
-		"@wordpress/element": "file:../element",
-		"@wordpress/i18n": "file:../i18n",
-		"@wordpress/icons": "file:../icons",
-		"@wordpress/notices": "file:../notices",
-		"@wordpress/primitives": "file:../primitives",
-		"@wordpress/private-apis": "file:../private-apis",
-		"@wordpress/url": "file:../url",
-		"@wordpress/warning": "file:../warning"
-=======
 		"@wordpress/blob": "file:../blob",
 		"@wordpress/blocks": "file:../blocks",
 		"@wordpress/components": "file:../components",
@@ -65,7 +52,6 @@
 		"@wordpress/warning": "file:../warning",
 		"change-case": "4.1.2",
 		"client-zip": "^2.4.5"
->>>>>>> 524516de
 	},
 	"peerDependencies": {
 		"react": "^18.0.0"
