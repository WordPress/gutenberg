<!-- Learn how to maintain this file at https://github.com/WordPress/gutenberg/tree/HEAD/packages#maintaining-changelogs. -->

## Unreleased

<<<<<<< HEAD
### New Features

-   Rewrite in TypeScript, exporting all the individual utility functions.
=======
## 5.7.0 (2024-09-05)
>>>>>>> 05a12ebe

## 5.6.0 (2024-08-21)

## 5.5.0 (2024-08-07)

## 5.4.0 (2024-07-24)

## 5.3.0 (2024-07-10)

## 5.2.0 (2024-06-26)

## 5.1.0 (2024-06-15)

## 5.0.0 (2024-05-31)

### Breaking Changes

-   Increase the minimum required Node.js version to v18.12.0 matching long-term support releases ([#31270](https://github.com/WordPress/gutenberg/pull/61930)). Learn more about [Node.js releases](https://nodejs.org/en/about/previous-releases).

## 4.49.0 (2024-05-16)

## 4.48.0 (2024-05-02)

## 4.47.0 (2024-04-19)

## 4.46.0 (2024-04-03)

## 4.45.0 (2024-03-21)

## 4.44.0 (2024-03-06)

## 4.43.0 (2024-02-21)

## 4.42.0 (2024-02-09)

## 4.41.0 (2024-01-24)

## 4.40.0 (2024-01-10)

## 4.39.0 (2023-12-13)

## 4.38.0 (2023-11-29)

## 4.37.0 (2023-11-16)

## 4.36.0 (2023-11-02)

## 4.35.0 (2023-10-18)

## 4.34.0 (2023-10-05)

## 4.33.0 (2023-09-20)

## 4.32.0 (2023-08-31)

## 4.31.0 (2023-08-16)

## 4.30.0 (2023-08-10)

## 4.29.0 (2023-07-20)

## 4.28.0 (2023-07-05)

## 4.27.0 (2023-06-23)

## 4.26.0 (2023-06-07)

## 4.25.0 (2023-05-24)

## 4.24.0 (2023-05-10)

## 4.23.0 (2023-04-26)

## 4.22.0 (2023-04-12)

## 4.21.0 (2023-03-29)

## 4.20.0 (2023-03-15)

## 4.19.0 (2023-03-01)

## 4.18.0 (2023-02-15)

## 4.17.0 (2023-02-01)

## 4.16.0 (2023-01-11)

## 4.15.0 (2023-01-02)

## 4.14.0 (2022-12-14)

## 4.13.0 (2022-11-16)

## 4.12.0 (2022-11-02)

## 4.11.0 (2022-10-19)

## 4.10.0 (2022-10-05)

## 4.9.0 (2022-09-21)

## 4.8.0 (2022-09-13)

## 4.7.0 (2022-08-24)

## 4.6.0 (2022-08-10)

## 4.5.0 (2022-07-27)

## 4.4.0 (2022-07-13)

## 4.3.0 (2022-06-29)

## 4.2.0 (2022-06-15)

## 4.1.0 (2022-06-01)

## 4.0.0 (2022-05-18)

### Breaking Changes

-   The `onError` now always receives the `message` as a string ([#39448](https://github.com/WordPress/gutenberg/pull/39448)).

## 3.6.0 (2022-05-04)

## 3.5.0 (2022-04-21)

## 3.4.0 (2022-04-08)

## 3.3.0 (2022-03-23)

## 3.2.0 (2022-03-11)

## 3.1.0 (2022-01-27)

## 3.0.0 (2021-07-29)

### Breaking Changes

-   Upgraded React components to work with v17.0 ([#29118](https://github.com/WordPress/gutenberg/pull/29118)). There are no new features in React v17.0 as explained in the [blog post](https://reactjs.org/blog/2020/10/20/react-v17.html).

## 2.2.0 (2021-07-21)

## 2.1.0 (2021-05-20)

## 2.0.0 (2021-05-14)

### Breaking Changes

-   Drop support for Internet Explorer 11 ([#31110](https://github.com/WordPress/gutenberg/pull/31110)). Learn more at https://make.wordpress.org/core/2021/04/22/ie-11-support-phase-out-plan/.
-   Increase the minimum Node.js version to v12 matching Long Term Support releases ([#31270](https://github.com/WordPress/gutenberg/pull/31270)). Learn more at https://nodejs.org/en/about/releases/.

## 1.20.0 (2021-03-17)

## 0.1.0 (2019-01-03)

### New Features

-   Implemented first version of the package.<|MERGE_RESOLUTION|>--- conflicted
+++ resolved
@@ -2,13 +2,11 @@
 
 ## Unreleased
 
-<<<<<<< HEAD
 ### New Features
 
 -   Rewrite in TypeScript, exporting all the individual utility functions.
-=======
+
 ## 5.7.0 (2024-09-05)
->>>>>>> 05a12ebe
 
 ## 5.6.0 (2024-08-21)
 
