/**
 * External dependencies
 */
import { castArray, defaults, pick } from 'lodash';

/**
 * WordPress dependencies
 */
import { Component } from '@wordpress/element';
import { __ } from '@wordpress/i18n';

const { wp } = window;

/**
 * Prepares the Featured Image toolbars and frames.
 *
 * @return {wp.media.view.MediaFrame.Select} The default media workflow.
 */
const getFeaturedImageMediaFrame = () => {
	return wp.media.view.MediaFrame.Select.extend( {
		/**
		 * Enables the Set Featured Image Button.
		 *
		 * @param {Object} toolbar toolbar for featured image state
		 * @return {void}
		 */
		featuredImageToolbar( toolbar ) {
			this.createSelectToolbar( toolbar, {
				text: wp.media.view.l10n.setFeaturedImage,
				state: this.options.state,
			} );
		},

		/**
		 * Handle the edit state requirements of selected media item.
		 *
		 * @return {void}
		 */
		editState( ) {
			const selection = this.state( 'featured-image' ).get( 'selection' ),
				view = new wp.media.view.EditImage( { model: selection.single(), controller: this } ).render();
			this.content.set( view );

			// after bringing in the frame, load the actual editor via an ajax call
			view.loadEditor();
		},

		/**
		 * Create the default states.
		 *
		 * @return {void}
		 */
		createStates: function createStates() {
<<<<<<< HEAD
			this.on( 'toolbar:create:featured-image', this.featuredImageToolbar, this );
			this.on( 'content:render:edit-image', this.editState, this );

			this.states.add( [
				new wp.media.controller.FeaturedImage(),
				new wp.media.controller.EditImage( { model: this.options.editImage } ),
			] );
=======
			this.on(
				'toolbar:create:featured-image',
				this.featuredImageToolbar,
				this
			);
			this.states.add( [ new wp.media.controller.FeaturedImage() ] );
>>>>>>> 59d74630
		},
	} );
};

/**
 * Prepares the Gallery toolbars and frames.
 *
 * @return {wp.media.view.MediaFrame.Select} The default media workflow.
 */
const getGalleryDetailsMediaFrame = () => {
	/**
	 * Custom gallery details frame.
	 *
	 * @see https://github.com/xwp/wp-core-media-widgets/blob/905edbccfc2a623b73a93dac803c5335519d7837/wp-admin/js/widgets/media-gallery-widget.js
	 * @class GalleryDetailsMediaFrame
	 * @class
	 */
<<<<<<< HEAD
	return wp.media.view.MediaFrame.Select.extend( {

		/**
		 * Set up gallery toolbar.
		 *
		 * @return {void}
		 */
		galleryToolbar( ) {
			const editing = this.state().get( 'editing' );
			this.toolbar.set( new wp.media.view.Toolbar( {
				controller: this,
				items: {
					insert: {
						style: 'primary',
						text: editing ? wp.media.view.l10n.updateGallery : wp.media.view.l10n.insertGallery,
						priority: 80,
						requires: { library: true },

						/**
						 * @fires wp.media.controller.State#update
						 */
						click() {
							const controller = this.controller,
								state = controller.state();

							controller.close();
							state.trigger( 'update', state.get( 'library' ) );

							// Restore and reset the default state.
							controller.setState( controller.options.state );
							controller.reset();
						},
					},
				},
			} ) );
		},

		/**
		 * Handle the edit state requirements of selected media item.
		 *
		 * @return {void}
		 */
		editState( ) {
			const selection = this.state( 'gallery' ).get( 'selection' ),
				view = new wp.media.view.EditImage( { model: selection.single(), controller: this } ).render();
			this.content.set( view );

			// after bringing in the frame, load the actual editor via an ajax call
			view.loadEditor();
		},

=======
	return wp.media.view.MediaFrame.Post.extend( {
>>>>>>> 59d74630
		/**
		 * Create the default states.
		 *
		 * @return {void}
		 */
		createStates: function createStates() {
			this.on( 'toolbar:create:main-gallery', this.galleryToolbar, this );
			this.on( 'content:render:edit-image', this.editState, this );

			this.states.add( [
				new wp.media.controller.Library( {
					id: 'gallery',
					title: wp.media.view.l10n.createGalleryTitle,
					priority: 40,
					toolbar: 'main-gallery',
					filterable: 'uploaded',
					multiple: 'add',
					editable: false,

					library: wp.media.query(
						defaults(
							{
								type: 'image',
							},
							this.options.library
						)
					),
				} ),
				new wp.media.controller.EditImage( { model: this.options.editImage } ),

				new wp.media.controller.GalleryEdit( {
					library: this.options.selection,
					editing: this.options.editing,
					menu: 'gallery',
					displaySettings: false,
					multiple: true,
				} ),

				new wp.media.controller.GalleryAdd(),
			] );
		},
	} );
};

// the media library image object contains numerous attributes
// we only need this set to display the image in the library
const slimImageObject = ( img ) => {
	const attrSet = [
		'sizes',
		'mime',
		'type',
		'subtype',
		'id',
		'url',
		'alt',
		'link',
		'caption',
	];
	return pick( img, attrSet );
};

const getAttachmentsCollection = ( ids ) => {
	return wp.media.query( {
		order: 'ASC',
		orderby: 'post__in',
		post__in: ids,
		posts_per_page: -1,
		query: true,
		type: 'image',
	} );
};

class MediaUpload extends Component {
	constructor( {
		allowedTypes,
		gallery = false,
		unstableFeaturedImageFlow = false,
		modalClass,
		multiple = false,
		title = __( 'Select or Upload Media' ),
	} ) {
		super( ...arguments );
		this.openModal = this.openModal.bind( this );
		this.onOpen = this.onOpen.bind( this );
		this.onSelect = this.onSelect.bind( this );
		this.onUpdate = this.onUpdate.bind( this );
		this.onClose = this.onClose.bind( this );

		if ( gallery ) {
			this.buildAndSetGalleryFrame();
		} else {
			const frameConfig = {
				title,
				multiple,
			};
			if ( !! allowedTypes ) {
				frameConfig.library = { type: allowedTypes };
			}

			this.frame = wp.media( frameConfig );
		}

		if ( modalClass ) {
			this.frame.$el.addClass( modalClass );
		}

		if ( unstableFeaturedImageFlow ) {
			this.buildAndSetFeatureImageFrame();
		}
		this.initializeListeners();
	}

	initializeListeners() {
		// When an image is selected in the media frame...
		this.frame.on( 'select', this.onSelect );
		this.frame.on( 'update', this.onUpdate );
		this.frame.on( 'open', this.onOpen );
		this.frame.on( 'close', this.onClose );
	}

	/**
	 * Sets the Gallery frame and initializes listeners.
	 *
	 * @return {void}
	 */
	buildAndSetGalleryFrame() {
		const {
			addToGallery = false,
			allowedTypes,
			multiple = false,
			value = null,
		} = this.props;
		// If the value did not changed there is no need to rebuild the frame,
		// we can continue to use the existing one.
		if ( value === this.lastGalleryValue ) {
			return;
		}

		this.lastGalleryValue = value;

		// If a frame already existed remove it.
		if ( this.frame ) {
			this.frame.remove();
		}
		let currentState;
		if ( addToGallery ) {
			currentState = 'gallery-library';
		} else {
			currentState = value ? 'gallery-edit' : 'gallery';
		}
		if ( ! this.GalleryDetailsMediaFrame ) {
			this.GalleryDetailsMediaFrame = getGalleryDetailsMediaFrame();
		}
		const attachments = getAttachmentsCollection( value );
		const selection = new wp.media.model.Selection( attachments.models, {
			props: attachments.props.toJSON(),
			multiple,
		} );
		this.frame = new this.GalleryDetailsMediaFrame( {
			mimeType: allowedTypes,
			state: currentState,
			multiple,
			selection,
			editing: value ? true : false,
		} );
		wp.media.frame = this.frame;
		this.initializeListeners();
	}

	/**
	 * Initializes the Media Library requirements for the featured image flow.
	 *
	 * @return {void}
	 */
	buildAndSetFeatureImageFrame() {
		const featuredImageFrame = getFeaturedImageMediaFrame();
		const attachments = getAttachmentsCollection( this.props.value );
		const selection = new wp.media.model.Selection( attachments.models, {
			props: attachments.props.toJSON(),
		} );
		this.frame = new featuredImageFrame( {
			mimeType: this.props.allowedTypes,
			state: 'featured-image',
			multiple: this.props.multiple,
			selection,
			editing: this.props.value ? true : false,
		} );
		wp.media.frame = this.frame;
	}

	componentWillUnmount() {
		this.frame.remove();
	}

	onUpdate( selections ) {
		const { onSelect, multiple = false } = this.props;
		const state = this.frame.state();
		const selectedImages = selections || state.get( 'selection' );

		if ( ! selectedImages || ! selectedImages.models.length ) {
			return;
		}

		if ( multiple ) {
			onSelect(
				selectedImages.models.map( ( model ) =>
					slimImageObject( model.toJSON() )
				)
			);
		} else {
			onSelect( slimImageObject( selectedImages.models[ 0 ].toJSON() ) );
		}
	}

	onSelect() {
		const { onSelect, multiple = false } = this.props;
		// Get media attachment details from the frame state
		const attachment = this.frame
			.state()
			.get( 'selection' )
			.toJSON();
		onSelect( multiple ? attachment : attachment[ 0 ] );
	}

	onOpen() {
		this.updateCollection();
		if ( ! this.props.value ) {
			return;
		}
		if ( ! this.props.gallery ) {
			const selection = this.frame.state().get( 'selection' );
			castArray( this.props.value ).forEach( ( id ) => {
				selection.add( wp.media.attachment( id ) );
			} );
		}

		// load the images so they are available in the media modal.
		getAttachmentsCollection( castArray( this.props.value ) ).more();
	}

	onClose() {
		const { onClose } = this.props;

		if ( onClose ) {
			onClose();
		}
	}

	updateCollection() {
		const frameContent = this.frame.content.get();
		if ( frameContent && frameContent.collection ) {
			const collection = frameContent.collection;

			// clean all attachments we have in memory.
			collection
				.toArray()
				.forEach( ( model ) => model.trigger( 'destroy', model ) );

			// reset has more flag, if library had small amount of items all items may have been loaded before.
			collection.mirroring._hasMore = true;

			// request items
			collection.more();
		}
	}

	openModal() {
		if (
			this.props.gallery &&
			this.props.value &&
			this.props.value.length > 0
		) {
			this.buildAndSetGalleryFrame();
		}
		this.frame.open();
	}

	render() {
		return this.props.render( { open: this.openModal } );
	}
}

export default MediaUpload;<|MERGE_RESOLUTION|>--- conflicted
+++ resolved
@@ -51,7 +51,6 @@
 		 * @return {void}
 		 */
 		createStates: function createStates() {
-<<<<<<< HEAD
 			this.on( 'toolbar:create:featured-image', this.featuredImageToolbar, this );
 			this.on( 'content:render:edit-image', this.editState, this );
 
@@ -59,14 +58,6 @@
 				new wp.media.controller.FeaturedImage(),
 				new wp.media.controller.EditImage( { model: this.options.editImage } ),
 			] );
-=======
-			this.on(
-				'toolbar:create:featured-image',
-				this.featuredImageToolbar,
-				this
-			);
-			this.states.add( [ new wp.media.controller.FeaturedImage() ] );
->>>>>>> 59d74630
 		},
 	} );
 };
@@ -84,7 +75,6 @@
 	 * @class GalleryDetailsMediaFrame
 	 * @class
 	 */
-<<<<<<< HEAD
 	return wp.media.view.MediaFrame.Select.extend( {
 
 		/**
@@ -136,9 +126,6 @@
 			view.loadEditor();
 		},
 
-=======
-	return wp.media.view.MediaFrame.Post.extend( {
->>>>>>> 59d74630
 		/**
 		 * Create the default states.
 		 *
