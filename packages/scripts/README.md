# Scripts

This is a collection of reusable scripts tailored for WordPress development. For convenience, every tool provided in this package comes with an integrated recommended configuration.

When working seamlessly, sophisticated command-line interfaces help to turn work with a project into a more pleasant experience. However, it’s a misleading assumption that developers can easily pick the proper tools in the first place and then ensure that they play along with each other, including all their extensions. Besides, it’s still not enough because developers are left on their own to keep all configurations and dependent tools up to date. This problem multiplies when they support more than one project which shares the same setup.

Fortunately, there is a pattern that can simplify maintainers life – reusable scripts. The idea boils down to moving all the necessary configurations and scripts to one single tool dependency. In most cases, it should be possible to accomplish all tasks using the default settings, but some customization is allowed, too. With all that in place, updating all projects should become a very straightforward task.

_This package is inspired by [react-scripts](https://www.npmjs.com/package/react-scripts) and [kcd-scripts](https://www.npmjs.com/package/kcd-scripts)._

## Installation

You only need to install one npm module:

```bash
npm install @wordpress/scripts --save-dev
```

**Note**: This package requires Node.js 12.13.0 or later, and `npm` 6.9.0 or later. It is not compatible with older versions.

## Setup

This package offers a command-line interface and exposes a binary called `wp-scripts` so you can call it directly with `npx` – an npm package runner. However, this module is designed to be configured using the `scripts` section in the `package.json` file of your project. This comprehensive example demonstrates the most of the capabilities included.

_Example:_

```json
{
	"scripts": {
		"build": "wp-scripts build",
		"check-engines": "wp-scripts check-engines",
		"check-licenses": "wp-scripts check-licenses",
		"format": "wp-scripts format",
		"lint:css": "wp-scripts lint-style",
		"lint:js": "wp-scripts lint-js",
		"lint:md:docs": "wp-scripts lint-md-docs",
		"lint:pkg-json": "wp-scripts lint-pkg-json",
		"packages-update": "wp-scripts packages-update",
		"plugin-zip": "wp-scripts plugin-zip",
		"start": "wp-scripts start",
		"test:e2e": "wp-scripts test-e2e",
		"test:unit": "wp-scripts test-unit-js"
	}
}
```

It might also be a good idea to get familiar with the [JavaScript Build Setup tutorial](https://github.com/WordPress/gutenberg/tree/HEAD/docs/how-to-guides/javascript/js-build-setup.md) for setting up a development environment to use ESNext syntax. It gives a very in-depth explanation of how to use the [build](#build) and [start](#start) scripts.

## Automatic block.json detection and the source code directory

<<<<<<< HEAD
When using the `start` or `build` commands, the source code directory ( the default is `./src`) and its subdirectories are scanned for the existence of `block.json` files. If one or more are found, they are treated a entry points and will be output into corresponding folders in the `build` directory. The allows for the creation of multiple blocks that use a single build process. The source directory can be customized using the `--webpack-src-dir` flag.
=======
When using the `start` or `build` commands, the source code directory ( the default is `./src`) and its subdirectories are scanned for the existence of `block.json` files. If one or more are found, they are treated a entry points and will be output into corresponding folders in the `build` directory. This allows for the creation of multiple blocks that use a single build process. The source directory can be customized using the `--webpack-src-dir` flag.
>>>>>>> 102d3668

## Updating to New Release

To update an existing project to a new version of `@wordpress/scripts`, open the [changelog](https://github.com/WordPress/gutenberg/blob/HEAD/packages/scripts/CHANGELOG.md), find the version you’re currently on (check `package.json` in the top-level directory of your project), and apply the migration instructions for the newer versions.

In most cases bumping the `@wordpress/scripts` version in `package.json` and running `npm install` in the root folder of your project should be enough, but it’s good to check the [changelog](https://github.com/WordPress/gutenberg/blob/HEAD/packages/scripts/CHANGELOG.md) for potential breaking changes. There is also `packages-update` script included in this package that aims to automate the process of updating WordPress dependencies in your projects.

We commit to keeping the breaking changes minimal so you can upgrade `@wordpress/scripts` as seamless as possible.

## Available Scripts

### `build`

Transforms your code according the configuration provided so it’s ready for production and optimized for the best performance. The entry points for your project get detected by scanning all script fields in `block.json` files located in the `src` directory. The script fields in `block.json` should pass relative paths to `block.json` in the same folder.

_Example:_

```json
{
	"editorScript": "file:index.js",
	"editorStyle": "file:editor.css",
	"style": "file:style.css"
}
```

The fallback entry point is `src/index.js` (other supported extensions: `.jsx`, `.ts`, and `.tsx`) in case there is no `block.json` file found. The output generated will be written to `build/index.js`. This script exits after producing a single build. For incremental builds, better suited for development, see the [start](#start) script.

_Example:_

```json
{
	"scripts": {
		"build": "wp-scripts build",
		"build:custom": "wp-scripts build entry-one.js entry-two.js --output-path=custom",
		"build:copy-php": "wp-scripts build --webpack-copy-php",
		"build:custom-directory": "wp-scripts build --webpack-src-dir=custom-directory"
	}
}
```

This is how you execute the script with presented setup:

-   `npm run build` - builds the code for production.
-   `npm run build:custom` - builds the code for production with two entry points and a custom output directory. Paths for custom entry points are relative to the project root.
-   `npm run build:copy-php` - builds the code for production and opts into copying PHP files from the `src` directory and its subfolders to the output directory.
-   `build:custom-directory` - builds the code for production using the `custom-directory` as the source code directory.

This script automatically use the optimized config but sometimes you may want to specify some custom options:

-   `--webpack-bundle-analyzer` – enables visualization for the size of webpack output files with an interactive zoomable treemap.
-   `--webpack-copy-php` – enables copying PHP files from the source directory ( default is `src` ) and its subfolders to the output directory.
-   `--webpack-no-externals` – disables scripts' assets generation, and omits the list of default externals.
-   `--webpack-src-dir` – Allows customization of the source code directory. Default is `src`.

#### Advanced information

This script uses [webpack](https://webpack.js.org/) behind the scenes. It’ll look for a webpack config in the top-level directory of your package and will use it if it finds one. If none is found, it’ll use the default config provided by `@wordpress/scripts` packages. Learn more in the [Advanced Usage](#advanced-usage) section.

### `check-engines`

Checks if the current `node`, `npm` (or `yarn`) versions match the given [semantic version](https://semver.org/) ranges. If the given version is not satisfied, information about installing the needed version is printed and the program exits with an error code.

_Example:_

```json
{
	"scripts": {
		"check-engines": "wp-scripts check-engines"
	}
}
```

This is how you execute the script with presented setup:

-   `npm run check-engines` - checks installed version of `node` and `npm`.

#### Advanced information

It uses [check-node-version](https://www.npmjs.com/package/check-node-version) behind the scenes with the recommended configuration provided. The default requirements are set to the same Node.js and npm versions as listed in the [installation](#installation) section for this package. You can specify your own ranges as described in [check-node-version docs](https://www.npmjs.com/package/check-node-version). Learn more in the [Advanced Usage](#advanced-usage) section.

### `check-licenses`

Validates that all dependencies of a project are compatible with the project’s own license.

_Example:_

```json
{
	"scripts": {
		"check-licenses": "wp-scripts check-licenses --prod --gpl2 --ignore=abab"
	}
}
```

_Flags_:

-   `--prod` (or `--production`): When present, validates only `dependencies` and not `devDependencies`
-   `--dev` (or `--development`): When present, validates only `devDependencies` and not `dependencies`
-   `--gpl2`: Validates against [GPLv2 license compatibility](https://www.gnu.org/licenses/license-list.en.html)
-   `--ignore=a,b,c`: A comma-separated set of package names to ignore for validation. This is intended to be used primarily in cases where a dependency’s `license` field is malformed. It’s assumed that any `ignored` package argument would be manually vetted for compatibility by the project owner.

### `format`

It helps to enforce coding style guidelines for your files (JavaScript, YAML) by formatting source code in a consistent way.

_Example:_

```json
{
	"scripts": {
		"format": "wp-scripts format",
		"format:src": "wp-scripts format ./src"
	}
}
```

This is how you execute the script with presented setup:

-   `npm run format` - formats files in the entire project’s directories.
-   `npm run format:src` - formats files in the project’s `src` subfolder’s directories.

When you run commands similar to the `npm run format:src` example above, you can provide a file, a directory, or `glob` syntax or any combination of them.

By default, files located in `build`, `node_modules`, and `vendor` folders are ignored. You can customize the list of ignored files and directories by adding them to a `.prettierignore` file in your project.

### `lint-js`

Helps enforce coding style guidelines for your JavaScript and TypeScript files.

_Example:_

```json
{
	"scripts": {
		"lint:js": "wp-scripts lint-js",
		"lint:js:src": "wp-scripts lint-js ./src"
	}
}
```

This is how you execute the script with presented setup:

-   `npm run lint:js` - lints JavaScript and TypeScript files in the entire project’s directories.
-   `npm run lint:js:src` - lints JavaScript and TypeScript files in the project’s `src` subfolder’s directories.

When you run commands similar to the `npm run lint:js:src` example above, you can provide a file, a directory, or `glob` syntax or any combination of them. See [more examples](https://eslint.org/docs/user-guide/command-line-interface).

By default, files located in `build`, `node_modules`, and `vendor` folders are ignored.

#### Advanced information

It uses [eslint](https://eslint.org/) with the set of recommended rules defined in [@wordpress/eslint-plugin](https://www.npmjs.com/package/@wordpress/eslint-plugin) npm package. You can override default rules with your own as described in [eslint docs](https://eslint.org/docs/rules/). Learn more in the [Advanced Usage](#advanced-usage) section.

### `lint-pkg-json`

Helps enforce standards for your `package.json` files.

_Example:_

```json
{
	"scripts": {
		"lint:pkg-json": "wp-scripts lint-pkg-json",
		"lint:pkg-json:src": "wp-scripts lint-pkg-json ./src"
	}
}
```

This is how you execute those scripts using the presented setup:

-   `npm run lint:pkg-json` - lints `package.json` file in the entire project’s directories.
-   `npm run lint:pkg-json:src` - lints `package.json` file in the project’s `src` subfolder’s directories.

When you run commands similar to the `npm run lint:pkg-json:src` example above, you can provide one or multiple directories to scan as well. See [more examples](https://github.com/tclindner/npm-package-json-lint/blob/HEAD/README.md#examples).

By default, files located in `build`, `node_modules`, and `vendor` folders are ignored.

#### Advanced information

It uses [npm-package-json-lint](https://www.npmjs.com/package/npm-package-json-lint) with the set of recommended rules defined in [@wordpress/npm-package-json-lint-config](https://www.npmjs.com/package/@wordpress/npm-package-json-lint-config) npm package. You can override default rules with your own as described in [npm-package-json-lint wiki](https://github.com/tclindner/npm-package-json-lint/wiki). Learn more in the [Advanced Usage](#advanced-usage) section.

### `lint-md-docs`

Uses markdownlint to lint the markup of markdown files to enforce standards.

_Example:_

```json
{
	"scripts": {
		"lint:md:docs": "wp-scripts lint-md-docs"
	}
}
```

This is how you execute the script with presented setup:

-   `npm run lint:md:docs` - lints markdown files in the entire project’s directories.

By default, files located in `build`, `node_modules`, and `vendor` folders are ignored.

#### Advanced information

It uses [markdownlint](https://github.com/DavidAnson/markdownlint) with the [.markdownlint.json](https://github.com/WordPress/gutenberg/blob/HEAD/packages/scripts/config/.markdownlint.json) configuration. This configuration tunes the linting rules to match WordPress standard, you can override with your own config, see [markdownlint-cli](https://github.com/igorshubovych/markdownlint-cli/) for command-line parameters.

### `lint-style`

Helps enforce coding style guidelines for your style files.

_Example:_

```json
{
	"scripts": {
		"lint:style": "wp-scripts lint-style",
		"lint:css:src": "wp-scripts lint-style 'src/**/*.css'"
	}
}
```

This is how you execute the script with presented setup:

-   `npm run lint:style` - lints CSS and SCSS files in the entire project’s directories.
-   `npm run lint:css:src` - lints only CSS files in the project’s `src` subfolder’s directories.

When you run commands similar to the `npm run lint:css:src` example above, be sure to include the quotation marks around file globs. This ensures that you can use the powers of [globby](https://github.com/sindresorhus/globby) (like the `**` globstar) regardless of your shell. See [more examples](https://github.com/stylelint/stylelint/blob/HEAD/docs/user-guide/cli.md#examples).

By default, files located in `build`, `node_modules`, and `vendor` folders are ignored.

#### Advanced information

It uses [stylelint](https://github.com/stylelint/stylelint) with the [@wordpress/stylelint-config](https://www.npmjs.com/package/@wordpress/stylelint-config) configuration per the [WordPress CSS Coding Standards](https://developer.wordpress.org/coding-standards/wordpress-coding-standards/css/). You can override them with your own rules as described in [stylelint user guide](https://stylelint.io/user-guide/configure). Learn more in the [Advanced Usage](#advanced-usage) section.

### `packages-update`

Updates the WordPress packages used in the project to their latest version.

_Example:_

```json
{
	"scripts": {
		"packages-update": "wp-scripts packages-update",
		"postpackages-update": "npm run build"
	}
}
```

This script provides the following custom options:

-   `--dist-tag` – allows specifying a custom dist-tag when updating npm packages. Defaults to `latest`. This is especially useful when using [`@wordpress/dependency-extraction-webpack-plugin`](https://www.npmjs.com/package/@wordpress/dependency-extraction-webpack-plugin). It lets installing the npm dependencies at versions used by the given WordPress major version for local testing, etc. Example: `wp-scripts packages-update --dist-tag=wp-6.0`.

#### Advanced information

The command detects project dependencies that have name starting with `@wordpress/` by scanning the `package.json` file. By default, it executes `npm install @wordpress/package1@latest @wordpress/package2@latest ... --save` to change the package versions to the latest one. You can chose a different dist-tag than `latest` by using the `--dist-tag` option when running the command.

### `plugin-zip`

Creates a zip file for a WordPress plugin.

_Example:_

```json
{
	"scripts": {
		"plugin-zip": "wp-scripts plugin-zip"
	}
}
```

By default, it uses [Plugin Handbook best practices](https://developer.wordpress.org/plugins/plugin-basics/best-practices/#file-organization) to discover files.

#### Advanced information

In the case where the plugin author wants to customize the files included in the zip file, they can provide the `files` field in the `package.json` file as documented in the [`npm-packlist`](https://www.npmjs.com/package/npm-packlist) package, example:

```json
{
	"files": [ "dir" ]
}
```

It reuses the same logic as `npm pack` command to create an npm package tarball.

### `start`

Transforms your code according the configuration provided so it’s ready for development. The script will automatically rebuild if you make changes to the code, and you will see the build errors in the console. The entry points for your project get detected by scanning all script fields in `block.json` files located in the `src` directory. The script fields in `block.json` should pass relative paths to `block.json` in the same folder.

_Example:_

```json
{
	"editorScript": "file:index.js",
	"editorStyle": "file:editor.css",
	"style": "file:style.css"
}
```

The fallback entry point is `src/index.js` (other supported extensions: `.jsx`, `.ts`, and `.tsx`) in case there is no `block.json` file found. The output generated will be written to `build/index.js`. For single builds, better suited for production, see the [build](#build) script.

_Example:_

```json
{
	"scripts": {
		"start": "wp-scripts start",
		"start:hot": "wp-scripts start --hot",
		"start:custom": "wp-scripts start entry-one.js entry-two.js --output-path=custom",
		"start:copy-php": "wp-scripts start --webpack-copy-php",
		"start:custom-directory": "wp-scripts start --webpack-src-dir=custom-directory"
	}
}
```

This is how you execute the script with presented setup:

-   `npm start` - starts the build for development.
-   `npm run start:hot` - starts the build for development with "Fast Refresh". The page will automatically reload if you make changes to the files.
-   `npm run start:custom` - starts the build for development which contains two entry points and a custom output directory. Paths for custom entry points are relative to the project root.
-   `npm run start:copy-php` - starts the build for development and opts into copying PHP files from the `src` directory and its subfolders to the output directory.
-   `npm run start:custom-directory` - builds the code for production using the `custom-directory` as the source code directory.

This script automatically use the optimized config but sometimes you may want to specify some custom options:

-   `--hot` – enables "Fast Refresh". The page will automatically reload if you make changes to the code. _For now, it requires that WordPress has the [`SCRIPT_DEBUG`](https://wordpress.org/support/article/debugging-in-wordpress/#script_debug) flag enabled and the [Gutenberg](https://wordpress.org/plugins/gutenberg/) plugin installed._
-   `--webpack-bundle-analyzer` – enables visualization for the size of webpack output files with an interactive zoomable treemap.
-   `--webpack-copy-php` – enables copying PHP files from the source directory ( default is `src` ) and its subfolders to the output directory.
-   `--webpack-devtool` – controls how source maps are generated. See options at https://webpack.js.org/configuration/devtool/#devtool.
-   `--webpack-no-externals` – disables scripts' assets generation, and omits the list of default externals.
-   `--webpack-src-dir` – Allows customization of the source code directory. Default is `src`.

#### Advanced information

This script uses [webpack](https://webpack.js.org/) behind the scenes. It’ll look for a webpack config in the top-level directory of your package and will use it if it finds one. If none is found, it’ll use the default config provided by `@wordpress/scripts` packages. Learn more in the [Advanced Usage](#advanced-usage) section.

### `test-e2e`

Launches the End-To-End (E2E) test runner. Writing tests can be done using the [Jest API](https://jestjs.io/docs/en/api) in combination with the [Puppeteer API](https://github.com/GoogleChrome/puppeteer/blob/HEAD/docs/api.md):

> [Jest](https://jestjs.io/) is a delightful JavaScript Testing Framework with a focus on simplicity.

> [Puppeteer](https://pptr.dev/) is a Node library which provides a high-level API to control Chrome or Chromium over the [DevTools Protocol](https://chromedevtools.github.io/devtools-protocol/). Puppeteer runs [headless](https://developers.google.com/web/updates/2017/04/headless-chrome) by default, but can be configured to run full (non-headless) Chrome or Chromium.

_Example:_

```json
{
	"scripts": {
		"test:e2e": "wp-scripts test-e2e",
		"test:e2e:help": "wp-scripts test-e2e --help",
		"test:e2e:debug": "wp-scripts --inspect-brk test-e2e --puppeteer-devtools"
	}
}
```

This is how you execute those scripts using the presented setup:

-   `npm run test:e2e` - runs all e2e tests.
-   `npm run test:e2e:help` - prints all available options to configure e2e test runner.
-   `npm run test-e2e -- --puppeteer-interactive` - runs all e2e tests interactively.
-   `npm run test-e2e FILE_NAME -- --puppeteer-interactive` - runs one test file interactively.
-   `npm run test-e2e:watch -- --puppeteer-interactive` - runs all tests interactively and watch for changes.
-   `npm run test-e2e:debug` - runs all tests interactively and enables [debugging tests](#debugging-e2e-tests).

Jest will look for test files with any of the following popular naming conventions:

-   Files with `.js` (other supported extensions: `.jsx`, `.ts`, and `.tsx`) suffix at any level of depth in `spec` folders.
-   Files with `.spec.js` (other supported extensions: `.jsx`, `.ts`, and `.tsx`) suffix.

This script automatically detects the best config to start Puppeteer but sometimes you may need to specify custom options:

-   You can add a `jest-puppeteer.config.js` at the root of the project or define a custom path using `JEST_PUPPETEER_CONFIG` environment variable. Check [jest-puppeteer](https://github.com/smooth-code/jest-puppeteer#jest-puppeteerconfigjs) for more details.

We enforce that all tests run serially in the current process using [--runInBand](https://jestjs.io/docs/en/cli#runinband) Jest CLI option to avoid conflicts between tests caused by the fact that they share the same WordPress instance.

#### Failed Test Artifacts

When tests fail, both a screenshot and an HTML snapshot will be taken of the page and stored in the `artifacts/` directory at the root of your project. These snapshots may help debug failed tests during development or when running tests in a CI environment.

The `artifacts/` directory can be customized by setting the `WP_ARTIFACTS_PATH` environment variable to the relative path of the desired directory within your project's root. For example: to change the default directory from `artifacts/` to `my/custom/artifacts`, you could use `WP_ARTIFACTS_PATH=my/custom/artifacts npm run test:e2e`.

#### Advanced information

It uses [Jest](https://jestjs.io/) behind the scenes and you are able to use all of its [CLI options](https://jestjs.io/docs/en/cli.html). You can also run `./node_modules/.bin/wp-scripts test:e2e --help` or `npm run test:e2e:help` (as mentioned above) to view all of the available options. Learn more in the [Advanced Usage](#advanced-usage) section.

Should there be any situation where you want to provide your own Jest config, you can do so.

-   the command receives a `--config` argument. Example: `wp-scripts test-e2e --config my-jest-config.js`.
-   there is a file called `jest-e2e.config.js`, `jest-e2e.config.json`, `jest.config.js`, or `jest.config.json` in the top-level directory of your package (at the same level than your `package.json`).
-   a `jest` object can be provided in the `package.json` file with the test configuration.

### `test-unit-js`

_Alias_: `test-unit-jest`

Launches the unit test runner. Writing tests can be done using the [Jest API](https://jestjs.io/docs/en/api).

_Example:_

```json
{
	"scripts": {
		"test:unit": "wp-scripts test-unit-js",
		"test:unit:help": "wp-scripts test-unit-js --help",
		"test:unit:watch": "wp-scripts test-unit-js --watch",
		"test:unit:debug": "wp-scripts --inspect-brk test-unit-js --runInBand --no-cache"
	}
}
```

This is how you execute those scripts using the presented setup:

-   `npm run test:unit` - runs all unit tests.
-   `npm run test:unit:help` - prints all available options to configure unit tests runner.
-   `npm run test:unit:watch` - runs all unit tests in the watch mode.
-   `npm run test:unit:debug` - runs all unit tests in [debug mode](#debugging-tests).

Jest will look for test files with any of the following popular naming conventions:

-   Files with `.js` (other supported extensions: `.jsx`, `.ts`, and `.tsx`) suffix located at any level of depth in `__tests__` folders.
-   Files with `.js` (other supported extensions: `.jsx`, `.ts`, and `.tsx`) suffix directly located in `test` folders.
-   Files with `.test.js` (other supported extensions: `.jsx`, `.ts`, and `.tsx`) suffix.

#### Advanced information

It uses [Jest](https://jestjs.io/) behind the scenes and you are able to use all of its [CLI options](https://jestjs.io/docs/en/cli.html). You can also run `./node_modules/.bin/wp-scripts test:unit --help` or `npm run test:unit:help` (as mentioned above) to view all of the available options. By default, it uses the set of recommended options defined in [@wordpress/jest-preset-default](https://www.npmjs.com/package/@wordpress/jest-preset-default) npm package. You can override them with your own options as described in [Jest documentation](https://jestjs.io/docs/en/configuration). Learn more in the [Advanced Usage](#advanced-usage) section.

Should there be any situation where you want to provide your own Jest config, you can do so.

-   the command receives a `--config` argument. Example: `wp-scripts test-unit --config my-jest-config.js`.
-   there is a file called `jest-unit.config.js`, `jest-unit.config.json`, `jest.config.js`, or `jest.config.json` in the top-level directory of your package (at the same level than your `package.json`).
-   a `jest` object can be provided in the `package.json` file with the test configuration.

## Passing Node.js options

`wp-scripts` supports the full array of [Node.js CLI options](https://nodejs.org/api/cli.html). They can be passed after the `wp-scripts` command and before the script name.

```sh
wp-scripts [NODE_OPTIONS] script
```

### Debugging tests

One common use-case for passing Node.js options is debugging your tests.

Tests can be debugged by any [inspector client](https://nodejs.org/en/docs/guides/debugging-getting-started/#inspector-clients) that supports the [Chrome DevTools Protocol](https://chromedevtools.github.io/devtools-protocol/).

Follow the instructions for debugging Node.js with your favorite supported browser or IDE. When the instructions say to use `node --inspect script.js` or `node --inspect-brk script.js`, simply use `wp-scripts --inspect script` or `wp-scripts --inspect-brk script` instead.

Google Chrome and Visual Studio Code are used as examples below.

#### Debugging in Google Chrome

Place `debugger;` statements in any test and run `wp-scripts --inspect-brk test-unit-js --runInBand --no-cache` (or `npm run test:unit:debug` from above).

Then open `about:inspect` in Google Chrome and select `inspect` on your process.

A breakpoint will be set at the first line of the script (this is done to give you time to open the developer tools and to prevent Jest from executing before you have time to do so). Click the resume button in the upper right panel of the dev tools to continue execution. When Jest executes the test that contains the debugger statement, execution will pause and you can examine the current scope and call stack.

#### Debugging in Visual Studio Code

Debugging npm scripts is supported out of the box for Visual Studio Code as of [version 1.23](https://code.visualstudio.com/blogs/2018/07/12/introducing-logpoints-and-auto-attach#_npm-scripts-and-debugging) and can be used to debug Jest unit tests.

Make sure `wp-scripts --inspect-brk test-unit-js --runInBand --no-cache` is saved as `test:unit:debug` in your `package.json` file to run tests in Visual Studio Code.

When debugging, set a breakpoint in your tests by clicking on a line in the editor’s left margin by the line numbers.

Then open npm scripts in the explorer or run `Explorer: Focus on NPM Scripts View` in the command palette to see the npm scripts. To start the tests, click the debug icon next to `test:unit:debug`.

The tests will start running, and execution will pause on your selected line so you can inspect the current scope and call stack within the editor.

See [Debugging in Visual Studio Code](https://code.visualstudio.com/Docs/editor/debugging) for more details on using the Visual Studio Code debugger.

#### Debugging e2e tests

Since e2e tests run both in the node context _and_ the (usually headless) browser context, not all lines of code can have breakpoints set within the inspector client—only the node context is debugged in the inspector client.

The code executed in the node context includes all of the test files _excluding_ code within `page.evaluate` functions. The `page.evaluate` functions and the rest of your app code is executed within the browser context.

Test code (node context) can be debugged normally using the instructions above.

To also debug the browser context, run `wp-scripts --inspect-brk test-e2e --puppeteer-devtools`. The `--puppeteer-devtools` option (or the `PUPPETEER_DEVTOOLS="true"` environment variable when used with `PUPPETEER_HEADLESS="false"`) will disable headless mode and launch the browser with the devtools already open. Breakpoints can then be set in the browser context using these devtools.

For more e2e debugging tips check out the [Puppeteer debugging docs](https://developers.google.com/web/tools/puppeteer/debugging).

## Advanced Usage

In general, this package should be used with the set of recommended config files. While it’s possible to override every single config file provided, if you have to do it, it means that your use case is far more complicated than anticipated. If that happens, it would be better to avoid using the whole abstraction layer and set up your project with full control over tooling used.

### Working with build scripts

The `build` and `start` commands use [webpack](https://webpack.js.org/) behind the scenes. webpack is a tool that helps you transform your code into something else. For example: it can take code written in ESNext and output ES5 compatible code that is minified for production.

#### Default webpack config

`@wordpress/scripts` bundles the default webpack config used as a base by the WordPress editor. These are the defaults:

-   [Entry](https://webpack.js.org/configuration/entry-context/#entry): the entry points for your project get detected by scanning all script fields in `block.json` files located in the `src` directory. The fallback entry point is `src/index.js` (other supported extensions: `.jsx`, `.ts`, and `.tsx`) in case there is no `block.json` file found.
-   [Output](https://webpack.js.org/configuration/output): `build/[name].js`, for example: `build/index.js`, or `build/my-block/index.js`.
-   [Loaders](https://webpack.js.org/loaders/):
    -   [`babel-loader`](https://webpack.js.org/loaders/babel-loader/) allows transpiling JavaScript and TypeScript files using Babel and webpack.
    -   [`@svgr/webpack`](https://www.npmjs.com/package/@svgr/webpack) and [`url-loader`](https://webpack.js.org/loaders/url-loader/) makes it possible to handle SVG files in JavaScript code.
    -   [`css-loader`](https://webpack.js.org/loaders/css-loader/) chained with [`postcss-loader`](https://webpack.js.org/loaders/postcss-loader/) and [sass-loader](https://webpack.js.org/loaders/sass-loader/) let webpack process CSS, SASS or SCSS files referenced in JavaScript files.
-   [Plugins](https://webpack.js.org/configuration/plugins) (among others):
    -   [`CopyWebpackPlugin`](https://webpack.js.org/plugins/copy-webpack-plugin/) copies all `block.json` files discovered in the `src` directory to the build directory.
    -   [`MiniCssExtractPlugin`](https://webpack.js.org/plugins/mini-css-extract-plugin/) extracts CSS into separate files. It creates a CSS file per JavaScript entry point which contains CSS.
    -   [`@wordpress/dependency-extraction-webpack-plugin`](https://github.com/WordPress/gutenberg/tree/HEAD/packages/dependency-extraction-webpack-plugin/README.md) is used with the default configuration to ensure that WordPress provided scripts are not included in the built bundle.

#### Using CSS

_Example:_

```scss
// index.scss
$body-color: red;

.wp-block-my-block {
	color: $body-color;
}
```

```css
/* style.css */
.wp-block-my-block {
	background-color: black;
}
```

```js
// index.js
import './index.scss';
import './style.css';
```

When you run the build using the default command `wp-scripts build` (also applies to `start`) in addition to the JavaScript file `index.js` generated in the `build` folder, you should see two more files:

1. `index.css` – all imported CSS files are bundled into one chunk named after the entry point, which defaults to `index.js`, and thus the file created becomes `index.css`. This is for styles used only in the editor.
2. `style-index.css` – imported `style.css` file(s) (applies to SASS and SCSS extensions) get bundled into one `style-index.css` file that is meant to be used both on the front-end and in the editor.

You can also have multiple entry points as described in the docs for the script:

```bash
wp-scripts start entry-one.js entry-two.js --output-path=custom
```

If you do so, then CSS files generated will follow the names of the entry points: `entry-one.css` and `entry-two.css`.

Avoid using `style` keyword in an entry point name, this might break your build process.

You can also bundle CSS modules by prefixing `.module` to the extension, e.g. `style.module.scss`. Otherwise, these files are handled like all other `style.scss`. They will also be extracted into `style-index.css`.

#### Using fonts and images

It is possible to reference font (`woff`, `woff2`, `eot`, `ttf` and `otf`) and image (`bmp`, `png`, `jpg`, `jpeg` and `gif`) files from CSS that is controlled by webpack as explained in the previous section.

_Example:_

```css
/* style.css */
@font-face {
	font-family: Gilbert;
	src: url( ../assets/gilbert-color.otf );
}
.wp-block-my-block {
	background-color: url( ../assets/block-background.png );
	font-family: Gilbert;
}
```

#### Using SVG

_Example:_

```js
import starUrl, { ReactComponent as Star } from './star.svg';

const App = () => (
	<div>
		<img src={ starUrl } alt="star" />
		<Star />
	</div>
);
```

#### Provide your own webpack config

Should there be any situation where you want to provide your own webpack config, you can do so. The `build` and `start` commands will use your provided file when:

-   the command receives a `--config` argument. Example: `wp-scripts build --config my-own-webpack-config.js`.
-   there is a file called `webpack.config.js` or `webpack.config.babel.js` in the top-level directory of your project (at the same level as `package.json`).

##### Extending the webpack config

To extend the provided webpack config, or replace subsections within the provided webpack config, you can provide your own `webpack.config.js` file, `require` the provided `webpack.config.js` file, and use the [`spread` operator](https://developer.mozilla.org/en-US/docs/Web/JavaScript/Reference/Operators/Spread_syntax) to import all of or part of the provided configuration.

In the example below, a `webpack.config.js` file is added to the root folder extending the provided webpack config to include custom logic to parse module's source and convert it to a JavaScript object using [`toml`](https://www.npmjs.com/package/toml). It may be useful to import toml or other non-JSON files as JSON, without specific loaders:

```javascript
const toml = require( 'toml' );
const defaultConfig = require( '@wordpress/scripts/config/webpack.config' );

module.exports = {
	...defaultConfig,
	module: {
		...defaultConfig.module,
		rules: [
			...defaultConfig.module.rules,
			{
				test: /.toml/,
				type: 'json',
				parser: {
					parse: toml.parse,
				},
			},
		],
	},
};
```

If you follow this approach, please, be aware that future versions of this package may change what webpack and Babel plugins we bundle, default configs, etc. Should those changes be necessary, they will be registered in the [package’s CHANGELOG](https://github.com/WordPress/gutenberg/blob/HEAD/packages/scripts/CHANGELOG.md), so make sure to read it before upgrading.

## Contributing to this package

This is an individual package that's part of the Gutenberg project. The project is organized as a monorepo. It's made up of multiple self-contained software packages, each with a specific purpose. The packages in this monorepo are published to [npm](https://www.npmjs.com/) and used by [WordPress](https://make.wordpress.org/core/) as well as other software projects.

To find out more about contributing to this package or Gutenberg as a whole, please read the project's main [contributor guide](https://github.com/WordPress/gutenberg/tree/HEAD/CONTRIBUTING.md).

<br /><br /><p align="center"><img src="https://s.w.org/style/images/codeispoetry.png?1" alt="Code is Poetry." /></p><|MERGE_RESOLUTION|>--- conflicted
+++ resolved
@@ -48,11 +48,7 @@
 
 ## Automatic block.json detection and the source code directory
 
-<<<<<<< HEAD
-When using the `start` or `build` commands, the source code directory ( the default is `./src`) and its subdirectories are scanned for the existence of `block.json` files. If one or more are found, they are treated a entry points and will be output into corresponding folders in the `build` directory. The allows for the creation of multiple blocks that use a single build process. The source directory can be customized using the `--webpack-src-dir` flag.
-=======
 When using the `start` or `build` commands, the source code directory ( the default is `./src`) and its subdirectories are scanned for the existence of `block.json` files. If one or more are found, they are treated a entry points and will be output into corresponding folders in the `build` directory. This allows for the creation of multiple blocks that use a single build process. The source directory can be customized using the `--webpack-src-dir` flag.
->>>>>>> 102d3668
 
 ## Updating to New Release
 
