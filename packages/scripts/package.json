--- conflicted
+++ resolved
@@ -66,14 +66,9 @@
 		"resolve-bin": "^0.4.0",
 		"sass-loader": "^8.0.2",
 		"source-map-loader": "^0.2.4",
-<<<<<<< HEAD
-		"stylelint": "^9.10.1",
-		"stylelint-config-wordpress": "^13.1.0",
-		"terser-webpack-plugin": "^3.0.3",
-=======
 		"stylelint": "^13.6.0",
 		"stylelint-config-wordpress": "^17.0.0",
->>>>>>> ef846368
+		"terser-webpack-plugin": "^3.0.3",
 		"thread-loader": "^2.1.3",
 		"url-loader": "^3.0.0",
 		"webpack": "^4.42.0",
