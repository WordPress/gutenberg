--- conflicted
+++ resolved
@@ -46,12 +46,8 @@
 		"cross-spawn": "^5.1.0",
 		"decompress-zip": "^0.2.2",
 		"eslint": "^6.1.0",
-<<<<<<< HEAD
+		"eslint-plugin-markdown": "1.0.1",
 		"jest": "^24.9.0",
-=======
-		"eslint-plugin-markdown": "1.0.1",
-		"jest": "^24.7.1",
->>>>>>> ee6cc560
 		"jest-puppeteer": "^4.3.0",
 		"js-yaml": "^3.13.1",
 		"lodash": "^4.17.15",
