<!-- Learn how to maintain this file at https://github.com/WordPress/gutenberg/tree/HEAD/packages#maintaining-changelogs. -->

## Unreleased

<<<<<<< HEAD
### Breaking Changes

-   Updated `stylelint` dependency to `^16.8.2`
-   Switched default config from `@wordpress/stylelint-config/scss` to use `@wordpress/stylelint-config/scss-stylistic` to keep stylistic rules.
=======
### Enhancements

- Inlines CSS files imported from other CSS files before optimization in the `build` command ([#61121](https://github.com/WordPress/gutenberg/pull/61121)).

### Bug Fixes

-   Added chunk filename in webpack config to avoid reading stale files ([#58176](https://github.com/WordPress/gutenberg/pull/58176)).
>>>>>>> 30258b51

## 28.6.0 (2024-08-21)

## 28.5.0 (2024-08-07)

## 28.4.0 (2024-07-24)

### New Features

-   Update webpack configuration for the `build` and `start` commands to automatically copy PHP files listed in the `variations` field of `block.json` files from the source to the build folder ([#63098](https://github.com/WordPress/gutenberg/pull/63098)).

## 28.3.0 (2024-07-10)

## 28.2.0 (2024-06-26)

## 28.1.0 (2024-06-15)

## 28.0.0 (2024-05-31)

### Breaking Changes

**Note** If you're using @wordpress/scripts for building JS scripts to target WordPress 6.5 or earlier, you should not upgrade to this version and continue using @wordpress/scripts@27.

-   Use React's automatic runtime to transform JSX ([#61692](https://github.com/WordPress/gutenberg/pull/61692)).
-   Variables like `process.env.IS_GUTENBERG_PLUGIN` have been replaced by `globalThis.IS_GUTENBERG_PLUGIN`. Build systems using `process.env` should be updated ([#61486](https://github.com/WordPress/gutenberg/pull/61486)).
-   Increase the minimum required Node.js version to v18.12.0 matching long-term support releases ([#31270](https://github.com/WordPress/gutenberg/pull/61930)). Learn more about [Node.js releases](https://nodejs.org/en/about/previous-releases).

## 27.9.0 (2024-05-16)

### New Features

-   Add RTL support when building CSS styles with `build` and `start` scripts ([#61540](https://github.com/WordPress/gutenberg/pull/61540)).

## 27.8.0 (2024-05-02)

## 27.7.0 (2024-04-19)

## 27.6.0 (2024-04-03)

## 27.5.0 (2024-03-21)

## 27.4.0 (2024-03-06)

## 27.3.0 (2024-02-21)

## 27.2.0 (2024-02-09)

### New Features

-   Add experimental support for `viewScriptModule` field in block.json for `build` and `start` scripts ([#57437](https://github.com/WordPress/gutenberg/pull/57437)).

### Enhancements

-   Ensure that watched module builds detect block.json changes ([#57927](https://github.com/WordPress/gutenberg/pull/57927)).

### Deprecations

-   Experimental support for `viewModule` field in block.json is deprecated in favor of `viewScriptModule` ([#57437](https://github.com/WordPress/gutenberg/pull/57437)).

## 27.1.0 (2024-01-24)

## 27.0.0 (2024-01-10)

### New Features

-   Add experimental support for `viewModule` field in block.json for `build` and `start` scripts ([#57461](https://github.com/WordPress/gutenberg/pull/57461)).

### Breaking Changes

-   Drop support for Node.js versions < 18.

## 26.19.0 (2023-12-13)

### Bug Fixes

-   Fix CSS imports not minified ([#56516](https://github.com/WordPress/gutenberg/pull/56516)).

## 26.18.0 (2023-11-29)

### Internal

-   The bundled `jest-dev-server` dependency has been updated from `^6.0.2` to `^9.0.1` ([#33287](https://github.com/WordPress/gutenberg/pull/33287)).

## 26.17.0 (2023-11-16)

## 26.16.0 (2023-11-02)

## 26.15.0 (2023-10-18)

## 26.14.0 (2023-10-05)

### Internal

-   The bundled `@pmmmwh/react-refresh-webpack-plugin` dependency has been updated from requiring `^0.5.2` to requiring `^0.5.11` ([#54657](https://github.com/WordPress/gutenberg/pull/54657)).
-   The bundled `browserslist` dependency has been updated from requiring `^4.21.9` to requiring `^4.21.10` ([#54657](https://github.com/WordPress/gutenberg/pull/54657)).
-   The bundled `react-refresh` dependency has been updated from requiring `^0.10.0` to requiring `^0.14.0` ([#54657](https://github.com/WordPress/gutenberg/pull/54657)).
-   The bundled `webpack` dependency has been updated from requiring `^5.47.1` to requiring `^5.88.2` ([#54657](https://github.com/WordPress/gutenberg/pull/54657)).
-   The bundled `webpack-bundle-analyzer` dependency has been updated from requiring `^4.4.2` to requiring `^4.9.1` ([#54657](https://github.com/WordPress/gutenberg/pull/54657)).
-   The bundled `webpack-cli` dependency has been updated from requiring `^4.9.1` to requiring `^5.1.4` ([#54657](https://github.com/WordPress/gutenberg/pull/54657)).
-   The bundled `webpack-dev-server` dependency has been updated from requiring `^4.4.0` to requiring `^4.15.1` ([#54657](https://github.com/WordPress/gutenberg/pull/54657)).

## 26.13.0 (2023-09-20)

### Enhancements

-   Added support for `test-playwright` script ([#53108](https://github.com/WordPress/gutenberg/pull/53108)).
-   The bundled `wp-prettier` dependency has been upgraded from `2.8.5` to `3.0.3` ([#54539](https://github.com/WordPress/gutenberg/pull/54539)).

### Bug Fixes

-   Correctly resolve entry points when the directory is symlinked ([#54212](https://github.com/WordPress/gutenberg/pull/54212)).

## 26.12.0 (2023-08-31)

## 26.11.0 (2023-08-16)

### Enhancements

-   Updated `npm-package-json-lint` peer dependency to require v6.0.0 [#53636](https://github.com/WordPress/gutenberg/pull/53636).
-   The bundled `@svgr/webpack` dependency has been updated from requiring ^6.2.1 to requiring ^8.0.1 ([#53630](https://github.com/WordPress/gutenberg/pull/53630)).
-   The bundled `cssnano` dependency has been updated from requiring ^5.07 to requiring ^6.0.1 ([#53630](https://github.com/WordPress/gutenberg/pull/53630)).

### Bug Fixes

-   Fix prevent watch mode from aborting when encountering a `block.json` file that contains invalid JSON. ([#51971](https://github.com/WordPress/gutenberg/pull/51971))

## 26.10.0 (2023-08-10)

## 26.9.0 (2023-07-20)

## 26.8.0 (2023-07-05)

## 26.7.0 (2023-06-23)

## 26.6.0 (2023-06-07)

### Enhancements

-   The bundled `terser-webpack-plugin` dependency has been updated from requiring `^5.1.4` to requiring `^5.3.9` ([#50994](https://github.com/WordPress/gutenberg/pull/50994)).
-   Optimize updating render paths when developing blocks with the `start` command ([#51162](https://github.com/WordPress/gutenberg/pull/51162)).

### Bug Fixes

-   Ensure files listed in `render` field of `block.json` files are always copied to the build folder when using the `start` command ([#50939](https://github.com/WordPress/gutenberg/pull/50939)).

## 26.5.0 (2023-05-24)

## 26.4.0 (2023-05-10)

## 26.3.0 (2023-04-26)

### Enhancements

-   License check script supports conjunctive (AND) licenses ([46801](https://github.com/WordPress/gutenberg/pull/46801)).

## 26.2.0 (2023-04-12)

## 26.1.0 (2023-03-29)

### Enhancements

-   The bundled `wp-prettier` dependency has been upgraded from `2.6.2` to `2.8.5` ([#49258](https://github.com/WordPress/gutenberg/pull/49258)).

## 26.0.0 (2023-03-15)

### Breaking Changes

-   Started using Jest v29 instead of v27 as a dependency. See [breaking changes in Jest 28](https://jestjs.io/blog/2022/04/25/jest-28) and [in jest 29](https://jestjs.io/blog/2022/08/25/jest-29) ([#47388](https://github.com/WordPress/gutenberg/pull/47388))

## 25.5.1 (2023-03-06)

### Bug Fixes

-   Fix `render.php` isn't copied in Windows OS ([#48735](https://github.com/WordPress/gutenberg/pull/48735)).

## 25.5.0 (2023-03-01)

## 25.4.0 (2023-02-15)

### New Features

-   The `WP_DEVTOOL` environment variable can now be used to set the Webpack devtool option for sourcemaps in production builds ([#46812](https://github.com/WordPress/gutenberg/pull/46812)). Previously, this only worked for development builds.
-   Update default webpack config and lint-style script to allow PostCSS (`.pcss` extension) file usage ([#45352](https://github.com/WordPress/gutenberg/pull/45352)).
-   Add `--no-watch` option to allow creating the unminified/dev JS without starting the watcher ([#44237](https://github.com/WordPress/gutenberg/pull/44237)).

## 25.3.0 (2023-02-01)

## 25.2.0 (2023-01-11)

## 25.1.0 (2023-01-02)

## 25.0.0 (2022-12-14)

### Breaking Changes

-   Updated dependencies to require React 18 ([45235](https://github.com/WordPress/gutenberg/pull/45235))

## 24.6.0 (2022-11-16)

## 24.5.0 (2022-11-02)

## 24.4.0 (2022-10-19)

## 24.3.0 (2022-10-05)

## 24.2.0 (2022-09-21)

## 24.1.0 (2022-09-13)

### New Features

-   Update the default webpack config to allow `webp` image format ([#43880](https://github.com/WordPress/gutenberg/pull/43880)).
-   Update webpack configuration for the `build` and `start` commands to automatically copy PHP files listed in the `render` field of `block.json` files from the source to the build folder ([#43917](https://github.com/WordPress/gutenberg/pull/43917)).

## 24.0.0 (2022-08-24)

### Breaking Changes

-   Increase the minimum Node.js version to 14 and minimum npm version to 6.14.4 ([#43141](https://github.com/WordPress/gutenberg/pull/43141)).
-   The bundled `@wordpress/eslint-plugin` package got updated to the new major version and the default linting for Jest unit tests is now handled in the default config in this package ([#43272](https://github.com/WordPress/gutenberg/pull/43272)).

### Bug Fixes

-   Packages: Replace `is-plain-obj` with `is-plain-object` ([#43511](https://github.com/WordPress/gutenberg/pull/43511)).

## 23.7.2 (2022-08-17)

### Bug Fixes

-   Jest Preset: Improve `is-plain-obj` transformation ignore ([#43271](https://github.com/WordPress/gutenberg/pull/43271)).

## 23.7.1 (2022-08-12)

### Bug Fixes

-   Jest Preset: Ignore `is-plain-obj` transformation ([#43179](https://github.com/WordPress/gutenberg/pull/43179)).

## 23.6.0 (2022-07-27)

### Bug Fixes

-   Fix the incorrect exit error code when status missing in `webpack` call for `build` and `start` commands ([#42396](https://github.com/WordPress/gutenberg/pull/42396)).

## 23.3.0 (2022-06-15)

### Enhancements

-   The bundled `wp-prettier` dependency has been upgraded from `2.2.1` to `2.6.2` ([#40542](https://github.com/WordPress/gutenberg/pull/40542)).

## 23.2.0 (2022-06-01)

### Bug Fixes

-   Fix incorrect handling in `plugin-zip` for root-level files and some specific platform conditions ([#41439](https://github.com/WordPress/gutenberg/pull/41439)).

## 23.1.0 (2022-05-18)

### New Features

-   Enable by default code formatting for JSON files in the `format` command ([#40994](https://github.com/WordPress/gutenberg/pull/40994)). You can opt-out of this behavior by providing a custom file matcher, example: `wp-scripts format src/**/*.js`.
-   Support tsx files in `viewScript`, `script`, `editorScript` ([#41068](https://github.com/WordPress/gutenberg/pull/41068)).

### Bug Fixes

-   Fix: env unit test fails on Windows ([#41070](https://github.com/WordPress/gutenberg/pull/41070))

## 23.0.0 (2022-05-04)

### Breaking Changes

-   Remove `lint-md-js` script that was broken for some time and it's extemely hard to make it work correctly with the recommended ESLint config in Markdown files ([#40511](https://github.com/WordPress/gutenberg/pull/40511)).
-   Remove the previously deprecated and undocumented `format-js` command ([#40512](https://github.com/WordPress/gutenberg/pull/40512)). You should use the `format` command instead.

### New Features

-   Add `--dist-tag` flag to the `packages-update` command to allow specifying a custom dist-tag when updating npm packages ([#40514](https://github.com/WordPress/gutenberg/pull/

## 22.5.0 (2022-04-21)

### Bug Fixes

-   Update `markdownlint` and `markdownlint-cli` to the latest versions ([#40479](https://github.com/WordPress/gutenberg/pull/40479)).

## 22.4.0 (2022-04-08)

### New Features

-   Add `--webpack-src-dir` CLI flag to allow customizing the source code directory (`src` by default) ([#39618](https://github.com/WordPress/gutenberg/pull/39618)).

### Bug Fixes

-   Add `vendor/` to `.markdownlintignore`, to match `lint-md-docs` docs ([#39724](https://github.com/WordPress/gutenberg/pull/39724)).
-   Include files with `.jsx` extension in the build process ([#39613](https://github.com/WordPress/gutenberg/pull/39613)).
-   Ensure that the default logic for entry points in the build commands is executed only when used the default config ([#39618](https://github.com/WordPress/gutenberg/pull/39618)).

## 22.2.0 (2022-03-11)

### Enhancements

-   The bundled `@wordpress/eslint-plugin` package got updated to the new major version, but the breaking changes included don't affect this package ([#39244](https://github.com/WordPress/gutenberg/pull/39244)).

## 22.1.0 (2022-03-03)

### New Features

-   Add `--webpack-copy-php` CLI flag to opt-in to copying php files from `src` and its subfolders to the output directory (`build` by default) ([#39171](https://github.com/WordPress/gutenberg/pull/39171)).

## 22.0.0 (2022-02-22)

### Breaking Changes

-   The bundled `@svgr/webpack` dependency has been updated from requiring `^5.5.0` to requiring `^6.2.1` ([#38866](https://github.com/WordPress/gutenberg/pull/38866)). See [official migration guide to v6](https://react-svgr.com/docs/migrate/) for details.

### New Features

-   Automatically copy PHP files located in the `src` folder and its subfolders to the output directory (`build` by default) ([#38715](https://github.com/WordPress/gutenberg/pull/38715)).

## 21.0.2 (2022-02-15)

-   Entry points are not detected in Windows OS ([#38781](https://github.com/WordPress/gutenberg/pull/38781)).

## 21.0.1 (2022-02-11)

### Bug Fixes

-   Return a default entry object in the `build` command when no entry files discovered in the project ([#38737](https://github.com/WordPress/gutenberg/pull/38737)).

## 21.0.0 (2022-02-10)

### Breaking Changes

-   The bundled `puppeteer-core` dependency has been updated from requiring `^11.0.0` to requiring `^13.2.0` ([#37078](https://github.com/WordPress/gutenberg/pull/37078)).

### Bug Fixes

-   Fix the handling for entry points when running `build` command ([#38584](https://github.com/WordPress/gutenberg/pull/38584)).

## 20.0.2 (2022-01-31)

### Bug Fixes

-   Fix the `build` command that does not generate assets on Windows OS ([#38348](https://github.com/WordPress/gutenberg/pull/38348)).
-   Adds fallback to `src/index.js` when no valid scripts discovered in metadata files when running the `build` command ([#38367](https://github.com/WordPress/gutenberg/pull/38367)).

## 20.0.1 (2022-01-28)

### Bug Fixes

-   Ensure that React Fast Refresh is not wired when it isn't explicitly enabled with `--hot` CLI argument when running the `start` command.

## 20.0.0 (2022-01-27)

### Breaking Changes

-   The bundled `eslint` dependency has been updated from requiring `^7.17.0` to requiring `^8.3.0` ([#36283](https://github.com/WordPress/gutenberg/pull/36283)).
-   The `puppeteer-core` dependency has been updated from requiring `^10.1.0` to requiring `^11.0.0` (see [Breaking Changes](https://github.com/puppeteer/puppeteer/releases/tag/v11.0.0), [#36040](https://github.com/WordPress/gutenberg/pull/36040)).
-   Removed support for live reload in the `start` command ([#28273](https://github.com/WordPress/gutenberg/pull/28273)).
-   The bundled `webpack-cli` dependency has been updated to the next major version `^4.9.1` ([#28273](https://github.com/WordPress/gutenberg/pull/28273)).
-   The peer `jest` dependency has been updated from requiring `>=26` to requiring `>=27` (see [Breaking Changes](https://jestjs.io/blog/2021/05/25/jest-27), [#33287](https://github.com/WordPress/gutenberg/pull/33287)).
-   The bundled `jest-dev-server` dependency has been updated to the next major version `^6.0.0` ([#33287](https://github.com/WordPress/gutenberg/pull/33287)).
-   The bundled `stylelint` dependency has been updated from requiring `^13.8.0` to requiring `^14.2.0` ([#38091](https://github.com/WordPress/gutenberg/pull/38091)).

### New Features

-   Added a new `plugin-zip` command to create a zip file for a WordPress plugin ([#37687](https://github.com/WordPress/gutenberg/pull/37687)).
-   Added optional support for React Fast Refresh in the `start` command. It can be activated with `--hot` CLI argument ([#28273](https://github.com/WordPress/gutenberg/pull/28273)). For now, it requires that WordPress has the [`SCRIPT_DEBUG`](https://developer.wordpress.org/advanced-administration/debug/debug-wordpress/#script_debug) flag enabled and the [Gutenberg](https://wordpress.org/plugins/gutenberg/) plugin installed.
-   Automatically copy `block.json` files located in the `src` folder and its subfolders to the output folder (`build` by default) ([#37612](https://github.com/WordPress/gutenberg/pull/37612)).
-   Scan the `src` directory for `block.json` files to detect defined scripts to use them as entry points with the `start` and `build` commands. ([#37661](https://github.com/WordPress/gutenberg/pull/37661)).

### Enhancements

-   Disable `selector-class-pattern` rule when linting styles until we have more flexible handling ([#37531](https://github.com/WordPress/gutenberg/pull/37531)).

### Bug Fixes

-   Prevent the `CleanWebpackPlugin` plugin from deleting webpack assets during multi-configuration builds [#35980](https://github.com/WordPress/gutenberg/issues/35980).
-   Remove temporary workaround fixing CommonJS import for `mini-css-extract-plugin` [#38027](https://github.com/WordPress/gutenberg/pull/38027).

### Internal

-   The bundled `read-pkg-up` dependency has been updated from requiring `^1.0.1` to requiring `^7.0.1` ([#37395](https://github.com/WordPress/gutenberg/pull/37395)).

## 19.2.3 (2022-01-17)

### Bug Fixes

-   Added temporary workaround to fix broken CommonJS import of `mini-css-extract-plugin` [#38004](https://github.com/WordPress/gutenberg/pull/38004).

## 19.2.0 (2021-11-15)

### New Features

-   Add basic support for TypeScript in `build`, `start`, `test-e2e` and `test-unit-js` commands ([#36260](https://github.com/WordPress/gutenberg/pull/36260)).

### Enhancements

-   The bundled `browserslist` dependency has been updated from requiring `^4.16.6` to requiring `^4.17.6` ([#36244](https://github.com/WordPress/gutenberg/pull/36244)).
-   Updated the default ESLint config to work correctly with the latest version of `@wordpress/eslint-plugin` ([#36244](https://github.com/WordPress/gutenberg/pull/36244)).

## 19.1.0 (2021-11-07)

### Enhancements

-   Increase the timeout for e2e tests to 30 seconds ([#35983](https://github.com/WordPress/gutenberg/pull/35983)).

## 19.0.0 (2021-10-22)

### Breaking Changes

-   The webpack config was updated to no longer include the polyfill by default when creating the `assets.php` file. If your usage requires the `wp-polyfill`, you must explicitly set it as a dependency ([#34536](https://github.com/WordPress/gutenberg/pull/35436)].

### Enhancements

-   Allow customization of the `ARTIFACTS_PATH` in the `jest-environment-puppeteer` failed test reporter via the `WP_ARTIFACTS_PATH` environment variable ([#35371](https://github.com/WordPress/gutenberg/pull/35371)).

## 18.1.0 (2021-10-12)

### Enhancements

-   The bundled `jest-dev-server` dependency has been updated to the next major version `^5.0.3` ([#34560](https://github.com/WordPress/gutenberg/pull/34560)).

## 18.0.1 (2021-09-09)

### Bug Fixes

-   Bring back support for SVG files in CSS ([#34394](https://github.com/WordPress/gutenberg/pull/34394)). It wasn't correctly migrated when integrating webpack v5.
-   Convert legacy entry point arguments supported in webpack 4 for compatibility with webpack 5 ([#34264](https://github.com/WordPress/gutenberg/pull/34264)).

## 18.0.0 (2021-08-23)

### Breaking Changes

-   Increase the minimum Node.js version to v12.13 matching requirements from bundled dependencies ([#33818](https://github.com/WordPress/gutenberg/pull/33818)).
-   The bundled `webpack` dependency has been updated to the next major version `^5.47.1` (see [Breaking Changes](https://webpack.js.org/migrate/5/), [#33818](https://github.com/WordPress/gutenberg/pull/33818)).
-   The bundled `webpack-cli` dependency has been updated to the next major version `^4.7.2` ([#33818](https://github.com/WordPress/gutenberg/pull/33818)).
-   The bundled `css-loader` dependency has been updated from requiring `^5.1.3` to requiring `^6.2.0` ([#33818](https://github.com/WordPress/gutenberg/pull/33818)).
-   The bundled `file-loader` dependency has been removed ([#33818](https://github.com/WordPress/gutenberg/pull/33818)).
-   The bundled `ignore-emit-webpack-plugin` dependency has been removed ([#33818](https://github.com/WordPress/gutenberg/pull/33818)).
-   The bundled `mini-css-extract-plugin` dependency has been updated from requiring `^1.3.9` to requiring `^2.1.0` ([#33818](https://github.com/WordPress/gutenberg/pull/33818)).
-   The bundled `postcss-loader` dependency has been updated from requiring `^4.2.0` to requiring `^6.1.1` ([#33818](https://github.com/WordPress/gutenberg/pull/33818)).
-   The bundled `sass-loader` dependency has been updated from requiring `^10.1.1` to requiring `^12.1.0` ([#33818](https://github.com/WordPress/gutenberg/pull/33818)).
-   The bundled `source-map-loader` dependency has been updated from requiring `^0.2.4` to requiring `^3.0.0` ([#33818](https://github.com/WordPress/gutenberg/pull/33818)).
-   The bundled `thread-loader` dependency has been removed ([#33818](https://github.com/WordPress/gutenberg/pull/33818)).
-   The bundled `terser-webpack-plugin` dependency has been updated from requiring `^3.0.3` to requiring `^5.1.4` ([#33818](https://github.com/WordPress/gutenberg/pull/33818)).
-   The bundled `webpack-live-reload-plugin` dependency has been updated from requiring `^2.3.0` to requiring `^3.0.1` ([#33818](https://github.com/WordPress/gutenberg/pull/33818)).
-   The bundled `webpack-sources` dependency has been removed ([#33818](https://github.com/WordPress/gutenberg/pull/33818)).

### Enhancements

-   The bundled `@svgr/webpack` dependency has been updated from requiring `^5.2.0` to requiring `^5.5.0` ([#33818](https://github.com/WordPress/gutenberg/pull/33818)).
-   The bundled `webpack-bundle-analyzer` dependency has been updated from requiring `^4.2.0` to requiring `^4.4.2` ([#33818](https://github.com/WordPress/gutenberg/pull/33818)).

### Bug Fixes

-   Add missing fallback for target in webpack 5 config ([#34112](https://github.com/WordPress/gutenberg/pull/34112)),

## 17.1.0 (2021-07-29)

### Enhancements

-   Update `eslint-plugin-markdown` package to `2.20.0` ([#33432](https://github.com/WordPress/gutenberg/pull/33432)).
-   Update `sass` package to `1.35.2` ([#33433](https://github.com/WordPress/gutenberg/pull/33433)).
-   Update webpack config to minimize also CSS files ([#33676](https://github.com/WordPress/gutenberg/pull/33676)).
-   The default PostCSS config uses cssnano to minimize CSS output ([#33750](https://github.com/WordPress/gutenberg/pull/33750)).

## 17.0.0 (2021-07-21)

### Breaking Changes

-   Upgrade `puppeteer-core` (`^9.0.0`) to version `^10.1.0`. This version drops support for Node v10.

### New Features

-   Add .markdownlintignore config and reference from lint-md-docs script ([#32633](https://github.com/WordPress/gutenberg/pull/32633)).

### Enhancements

-   Update `markdownlint` package to `0.23.1` ([#32633](https://github.com/WordPress/gutenberg/pull/32633)).
-   Update `markdownlint-cli` package to `0.27.1` ([#32633](https://github.com/WordPress/gutenberg/pull/32633)).

## 16.1.0 (2021-05-20)

### Bug Fixes

-   The default Babel configuration has changed to respect a local Browserslist configuration.

## 16.0.0 (2021-05-14)

### Breaking Changes

-   Drop support for Internet Explorer 11 ([#31110](https://github.com/WordPress/gutenberg/pull/31110)). Learn more at https://make.wordpress.org/core/2021/04/22/ie-11-support-phase-out-plan/.
-   Increase the minimum Node.js version to v12 matching Long Term Support releases ([#31270](https://github.com/WordPress/gutenberg/pull/31270)). Learn more at https://nodejs.org/en/about/releases/.
-   The bundled `puppeteer-core` (`^5.5.0`) dependency has been upgraded to version `^9.0.0`. Puppeteer uses Chromium v91 instead of Chromium v88. See the full list of breaking changes of [9.0.0](https://github.com/puppeteer/puppeteer/releases/tag/v9.0.0) and lower versions ([#31138](https://github.com/WordPress/gutenberg/pull/31138)).

### New Features

-   Include a Jest Reporter that formats test results for GitHub Actions annotations ([#31041](https://github.com/WordPress/gutenberg/pull/31041)).
-   Have the `format` command ignore files listed in a `.prettierignore` file, add a fallback `.prettierignore` to the package ([30844](https://github.com/WordPress/gutenberg/pull/30844)).
-   The e2e tests are now using [`jest-circus`](https://github.com/facebook/jest/tree/master/packages/jest-circus) as the test runner. This enable us to capture screenshots at the time the tests failed. The unit tests are also using the same test runner for consistency ([#28449](https://github.com/WordPress/gutenberg/pull/28449), [#31178](https://github.com/WordPress/gutenberg/pull/31178)).

### Security

-   Update `postcss` dependency to the latest patch version. Versions before 8.2.10 are vulnerable to Regular Expression Denial of Service (ReDoS) during source map parsing ([#31685](https://github.com/WordPress/gutenberg/pull/31685)).

## 15.0.1 (2021-04-30)

### Bug Fixes

-   Add `postcss` as a dependency to ensure that the correct version gets installed.

## 15.0.0 (2021-04-29)

### Breaking Changes

-   Rename `format-js` script to `format` ([#30240](https://github.com/WordPress/gutenberg/pull/30240)).
-   Include YAML files when formatting files with `format` ([#30240](https://github.com/WordPress/gutenberg/pull/30240)).
-   The bundled `css-loader` dependency has been updated from requiring `^3.5.2` to requiring `^5.1.3` ([#27821](https://github.com/WordPress/gutenberg/pull/27821)).
-   The bundled `mini-css-extract-plugin` dependency has been updated from requiring `^0.9.0` to requiring `^1.3.9` ([#27821](https://github.com/WordPress/gutenberg/pull/27821)).
-   The bundled `postcss-loader` dependency has been updated from requiring `^3.0.0` to requiring `^4.2.0` ([#27821](https://github.com/WordPress/gutenberg/pull/27821)).
-   The bundled `sass-loader` dependency has been updated from requiring `^8.0.2` to requiring `^10.1.1` ([#27821](https://github.com/WordPress/gutenberg/pull/27821)).
-   The bundled `thread-loader` dependency has been updated from requiring `^2.1.3` to requiring `^3.0.1` ([#27821](https://github.com/WordPress/gutenberg/pull/27821)).
-   The bundled `url-loader` dependency has been updated from requiring `^3.0.0` to requiring `^4.1.1` ([#27821](https://github.com/WordPress/gutenberg/pull/27821)).

### New Features

-   `build` and `start` command now bundle files ending with `.module.css` as CSS modules and extracts `style.module.css` ([#29182](https://github.com/WordPress/gutenberg/pull/29182)).

### Enhancements

-   The bundled `webpack` dependency has been updated from requiring `4.42.0` to requiring `^4.46.0` ([#27821](https://github.com/WordPress/gutenberg/pull/27821)).

## 14.1.0 (2021-04-06)

### Enhancements

-   The bundled `babel-loader` dependency has been updated from requiring `^8.1.0` to requiring `^8.2.2` ([#30018](https://github.com/WordPress/gutenberg/pull/30018)).

## 14.0.0 (2021-03-17)

### Breaking Changes

-   Lint TypeScript files as part of `lint-js`. [#27143](https://github.com/WordPress/gutenberg/pull/27143)

### New Features

-   Default `check-engines` command to the `engines` config in `package.json` file of the current project ([#29066](https://github.com/WordPress/gutenberg/pull/29066)).

### Enhancements

-   Make `check-licenses` command compatible with npm v7 ([#28909](https://github.com/WordPress/gutenberg/pull/28909)).
-   Add `Python 2.0` to non-GPL compatible OSS licenses allowed for development in `check-licenses` command ([#29968](https://github.com/WordPress/gutenberg/pull/28968)).
-   Updated `check-node-version` to version `^4.1.0` that no longer processes unrelated engines with `check-engines` command ([#29066](https://github.com/WordPress/gutenberg/pull/29066)).
-   Replace `jest-puppeteer` with the forked version of `jest-environment-puppeteer` to use `puppeteer-core` directly ([#29418](https://github.com/WordPress/gutenberg/pull/29418)).

## 13.0.0 (2021-01-21)

### Breaking Changes

-   Increase the minimum Node.js version to 12 ([#27934](https://github.com/WordPress/gutenberg/pull/27934)).
-   The bundled `jest` dependency has been updated to the next major version `^26.6.3` (see [Breaking Changes](https://jestjs.io/blog/2020/05/05/jest-26), [#27956](https://github.com/WordPress/gutenberg/pull/27956)).
-   The bundled `@wordpress/eslint-plugin` dependency has been updated to the next major version `^8.0.0`. There are new ESLint rules enabled in the recommended config used by `lint-js` command.
-   The bundled `stylelint-config-wordpress` dependency has been replaced with `@wordpress/stylelint-config` (#27810)[https://github.com/WordPress/gutenberg/pull/27810].
-   The bundled `puppeteer-core` (`3.0.0`) dependency has been upgraded to version `5.5.0`. Puppeteer uses Chromium v88 instead of Chromium v71. See the full list of breaking changes of [4.0.0](https://github.com/puppeteer/puppeteer/releases/tag/v4.0.0) and [5.0.0](https://github.com/puppeteer/puppeteer/releases/tag/v5.0.0).

### Enhancements

-   `wordpress` subfolder is no longer ignored when detecting files for testing, linting or formatting.
-   The bundled `eslint` dependency has been updated from requiring `^7.1.0` to requiring `^7.17.0` ([#27965](https://github.com/WordPress/gutenberg/pull/27965)).
-   Make it possible to transpile `.jsx` files with `build` and `start` commands ([#28002](https://github.com/WordPress/gutenberg/pull/28002)).
-   Add support for static assets (fonts and images) for `build` and `start` commands ([#28043](https://github.com/WordPress/gutenberg/pull/28043)).

### Bug Fixes

-   Ensure that `check-engines` uses the same default version of Node.js and npm as this package ([#28143](https://github.com/WordPress/gutenberg/pull/28143)).
-   Prevent translation function names from being mangled to ensure stings are extracted ([#28231](https://github.com/WordPress/gutenberg/pull/28231)).

### Internal

-   The bundled `webpack-bundle-analyzer` dependency has been updated from requiring `^3.6.1` to requiring `^4.2.0`.

## 12.6.1 (2021-01-05)

### Bug Fixes

-   Fix multiple build (`build` command) runtimes conflicting when using globals ([#27985](https://github.com/WordPress/gutenberg/pull/27985)).

## 12.6.0 (2020-12-17)

### Enhancements

-   Autoformat TypeScript files (`*.ts` and `*.tsx`) in `format-js` script (#27138)[https://github.com/WordPress/gutenberg/pull/27138].
-   The bundled `wp-prettier` dependency has been upgraded from `2.0.5` to `2.2.1`.
-   The bundled Babel dependency has been upgraded from `7.11` to `7.12`.

### Internal

-   The bundled `ignore-emit-webpack-plugin` dependency has been updated from requiring `2.0.3` to requiring `^2.0.6`.

## 12.5.0 (2020-10-30)

### Enhancements

-   Ignore `/vendor` folder when searching for files to lint or format.

### Bug Fixes

-   Temporary pin `ignore-emit-webpack-plugin` to the version `2.0.3` to fix a known issue with version `2.0.4` ([GitHub issue](https://github.com/mrbar42/ignore-emit-webpack-plugin/issues/17)).

## 12.1.0 (2020-07-07)

### Enhancements

-   Update webpack configuration to preserve translator comments in minified output.

### Bug Fixes

-   Allow the CSS, SVG, and Sass loaders to process files from node_modules directory.
-   Improve the way licenses are validated with `check-licenses` by falling back to license files verification when the entry in `package.json` doesn't contain an allowed match ([#23550](https://github.com/WordPress/gutenberg/pull/23550)).
-   Fix `build` script error when importing `style.css` files ([#23710](https://github.com/WordPress/gutenberg/pull/23710)).
-   Exclude `node_modules` from source map processing in `start` script ([#23711](https://github.com/WordPress/gutenberg/pull/23711)).

## 12.0.0-rc.0 (2020-06-24)

### Breaking Changes

-   The bundled `stylelint` dependency has been updated from requiring `^9.10.1` to requiring `^13.6.0`.
-   The bundled `stylelint-config-wordpress` dependency has been updated from requiring `^13.1.0` to requiring `^17.0.0`.

### Bug Fixes

-   During rebuilds, all webpack assets that are not used anymore will be removed automatically.

## 11.0.0 (2020-06-15)

### Breaking Changes

-   The `env` family of scripts has been removed. Finally, exceeded in functionality and replaced by [`wp-env`](https://www.npmjs.com/package/@wordpress/env).
-   The default Babel configuration has changed to only support stage-4 proposals. This affects the `build` and `start` commands that use the bundled Babel configuration; if a project provides its own, this change doesn't affect it ([#22083](https://github.com/WordPress/gutenberg/pull/22083)).
-   The bundled `wp-prettier` dependency has been upgraded from `1.19.1` to `2.0.5`. Refer to the [Prettier 2.0 "2020" blog post](https://prettier.io/blog/2020/03/21/2.0.0.html) for full details about the major changes included in Prettier 2.0.
-   The bundled `eslint` dependency has been updated from requiring `^6.8.0` to requiring `^7.1.0`.

### New Features

-   The PostCSS loader now gives preference to a `postcss.config.js` configuration file if present.

### Bug Fixes

-   Update webpack configuration to not run the Sass loader on CSS files. It's now limited to .scss and .sass files.
-   Fix broken `style.(sc|sa|c)ss` handling in the `build` and `start` scripts ([#23127](https://github.com/WordPress/gutenberg/pull/23127)).

## 10.0.0 (2020-05-28)

### New Features

-   New `--webpack-no-externals` flag added to `build` and `start` scripts. It disables scripts' assets generation, and omits the list of default externals ([#22310](https://github.com/WordPress/gutenberg/pull/22310)).
-   New `--webpack-bundle-analyzer` flag added to `build` and `start` scripts. It enables visualization for the size of webpack output files with an interactive zoomable treemap ([#22310](https://github.com/WordPress/gutenberg/pull/22310)).
-   New `--webpack--devtool` flag added to `start` script. It controls how source maps are generated. See options at https://webpack.js.org/configuration/devtool/#devtool ([#22310](https://github.com/WordPress/gutenberg/pull/22310)).
-   The `test-e2e` and `test-unit` scripts will now disambiguate custom configurations, preferring a `jest-e2e.config.js`, `jest-e2e.config.json`, `jest-unit.config.js`, or `jest-unit.config.json` Jest configuration file if present, falling back to `jest.config.js` or `jest.config.json`. This allows for configurations which should only apply to one or the other test variant.

## 9.1.0 (2020-05-14)

### New Features

-   Add new capability to `build` and `start` scripts that automates handling CSS, SASS or SCSS files by importing them from JavaScript code ([#21730](https://github.com/WordPress/gutenberg/pull/21730)). You can find more details about CSS assets management in webpack at https://webpack.js.org/guides/asset-management/#loading-css.

### Enhancements

-   Bundle analysis in `build` script now runs with module concatenation disabled. This represents the size of individual modules more accurately, at the cost of not providing an exact byte-for-byte match to the final size in the production chunk.

### Deprecations

-   `env` script was marked as deprecated. We recommend using `@wordpress/env` package instead that lets you easily set up a local WordPress environment for building and testing plugins and themes.

## 9.0.0 (2020-04-30)

### Breaking Changes

-   The bundled `puppeteer` (`^2.0.0`) dependency has been replaced with `puppeteer-core` in version `3.0.0`. Puppeteer uses Chromium v81 instead of Chromium v79. See the [full list of changes](https://github.com/puppeteer/puppeteer/releases/tag/v3.0.0). It also allowed preventing Chromium installation together with `@wordpress/scripts`. It happens now on-demand when running `test-e2e` script, and it re-triggers only when a new version is required.

### New Features

-   Add support for passing [node CLI options](https://nodejs.org/api/cli.html) to scripts ([#21631](https://github.com/WordPress/gutenberg/pull/21631)).
-   Add debugging support for `test-unit-js` script ([#21631](https://github.com/WordPress/gutenberg/pull/21631)). Tests can be debugged by any [inspector client](https://nodejs.org/en/docs/guides/debugging-getting-started/#inspector-clients) that supports the [Chrome DevTools Protocol](https://chromedevtools.github.io/devtools-protocol/) using the `--inspect-brk` option.
-   Add debugging support for `test-e2e` script ([#21861](https://github.com/WordPress/gutenberg/pull/21861)). Tests can be debugged by using the `--inspect-brk` option and a new `--puppeteer-devtools` option (or `PUPPETEER_DEVTOOLS="true"` environment variable).

### Bug Fixes

-   The bundled `npm-package-json-lint` dependency has been updated from requiring `^4.0.3` to requiring `^5.0.0` ([#21597](https://github.com/WordPress/gutenberg/pull/21597)). [Breaking changes](https://npmpackagejsonlint.org/docs/en/v4-to-v5) don't break anything in this package. It fixes the abrupt shutdown when `"description"` field in `package.json` is empty.
-   Update `check-licenses` script to parse JSON dependency tree recursively so sub-dependencies of packages passed in `--ignore` flag are ignored as well.

## 8.0.0 (2020-04-15)

### Breaking Changes

-   The bundled `jest` dependency has been updated from requiring `^24.9.0` to requiring `^25.3.0` (see [Breaking Changes](https://jestjs.io/blog/2020/01/21/jest-25), [#20766](https://github.com/WordPress/gutenberg/pull/20766)).

### Enhancements

-   The bundled `eslint` dependency has been updated from requiring `^6.1.0` to requiring `^6.8.0` ([#21424](https://github.com/WordPress/gutenberg/pull/21424)).

## 7.2.0 (2020-04-01)

### Enhancements

-   Incompatibility between `@svgr/webpack` in version `4.3.3` and `url-loader` in version `3.0.0` was fixed by bumping `@svgr/webpack` to `^5.2.0`.
-   All webpack dependencies got minor version update if applicable.

### Internal

-   Package depends now on the shared Prettier config exposed in `@wordpress/prettier-config` dependency ([#20026](https://github.com/WordPress/gutenberg/pull/20026)).

## 7.1.2 (2020-02-25)

### Bug Fixes

-   Ensure `packages-update` work when `dependencies` or `devDependencies` are missing in the `package.json` file ([#20408](https://github.com/WordPress/gutenberg/pull/20408)).

## 7.1.0 (2020-02-10)

### Bug Fixes

-   Ensure the default Prettier config is used in the `lint-js` script when no Prettier config is found in the project ([#20071](https://github.com/WordPress/gutenberg/pull/20071)).

## 7.0.0 (2020-02-04)

### Breaking Changes

-   This package requires now `node` v10.0.0 or later, and `npm` v6.9.0 or later ([#18048](https://github.com/WordPress/gutenberg/pull/18048)).
-   The minimum version required for `npm` in `check-engines` script was increased to `6.9.0+` ([#18048](https://github.com/WordPress/gutenberg/pull/18048)).

### New Features

-   Add SVGR support to compile SVG files to React components using the `@svgr/webpack` plugin ([#18243](https://github.com/WordPress/gutenberg/pull/18243)).
-   Add `format-js` script to format JavaScript source code, it uses the [`wp-prettier`](https://github.com/Automattic/wp-prettier) – Prettier fork adjusted to WordPress coding style guidelines ([#18048](https://github.com/WordPress/gutenberg/pull/18048)).
-   Add `lint-md-js` script to lint JavaScript source code in markdown files, uses the `eslint-plugin-markdown` plugin ([#19518](https://github.com/WordPress/gutenberg/pull/19518)).
-   Add `lint-md-docs` script to lint the markup of markdown files, uses the `markdownlint` module ([#19855](https://github.com/WordPress/gutenberg/pull/19855)).
-   Add `packages-update` script to update WordPress packages to the latest version automatically ([#19448](https://github.com/WordPress/gutenberg/pull/19448)).

### Bug Fixes

-   Fixes and updates valid _rc_ configuration filenames for Babel, ESLint, markdownlint, npmpackagejsonlint, stylelint, and Prettier ([#19994](https://github.com/WordPress/gutenberg/pull/19994)).

## 6.1.1 (2020-01-01)

### Bug Fixes

-   Update `jest-preset-default` dependency to fix preset file extension for inclusion in NPM deployments ([#19306](https://github.com/WordPress/gutenberg/pull/19306)).

## 6.1.0 (2019-12-20)

### New Features

-   Added support to collapse or omit successful test results from Travis CI builds ([#16744](https://github.com/WordPress/gutenberg/issues/16744))

## 6.0.0 (2019-11-14)

### Breaking Changes

-   The bundled `npm-package-json-lint` dependency has been updated from requiring `^3.6.0` to requiring `^4.0.3` ([#18054](https://github.com/WordPress/gutenberg/pull/18054)). Please see the [migration guide](https://npmpackagejsonlint.org/docs/en/v3-to-v4). Note: `npmPackageJsonLintConfig` prop in the `package.json` file needs to be renamed to `npmpackagejsonlint`.
-   The bundled `puppeteer` dependency has been updated from requiring `^1.19.0` to requiring `^2.0.0` ([#18205](https://github.com/WordPress/gutenberg/pull/18205)). It uses Chromium v79 instead of Chromium v77. See the [full list of changes](https://github.com/GoogleChrome/puppeteer/releases/tag/v2.0.0).

## 5.1.0

### New Features

-   The bundled `webpack` dependency has been updated from requiring `4.8.3` to requiring `^4.41.0` ([#17746](https://github.com/WordPress/gutenberg/pull/17746)).

### Bug Fixes

-   Added a temporary workaround for the default config used with `lint-js` command. It uses linting rules for both e2e and unit tests with all files until override files globbing logic is fixed when using `eslint` with `--config` (related [issue](https://github.com/eslint/eslint/issues/11558)).

## 5.0.0 (2019-09-16)

### Breaking Changes

-   The bundled `@wordpress/dependency-extraction-webpack-plugin` dependency has been updated to the next major version `^2.0.0`. `start` and `build` scripts save now the generated asset file for each entry point in the new PHP output format.

## 4.1.0 (2019-09-03)

### New Features

-   Add the new `env` family of scripts [(#17004](https://github.com/WordPress/gutenberg/pull/17004/)).

### Bug Fixes

-   Add `wordpress` folder to the list of ignored paths in all applicable config files ([#17296](https://github.com/WordPress/gutenberg/pull/17296)).

## 4.0.0 (2019-08-29)

### Breaking Changes

-   Test files matching has changed to fix the overlap between two types of tests implemented with `test-e2e` and `test-unit`. Refer to the documentation of the corresponding scripts to learn about new file discovery rules.

### New Features

-   The bundled `puppeteer` dependency has been updated from requiring `1.6.1` to requiring `^1.19.0` ([#16875](https://github.com/WordPress/gutenberg/pull/16875)). It uses Chromium v77 instead of Chromium v69.
-   The bundled `jest-puppeteer` dependency has been updated from requiring `^4.0.0` to requiring `^4.3.0` ([#16875](https://github.com/WordPress/gutenberg/pull/16875)).
-   The bundled `eslint` dependency has been updated from requiring `^5.16.0` to requiring `^6.1.0`.
-   The bundled `@wordpress/eslint-plugin` dependency has been updated to the next major version `^3.0.0` due to new ESLint rules enabled for all test files.

### Bug Fixes

-   Use the SCSS shared `stylelint-config-wordpress` config so that both CSS and SCSS rules are used ([#17060](https://github.com/WordPress/gutenberg/pull/17060))

## 3.4.0 (2019-08-05)

### New Features

-   The `build` and `start` commands supports simplified syntax for multiple entry points: `wp-scripts build entry-one.js entry-two.js` ([15982](https://github.com/WordPress/gutenberg/pull/15982)).

### Bug Fixes

-   Added missing [babel-jest](https://www.npmjs.com/package/babel-jest) dependency ([#16259](https://github.com/WordPress/gutenberg/pull/16259)).

## 3.3.0 (2019-06-12)

### New Features

-   The `lint-js` command lints now JS files in the entire project's directories by default ([15890](https://github.com/WordPress/gutenberg/pull/15890)).
-   The `lint-pkg-json` command lints now `package.json` files in the entire project's directories by default ([15890](https://github.com/WordPress/gutenberg/pull/15890)).
-   The `lint-style` command lints now CSS and SCSS files in the entire project's directories by default ([15890](https://github.com/WordPress/gutenberg/pull/15890)).
-   The `lint-js`, `lint-pkg-json` and `lint-style` commands ignore now files located in `build` and `node_modules` folders by default ([15977](https://github.com/WordPress/gutenberg/pull/15977)).

## 3.2.0 (2019-05-21)

### New Features

-   Leverage `@wordpress/dependency-extraction-webpack-plugin` plugin to extract WordPress
    dependencies.
-   The bundled `eslint` dependency has been updated from requiring `^5.12.1` to requiring `^5.16.0`.

### Enhancements

-   The default Webpack configuration uses [`thread-loader`](https://github.com/webpack-contrib/thread-loader) to parallelize Babel processing.
-   The default Webpack configuration now opts-in to [the `cacheDirectory` option](https://webpack.js.org/loaders/babel-loader/#options) for its Babel loader.
-   The `source-map-loader` is excluded from production builds. This serves only as an optimization and should otherwise have no impact on build results.

## 3.1.0 (2019-03-20)

### New Features

-   The `build` and `start` commands will use a default webpack config if none is provided.

## 3.0.0 (2019-03-06)

### Breaking Changes

-   The bundled `eslint` dependency has been updated from requiring `^4.19.1` to requiring `^5.12.1` (see [Migration Guide](https://eslint.org/docs/user-guide/migrating-to-5.0.0)).
-   The bundled `jest` dependency has been updated from requiring `^23.6.0` to requiring `^24.1.0` (see [Breaking Changes](https://jestjs.io/blog/2019/01/25/jest-24-refreshing-polished-typescript-friendly#breaking-changes), [#13922](https://github.com/WordPress/gutenberg/pull/13922)).
-   The bundled `jest-puppeteer` dependency has been updated from requiring `3.2.1` to requiring `^4.0.0` ([#13922](https://github.com/WordPress/gutenberg/pull/13922)).

### New Features

-   Added support for `build` script ([#12837](https://github.com/WordPress/gutenberg/pull/12837))
-   Added support for `start` script ([#12837](https://github.com/WordPress/gutenberg/pull/12837))
-   Updated `npm-package-json-lint` dependency [#14200](https://github.com/WordPress/gutenberg/pull/14200)

### Bug Fixes

-   Avoid inheriting from ESLint configurations in ancestor directories when using the default configuration ([#13483](https://github.com/WordPress/gutenberg/pull/13483))

## 2.5.0 (2019-01-09)

### New Features

-   Added support for `check-engines` script ([#12721](https://github.com/WordPress/gutenberg/pull/12721))
-   Added support for `lint-style` script ([#12722](https://github.com/WordPress/gutenberg/pull/12722))
-   Added support for `test-e2e` script ([#12437](https://github.com/WordPress/gutenberg/pull/12437))
-   Update default config provided for `lint-js` script ([#12845](https://github.com/WordPress/gutenberg/pull/12845))

## 2.4.4 (2018-11-20)

## 2.4.3 (2018-11-09)

## 2.4.2 (2018-11-09)

## 2.4.1 (2018-11-03)

## 2.4.0 (2018-10-16)

### New Features

-   Added support for `lint-js` script ([#10504](https://github.com/WordPress/gutenberg/pull/10504))

## 2.3.0 (2018-09-30)

### Enhancements

-   New flag `--ignore` for `check-licenses` script
-   Try deferring to LICENSE file for `license` fields which include filename
-   Add "BSD-3-Clause-W3C" as GPL-compatible

## 2.2.1 (2018-09-05)

### Bug Fixes

-   Resolves an issue where npm package lint script did not work in Windows environments ([#9321](https://github.com/WordPress/gutenberg/pull/9321)

### Internal

-   Updated dependencies: `jest`, `npm-package-json-lint` and `read-pkg-up`

## 2.0.0 (2018-07-12)

### Breaking Changes

-   Updated code to work with Babel 7 ([#7832](https://github.com/WordPress/gutenberg/pull/7832))

### Internal

-   Moved `@WordPress/packages` repository to `@WordPress/gutenberg` ([#7805](https://github.com/WordPress/gutenberg/pull/7805))

## 1.2.0 (2018-05-29)

### New Features

-   Added support for `lint-pkg-json` script ([#128](https://github.com/WordPress/packages/pull/128))

## 1.1.5 (2018-05-18)

### Internal

-   Fix: Standardized `package.json` format ([#119](https://github.com/WordPress/packages/pull/119))<|MERGE_RESOLUTION|>--- conflicted
+++ resolved
@@ -2,12 +2,11 @@
 
 ## Unreleased
 
-<<<<<<< HEAD
-### Breaking Changes
-
--   Updated `stylelint` dependency to `^16.8.2`
--   Switched default config from `@wordpress/stylelint-config/scss` to use `@wordpress/stylelint-config/scss-stylistic` to keep stylistic rules.
-=======
+### Breaking Changes
+
+-   Updated `stylelint` dependency to `^16.8.2` ([#64828](https://github.com/WordPress/gutenberg/pull/64828)).
+-   Switched default config from `@wordpress/stylelint-config/scss` to use `@wordpress/stylelint-config/scss-stylistic` to keep stylistic rules ([#64828](https://github.com/WordPress/gutenberg/pull/64828)).
+
 ### Enhancements
 
 - Inlines CSS files imported from other CSS files before optimization in the `build` command ([#61121](https://github.com/WordPress/gutenberg/pull/61121)).
@@ -15,7 +14,6 @@
 ### Bug Fixes
 
 -   Added chunk filename in webpack config to avoid reading stale files ([#58176](https://github.com/WordPress/gutenberg/pull/58176)).
->>>>>>> 30258b51
 
 ## 28.6.0 (2024-08-21)
 
