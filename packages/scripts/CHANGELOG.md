<!-- Learn how to maintain this file at https://github.com/WordPress/gutenberg/tree/HEAD/packages#maintaining-changelogs. -->

## Unreleased

<<<<<<< HEAD
### New Feature

-   Add `--dist-tag` flag to the `packages-update` command to allow specifying a custom dist-tag when updating npm packages ([#40514](https://github.com/WordPress/gutenberg/pull/40514)).
=======
## Breaking Changes

-   Remove the previously deprecated and undocumented `format-js` command ([#40512](https://github.com/WordPress/gutenberg/pull/40512)). You should use the `format` command instead.
>>>>>>> 1b58a2bf

## 22.4.0 (2022-04-08)

### New Feature

-   Add `--webpack-src-dir` CLI flag to allow customizing the source code directory (`src` by default) ([#39618](https://github.com/WordPress/gutenberg/pull/39618)).

### Bug Fixes

-   Add `vendor/` to `.markdownlintignore`, to match `lint-md-docs` docs ([#39724](https://github.com/WordPress/gutenberg/pull/39724)).
-   Include files with `.jsx` extension in the build process ([#39613](https://github.com/WordPress/gutenberg/pull/39613)).
-   Ensure that the default logic for entry points in the build commands is executed only when used the default config ([#39618](https://github.com/WordPress/gutenberg/pull/39618)).
-   Update `markdownlint` and `markdownlint-cli` to the latest versions ([#40479](https://github.com/WordPress/gutenberg/pull/40479)).

## 22.2.0 (2022-03-11)

### Enhancement

-   The bundled `@wordpress/eslint-plugin` package got updated to the new major version, but the breaking changes included don't affect this package ([#39244](https://github.com/WordPress/gutenberg/pull/39244)).

## 22.1.0 (2022-03-03)

### New Feature

-   Add `--webpack-copy-php` CLI flag to opt-in to copying php files from `src` and its subfolders to the output directory (`build` by default) ([#39171](https://github.com/WordPress/gutenberg/pull/39171)).

## 22.0.0 (2022-02-22)

### Breaking Changes

-   The bundled `@svgr/webpack` dependency has been updated from requiring `^5.5.0` to requiring `^6.2.1` ([#38866](https://github.com/WordPress/gutenberg/pull/38866)). See [official migration guide to v6](https://react-svgr.com/docs/migrate/) for details.

### New Feature

-   Automatically copy PHP files located in the `src` folder and its subfolders to the output directory (`build` by default) ([#38715](https://github.com/WordPress/gutenberg/pull/38715)).

## 21.0.2 (2022-02-15)

-   Entry points are not detected in Windows OS ([#38781](https://github.com/WordPress/gutenberg/pull/38781)).

## 21.0.1 (2022-02-11)

### Bug Fix

-   Return a default entry object in the `build` command when no entry files discovered in the project ([#38737](https://github.com/WordPress/gutenberg/pull/38737)).

## 21.0.0 (2022-02-10)

### Breaking Changes

-   The bundled `puppeteer-core` dependency has been updated from requiring `^11.0.0` to requiring `^13.2.0` ([#37078](https://github.com/WordPress/gutenberg/pull/37078)).

### Bug Fix

-   Fix the handling for entry points when running `build` command ([#38584](https://github.com/WordPress/gutenberg/pull/38584)).

## 20.0.2 (2022-01-31)

### Bug Fix

-   Fix the `build` command that does not generate assets on Windows OS ([#38348](https://github.com/WordPress/gutenberg/pull/38348)).
-   Adds fallback to `src/index.js` when no valid scripts discovered in metadata files when running the `build` command ([#38367](https://github.com/WordPress/gutenberg/pull/38367)).

## 20.0.1 (2022-01-28)

### Bug Fix

-   Ensure that React Fast Refresh is not wired when it isn't explicitly enabled with `--hot` CLI argument when running the `start` command.

## 20.0.0 (2022-01-27)

### Breaking Changes

-   The bundled `eslint` dependency has been updated from requiring `^7.17.0` to requiring `^8.3.0` ([#36283](https://github.com/WordPress/gutenberg/pull/36283)).
-   The `puppeteer-core` dependency has been updated from requiring `^10.1.0` to requiring `^11.0.0` (see [Breaking Changes](https://github.com/puppeteer/puppeteer/releases/tag/v11.0.0), [#36040](https://github.com/WordPress/gutenberg/pull/36040)).
-   Removed support for live reload in the `start` command ([#28273](https://github.com/WordPress/gutenberg/pull/28273)).
-   The bundled `webpack-cli` dependency has been updated to the next major version `^4.9.1` ([#28273](https://github.com/WordPress/gutenberg/pull/28273)).
-   The peer `jest` dependency has been updated from requiring `>=26` to requiring `>=27` (see [Breaking Changes](https://jestjs.io/blog/2021/05/25/jest-27), [#33287](https://github.com/WordPress/gutenberg/pull/33287)).
-   The bundled `jest-dev-server` dependency has been updated to the next major version `^6.0.0` ([#33287](https://github.com/WordPress/gutenberg/pull/33287)).
-   The bundled `stylelint` dependency has been updated from requiring `^13.8.0` to requiring `^14.2.0` ([#38091](https://github.com/WordPress/gutenberg/pull/38091)).

### New Features

-   Added a new `plugin-zip` command to create a zip file for a WordPress plugin ([#37687](https://github.com/WordPress/gutenberg/pull/37687)).
-   Added optional support for React Fast Refresh in the `start` command. It can be activated with `--hot` CLI argument ([#28273](https://github.com/WordPress/gutenberg/pull/28273)). For now, it requires that WordPress has the [`SCRIPT_DEBUG`](https://wordpress.org/support/article/debugging-in-wordpress/#script_debug) flag enabled and the [Gutenberg](https://wordpress.org/plugins/gutenberg/) plugin installed.
-   Automatically copy `block.json` files located in the `src` folder and its subfolders to the output folder (`build` by default) ([#37612](https://github.com/WordPress/gutenberg/pull/37612)).
-   Scan the `src` directory for `block.json` files to detect defined scripts to use them as entry points with the `start` and `build` commands. ([#37661](https://github.com/WordPress/gutenberg/pull/37661)).

### Enhancements

-   Disable `selector-class-pattern` rule when linting styles until we have more flexible handling ([#37531](https://github.com/WordPress/gutenberg/pull/37531)).

### Bug Fixes

-   Prevent the `CleanWebpackPlugin` plugin from deleting webpack assets during multi-configuration builds [#35980](https://github.com/WordPress/gutenberg/issues/35980).
-   Remove temporary workaround fixing CommonJS import for `mini-css-extract-plugin` [#38027](https://github.com/WordPress/gutenberg/pull/38027).

### Internal

-   The bundled `read-pkg-up` dependency has been updated from requiring `^1.0.1` to requiring `^7.0.1` ([#37395](https://github.com/WordPress/gutenberg/pull/37395)).

## 19.2.3 (2022-01-17)

### Bug Fixes

-   Added temporary workaround to fix broken CommonJS import of `mini-css-extract-plugin` [#38004](https://github.com/WordPress/gutenberg/pull/38004).

## 19.2.0 (2021-11-15)

### New Features

-   Add basic support for TypeScript in `build`, `start`, `test-e2e` and `test-unit-js` commands ([#36260](https://github.com/WordPress/gutenberg/pull/36260)).

### Enhancements

-   The bundled `browserslist` dependency has been updated from requiring `^4.16.6` to requiring `^4.17.6` ([#36244](https://github.com/WordPress/gutenberg/pull/36244)).
-   Updated the default ESLint config to work correctly with the latest version of `@wordpress/eslint-plugin` ([#36244](https://github.com/WordPress/gutenberg/pull/36244)).

## 19.1.0 (2021-11-07)

### Enhancements

-   Increase the timeout for e2e tests to 30 seconds ([#35983](https://github.com/WordPress/gutenberg/pull/35983)).

## 19.0.0 (2021-10-22)

### Breaking Changes

-   The webpack config was updated to no longer include the polyfill by default when creating the `assets.php` file. If your usage requires the `wp-polyfill`, you must explicitly set it as a dependency ([#34536](https://github.com/WordPress/gutenberg/pull/35436)].

### Enhancements

-   Allow customization of the `ARTIFACTS_PATH` in the `jest-environment-puppeteer` failed test reporter via the `WP_ARTIFACTS_PATH` environment variable ([#35371](https://github.com/WordPress/gutenberg/pull/35371)).

## 18.1.0 (2021-10-12)

### Enhancements

-   The bundled `jest-dev-server` dependency has been updated to the next major version `^5.0.3` ([#34560](https://github.com/WordPress/gutenberg/pull/34560)).

## 18.0.1 (2021-09-09)

### Bug Fixes

-   Bring back support for SVG files in CSS ([#34394](https://github.com/WordPress/gutenberg/pull/34394)). It wasn't correctly migrated when integrating webpack v5.
-   Convert legacy entry point arguments supported in webpack 4 for compatibility with webpack 5 ([#34264](https://github.com/WordPress/gutenberg/pull/34264)).

## 18.0.0 (2021-08-23)

### Breaking Changes

-   Increase the minimum Node.js version to v12.13 matching requirements from bundled dependencies ([#33818](https://github.com/WordPress/gutenberg/pull/33818)).
-   The bundled `webpack` dependency has been updated to the next major version `^5.47.1` (see [Breaking Changes](https://webpack.js.org/migrate/5/), [#33818](https://github.com/WordPress/gutenberg/pull/33818)).
-   The bundled `webpack-cli` dependency has been updated to the next major version `^4.7.2` ([#33818](https://github.com/WordPress/gutenberg/pull/33818)).
-   The bundled `css-loader` dependency has been updated from requiring `^5.1.3` to requiring `^6.2.0` ([#33818](https://github.com/WordPress/gutenberg/pull/33818)).
-   The bundled `file-loader` dependency has been removed ([#33818](https://github.com/WordPress/gutenberg/pull/33818)).
-   The bundled `ignore-emit-webpack-plugin` dependency has been removed ([#33818](https://github.com/WordPress/gutenberg/pull/33818)).
-   The bundled `mini-css-extract-plugin` dependency has been updated from requiring `^1.3.9` to requiring `^2.1.0` ([#33818](https://github.com/WordPress/gutenberg/pull/33818)).
-   The bundled `postcss-loader` dependency has been updated from requiring `^4.2.0` to requiring `^6.1.1` ([#33818](https://github.com/WordPress/gutenberg/pull/33818)).
-   The bundled `sass-loader` dependency has been updated from requiring `^10.1.1` to requiring `^12.1.0` ([#33818](https://github.com/WordPress/gutenberg/pull/33818)).
-   The bundled `source-map-loader` dependency has been updated from requiring `^0.2.4` to requiring `^3.0.0` ([#33818](https://github.com/WordPress/gutenberg/pull/33818)).
-   The bundled `thread-loader` dependency has been removed ([#33818](https://github.com/WordPress/gutenberg/pull/33818)).
-   The bundled `terser-webpack-plugin` dependency has been updated from requiring `^3.0.3` to requiring `^5.1.4` ([#33818](https://github.com/WordPress/gutenberg/pull/33818)).
-   The bundled `webpack-live-reload-plugin` dependency has been updated from requiring `^2.3.0` to requiring `^3.0.1` ([#33818](https://github.com/WordPress/gutenberg/pull/33818)).
-   The bundled `webpack-sources` dependency has been removed ([#33818](https://github.com/WordPress/gutenberg/pull/33818)).

### Enhancements

-   The bundled `@svgr/webpack` dependency has been updated from requiring `^5.2.0` to requiring `^5.5.0` ([#33818](https://github.com/WordPress/gutenberg/pull/33818)).
-   The bundled `webpack-bundle-analyzer` dependency has been updated from requiring `^4.2.0` to requiring `^4.4.2` ([#33818](https://github.com/WordPress/gutenberg/pull/33818)).

### Bug Fixes

-   Add missing fallback for target in webpack 5 config ([#34112](https://github.com/WordPress/gutenberg/pull/34112)),

## 17.1.0 (2021-07-29)

### Enhancements

-   Update `eslint-plugin-markdown` package to `2.20.0` ([#33432](https://github.com/WordPress/gutenberg/pull/33432)).
-   Update `sass` package to `1.35.2` ([#33433](https://github.com/WordPress/gutenberg/pull/33433)).
-   Update webpack config to minimize also CSS files ([#33676](https://github.com/WordPress/gutenberg/pull/33676)).
-   The default PostCSS config uses cssnano to minimize CSS output ([#33750](https://github.com/WordPress/gutenberg/pull/33750)).

## 17.0.0 (2021-07-21)

### Breaking Changes

-   Upgrade `puppeteer-core` (`^9.0.0`) to version `^10.1.0`. This version drops support for Node v10.

### New Features

-   Add .markdownlintignore config and reference from lint-md-docs script ([#32633](https://github.com/WordPress/gutenberg/pull/32633)).

### Enhancements

-   Update `markdownlint` package to `0.23.1` ([#32633](https://github.com/WordPress/gutenberg/pull/32633)).
-   Update `markdownlint-cli` package to `0.27.1` ([#32633](https://github.com/WordPress/gutenberg/pull/32633)).

## 16.1.0 (2021-05-20)

### Bug Fix

-   The default Babel configuration has changed to respect a local Browserslist configuration.

## 16.0.0 (2021-05-14)

### Breaking Changes

-   Drop support for Internet Explorer 11 ([#31110](https://github.com/WordPress/gutenberg/pull/31110)). Learn more at https://make.wordpress.org/core/2021/04/22/ie-11-support-phase-out-plan/.
-   Increase the minimum Node.js version to v12 matching Long Term Support releases ([#31270](https://github.com/WordPress/gutenberg/pull/31270)). Learn more at https://nodejs.org/en/about/releases/.
-   The bundled `puppeteer-core` (`^5.5.0`) dependency has been upgraded to version `^9.0.0`. Puppeteer uses Chromium v91 instead of Chromium v88. See the full list of breaking changes of [9.0.0](https://github.com/puppeteer/puppeteer/releases/tag/v9.0.0) and lower versions ([#31138](https://github.com/WordPress/gutenberg/pull/31138)).

### New Features

-   Include a Jest Reporter that formats test results for GitHub Actions annotations ([#31041](https://github.com/WordPress/gutenberg/pull/31041)).
-   Have the `format` command ignore files listed in a `.prettierignore` file, add a fallback `.prettierignore` to the package ([30844](https://github.com/WordPress/gutenberg/pull/30844)).
-   The e2e tests are now using [`jest-circus`](https://github.com/facebook/jest/tree/master/packages/jest-circus) as the test runner. This enable us to capture screenshots at the time the tests failed. The unit tests are also using the same test runner for consistency ([#28449](https://github.com/WordPress/gutenberg/pull/28449), [#31178](https://github.com/WordPress/gutenberg/pull/31178)).

### Security Fix

-   Update `postcss` dependency to the latest patch version. Versions before 8.2.10 are vulnerable to Regular Expression Denial of Service (ReDoS) during source map parsing ([#31685](https://github.com/WordPress/gutenberg/pull/31685)).

## 15.0.1 (2021-04-30)

### Bug Fix

-   Add `postcss` as a dependency to ensure that the correct version gets installed.

## 15.0.0 (2021-04-29)

### Breaking Changes

-   Rename `format-js` script to `format` ([#30240](https://github.com/WordPress/gutenberg/pull/30240)).
-   Include YAML files when formatting files with `format` ([#30240](https://github.com/WordPress/gutenberg/pull/30240)).
-   The bundled `css-loader` dependency has been updated from requiring `^3.5.2` to requiring `^5.1.3` ([#27821](https://github.com/WordPress/gutenberg/pull/27821)).
-   The bundled `mini-css-extract-plugin` dependency has been updated from requiring `^0.9.0` to requiring `^1.3.9` ([#27821](https://github.com/WordPress/gutenberg/pull/27821)).
-   The bundled `postcss-loader` dependency has been updated from requiring `^3.0.0` to requiring `^4.2.0` ([#27821](https://github.com/WordPress/gutenberg/pull/27821)).
-   The bundled `sass-loader` dependency has been updated from requiring `^8.0.2` to requiring `^10.1.1` ([#27821](https://github.com/WordPress/gutenberg/pull/27821)).
-   The bundled `thread-loader` dependency has been updated from requiring `^2.1.3` to requiring `^3.0.1` ([#27821](https://github.com/WordPress/gutenberg/pull/27821)).
-   The bundled `url-loader` dependency has been updated from requiring `^3.0.0` to requiring `^4.1.1` ([#27821](https://github.com/WordPress/gutenberg/pull/27821)).

### New Features

-   `build` and `start` command now bundle files ending with `.module.css` as CSS modules and extracts `style.module.css` ([#29182](https://github.com/WordPress/gutenberg/pull/29182)).

### Enhancements

-   The bundled `webpack` dependency has been updated from requiring `4.42.0` to requiring `^4.46.0` ([#27821](https://github.com/WordPress/gutenberg/pull/27821)).

## 14.1.0 (2021-04-06)

### Enhancements

-   The bundled `babel-loader` dependency has been updated from requiring `^8.1.0` to requiring `^8.2.2` ([#30018](https://github.com/WordPress/gutenberg/pull/30018)).

## 14.0.0 (2021-03-17)

### Breaking Changes

-   Lint TypeScript files as part of `lint-js`. [#27143](https://github.com/WordPress/gutenberg/pull/27143)

### New Features

-   Default `check-engines` command to the `engines` config in `package.json` file of the current project ([#29066](https://github.com/WordPress/gutenberg/pull/29066)).

### Enhancements

-   Make `check-licenses` command compatible with npm v7 ([#28909](https://github.com/WordPress/gutenberg/pull/28909)).
-   Add `Python 2.0` to non-GPL compatible OSS licenses allowed for development in `check-licenses` command ([#29968](https://github.com/WordPress/gutenberg/pull/28968)).
-   Updated `check-node-version` to version `^4.1.0` that no longer processes unrelated engines with `check-engines` command ([#29066](https://github.com/WordPress/gutenberg/pull/29066)).
-   Replace `jest-puppeteer` with the forked version of `jest-environment-puppeteer` to use `puppeteer-core` directly ([#29418](https://github.com/WordPress/gutenberg/pull/29418)).

## 13.0.0 (2021-01-21)

### Breaking Changes

-   Increase the minimum Node.js version to 12 ([#27934](https://github.com/WordPress/gutenberg/pull/27934)).
-   The bundled `jest` dependency has been updated to the next major version `^26.6.3` (see [Breaking Changes](https://jestjs.io/blog/2020/05/05/jest-26), [#27956](https://github.com/WordPress/gutenberg/pull/27956)).
-   The bundled `@wordpress/eslint-plugin` dependency has been updated to the next major version `^8.0.0`. There are new ESLint rules enabled in the recommended config used by `lint-js` command.
-   The bundled `stylelint-config-wordpress` dependency has been replaced with `@wordpress/stylelint-config` (#27810)[https://github.com/WordPress/gutenberg/pull/27810].
-   The bundled `puppeteer-core` (`3.0.0`) dependency has been upgraded to version `5.5.0`. Puppeteer uses Chromium v88 instead of Chromium v71. See the full list of breaking changes of [4.0.0](https://github.com/puppeteer/puppeteer/releases/tag/v4.0.0) and [5.0.0](https://github.com/puppeteer/puppeteer/releases/tag/v5.0.0).

### Enhancements

-   `wordpress` subfolder is no longer ignored when detecting files for testing, linting or formatting.
-   The bundled `eslint` dependency has been updated from requiring `^7.1.0` to requiring `^7.17.0` ([#27965](https://github.com/WordPress/gutenberg/pull/27965)).
-   Make it possible to transpile `.jsx` files with `build` and `start` commands ([#28002](https://github.com/WordPress/gutenberg/pull/28002)).
-   Add support for static assets (fonts and images) for `build` and `start` commands ([#28043](https://github.com/WordPress/gutenberg/pull/28043)).

### Bug Fix

-   Ensure that `check-engines` uses the same default version of Node.js and npm as this package ([#28143](https://github.com/WordPress/gutenberg/pull/28143)).
-   Prevent translation function names from being mangled to ensure stings are extracted ([#28231](https://github.com/WordPress/gutenberg/pull/28231)).

### Internal

-   The bundled `webpack-bundle-analyzer` dependency has been updated from requiring `^3.6.1` to requiring `^4.2.0`.

## 12.6.1 (2021-01-05)

### Bug Fix

-   Fix multiple build (`build` command) runtimes conflicting when using globals ([#27985](https://github.com/WordPress/gutenberg/pull/27985)).

## 12.6.0 (2020-12-17)

### Enhancements

-   Autoformat TypeScript files (`*.ts` and `*.tsx`) in `format-js` script (#27138)[https://github.com/WordPress/gutenberg/pull/27138].
-   The bundled `wp-prettier` dependency has been upgraded from `2.0.5` to `2.2.1`.
-   The bundled Babel dependency has been upgraded from `7.11` to `7.12`.

### Internal

-   The bundled `ignore-emit-webpack-plugin` dependency has been updated from requiring `2.0.3` to requiring `^2.0.6`.

## 12.5.0 (2020-10-30)

### Enhancements

-   Ignore `/vendor` folder when searching for files to lint or format.

### Bug Fixes

-   Temporary pin `ignore-emit-webpack-plugin` to the version `2.0.3` to fix a known issue with version `2.0.4` ([GitHub issue](https://github.com/mrbar42/ignore-emit-webpack-plugin/issues/17)).

## 12.1.0 (2020-07-07)

### Enhancements

-   Update webpack configuration to preserve translator comments in minified output.

### Bug Fixes

-   Allow the CSS, SVG, and Sass loaders to process files from node_modules directory.
-   Improve the way licenses are validated with `check-licenses` by falling back to license files verification when the entry in `package.json` doesn't contain an allowed match ([#23550](https://github.com/WordPress/gutenberg/pull/23550)).
-   Fix `build` script error when importing `style.css` files ([#23710](https://github.com/WordPress/gutenberg/pull/23710)).
-   Exclude `node_modules` from source map processing in `start` script ([#23711](https://github.com/WordPress/gutenberg/pull/23711)).

## 12.0.0-rc.0 (2020-06-24)

### Breaking Changes

-   The bundled `stylelint` dependency has been updated from requiring `^9.10.1` to requiring `^13.6.0`.
-   The bundled `stylelint-config-wordpress` dependency has been updated from requiring `^13.1.0` to requiring `^17.0.0`.

### Bug Fixes

-   During rebuilds, all webpack assets that are not used anymore will be removed automatically.

## 11.0.0 (2020-06-15)

### Breaking Changes

-   The `env` family of scripts has been removed. Finally, exceeded in functionality and replaced by [`wp-env`](https://www.npmjs.com/package/@wordpress/env).
-   The default Babel configuration has changed to only support stage-4 proposals. This affects the `build` and `start` commands that use the bundled Babel configuration; if a project provides its own, this change doesn't affect it ([#22083](https://github.com/WordPress/gutenberg/pull/22083)).
-   The bundled `wp-prettier` dependency has been upgraded from `1.19.1` to `2.0.5`. Refer to the [Prettier 2.0 "2020" blog post](https://prettier.io/blog/2020/03/21/2.0.0.html) for full details about the major changes included in Prettier 2.0.
-   The bundled `eslint` dependency has been updated from requiring `^6.8.0` to requiring `^7.1.0`.

### New Feature

-   The PostCSS loader now gives preference to a `postcss.config.js` configuration file if present.

### Bug Fixes

-   Update webpack configuration to not run the Sass loader on CSS files. It's now limited to .scss and .sass files.
-   Fix broken `style.(sc|sa|c)ss` handling in the `build` and `start` scripts ([#23127](https://github.com/WordPress/gutenberg/pull/23127)).

## 10.0.0 (2020-05-28)

### New Feature

-   New `--webpack-no-externals` flag added to `build` and `start` scripts. It disables scripts' assets generation, and omits the list of default externals ([#22310](https://github.com/WordPress/gutenberg/pull/22310)).
-   New `--webpack-bundle-analyzer` flag added to `build` and `start` scripts. It enables visualization for the size of webpack output files with an interactive zoomable treemap ([#22310](https://github.com/WordPress/gutenberg/pull/22310)).
-   New `--webpack--devtool` flag added to `start` script. It controls how source maps are generated. See options at https://webpack.js.org/configuration/devtool/#devtool ([#22310](https://github.com/WordPress/gutenberg/pull/22310)).
-   The `test-e2e` and `test-unit` scripts will now disambiguate custom configurations, preferring a `jest-e2e.config.js`, `jest-e2e.config.json`, `jest-unit.config.js`, or `jest-unit.config.json` Jest configuration file if present, falling back to `jest.config.js` or `jest.config.json`. This allows for configurations which should only apply to one or the other test variant.

## 9.1.0 (2020-05-14)

### New Features

-   Add new capability to `build` and `start` scripts that automates handling CSS, SASS or SCSS files by importing them from JavaScript code ([#21730](https://github.com/WordPress/gutenberg/pull/21730)). You can find more details about CSS assets management in webpack at https://webpack.js.org/guides/asset-management/#loading-css.

### Enhancements

-   Bundle analysis in `build` script now runs with module concatenation disabled. This represents the size of individual modules more accurately, at the cost of not providing an exact byte-for-byte match to the final size in the production chunk.

### Deprecations

-   `env` script was marked as deprecated. We recommend using `@wordpress/env` package instead that lets you easily set up a local WordPress environment for building and testing plugins and themes.

## 9.0.0 (2020-04-30)

### Breaking Changes

-   The bundled `puppeteer` (`^2.0.0`) dependency has been replaced with `puppeteer-core` in version `3.0.0`. Puppeteer uses Chromium v81 instead of Chromium v79. See the [full list of changes](https://github.com/puppeteer/puppeteer/releases/tag/v3.0.0). It also allowed preventing Chromium installation together with `@wordpress/scripts`. It happens now on-demand when running `test-e2e` script, and it re-triggers only when a new version is required.

### New Features

-   Add support for passing [node CLI options](https://nodejs.org/api/cli.html) to scripts ([#21631](https://github.com/WordPress/gutenberg/pull/21631)).
-   Add debugging support for `test-unit-js` script ([#21631](https://github.com/WordPress/gutenberg/pull/21631)). Tests can be debugged by any [inspector client](https://nodejs.org/en/docs/guides/debugging-getting-started/#inspector-clients) that supports the [Chrome DevTools Protocol](https://chromedevtools.github.io/devtools-protocol/) using the `--inspect-brk` option.
-   Add debugging support for `test-e2e` script ([#21861](https://github.com/WordPress/gutenberg/pull/21861)). Tests can be debugged by using the `--inspect-brk` option and a new `--puppeteer-devtools` option (or `PUPPETEER_DEVTOOLS="true"` environment variable).

### Bug fix

-   The bundled `npm-package-json-lint` dependency has been updated from requiring `^4.0.3` to requiring `^5.0.0` ([#21597](https://github.com/WordPress/gutenberg/pull/21597)). [Breaking changes](https://npmpackagejsonlint.org/docs/en/v4-to-v5) don't break anything in this package. It fixes the abrupt shutdown when `"description"` field in `package.json` is empty.
-   Update `check-licenses` script to parse JSON dependency tree recursively so sub-dependencies of packages passed in `--ignore` flag are ignored as well.

## 8.0.0 (2020-04-15)

### Breaking Changes

-   The bundled `jest` dependency has been updated from requiring `^24.9.0` to requiring `^25.3.0` (see [Breaking Changes](https://jestjs.io/blog/2020/01/21/jest-25), [#20766](https://github.com/WordPress/gutenberg/pull/20766)).

### Enhancements

-   The bundled `eslint` dependency has been updated from requiring `^6.1.0` to requiring `^6.8.0` ([#21424](https://github.com/WordPress/gutenberg/pull/21424)).

## 7.2.0 (2020-04-01)

### Enhancements

-   Incompatibility between `@svgr/webpack` in version `4.3.3` and `url-loader` in version `3.0.0` was fixed by bumping `@svgr/webpack` to `^5.2.0`.
-   All webpack dependencies got minor version update if applicable.

### Internal

-   Package depends now on the shared Prettier config exposed in `@wordpress/prettier-config` dependency ([#20026](https://github.com/WordPress/gutenberg/pull/20026)).

## 7.1.2 (2020-02-25)

### Bug Fixes

-   Ensure `packages-update` work when `dependencies` or `devDependencies` are missing in the `package.json` file ([#20408](https://github.com/WordPress/gutenberg/pull/20408)).

## 7.1.0 (2020-02-10)

### Bug Fixes

-   Ensure the default Prettier config is used in the `lint-js` script when no Prettier config is found in the project ([#20071](https://github.com/WordPress/gutenberg/pull/20071)).

## 7.0.0 (2020-02-04)

### Breaking Changes

-   This package requires now `node` v10.0.0 or later, and `npm` v6.9.0 or later ([#18048](https://github.com/WordPress/gutenberg/pull/18048)).
-   The minimum version required for `npm` in `check-engines` script was increased to `6.9.0+` ([#18048](https://github.com/WordPress/gutenberg/pull/18048)).

### New Features

-   Add SVGR support to compile SVG files to React components using the `@svgr/webpack` plugin ([#18243](https://github.com/WordPress/gutenberg/pull/18243)).
-   Add `format-js` script to format JavaScript source code, it uses the [`wp-prettier`](https://github.com/Automattic/wp-prettier) – Prettier fork adjusted to WordPress coding style guidelines ([#18048](https://github.com/WordPress/gutenberg/pull/18048)).
-   Add `lint-md-js` script to lint JavaScript source code in markdown files, uses the `eslint-plugin-markdown` plugin ([#19518](https://github.com/WordPress/gutenberg/pull/19518)).
-   Add `lint-md-docs` script to lint the markup of markdown files, uses the `markdownlint` module ([#19855](https://github.com/WordPress/gutenberg/pull/19855)).
-   Add `packages-update` script to update WordPress packages to the latest version automatically ([#19448](https://github.com/WordPress/gutenberg/pull/19448)).

### Bug Fixes

-   Fixes and updates valid _rc_ configuration filenames for Babel, ESLint, markdownlint, npmpackagejsonlint, stylelint, and Prettier ([#19994](https://github.com/WordPress/gutenberg/pull/19994)).

## 6.1.1 (2020-01-01)

### Bug Fixes

-   Update `jest-preset-default` dependency to fix preset file extension for inclusion in NPM deployments ([#19306](https://github.com/WordPress/gutenberg/pull/19306)).

## 6.1.0 (2019-12-20)

### New Features

-   Added support to collapse or omit successful test results from Travis CI builds ([#16744](https://github.com/WordPress/gutenberg/issues/16744))

## 6.0.0 (2019-11-14)

### Breaking Changes

-   The bundled `npm-package-json-lint` dependency has been updated from requiring `^3.6.0` to requiring `^4.0.3` ([#18054](https://github.com/WordPress/gutenberg/pull/18054)). Please see the [migration guide](https://npmpackagejsonlint.org/docs/en/v3-to-v4). Note: `npmPackageJsonLintConfig` prop in the `package.json` file needs to be renamed to `npmpackagejsonlint`.
-   The bundled `puppeteer` dependency has been updated from requiring `^1.19.0` to requiring `^2.0.0` ([#18205](https://github.com/WordPress/gutenberg/pull/18205)). It uses Chromium v79 instead of Chromium v77. See the [full list of changes](https://github.com/GoogleChrome/puppeteer/releases/tag/v2.0.0).

## 5.1.0

### New Features

-   The bundled `webpack` dependency has been updated from requiring `4.8.3` to requiring `^4.41.0` ([#17746](https://github.com/WordPress/gutenberg/pull/17746)).

### Bug Fixes

-   Added a temporary workaround for the default config used with `lint-js` command. It uses linting rules for both e2e and unit tests with all files until override files globbing logic is fixed when using `eslint` with `--config` (related [issue](https://github.com/eslint/eslint/issues/11558)).

## 5.0.0 (2019-09-16)

### Breaking Changes

-   The bundled `@wordpress/dependency-extraction-webpack-plugin` dependency has been updated to the next major version `^2.0.0`. `start` and `build` scripts save now the generated asset file for each entry point in the new PHP output format.

## 4.1.0 (2019-09-03)

### New Features

-   Add the new `env` family of scripts [(#17004](https://github.com/WordPress/gutenberg/pull/17004/)).

### Bug Fixes

-   Add `wordpress` folder to the list of ignored paths in all applicable config files ([#17296](https://github.com/WordPress/gutenberg/pull/17296)).

## 4.0.0 (2019-08-29)

### Breaking Changes

-   Test files matching has changed to fix the overlap between two types of tests implemented with `test-e2e` and `test-unit`. Refer to the documentation of the corresponding scripts to learn about new file discovery rules.

### New Features

-   The bundled `puppeteer` dependency has been updated from requiring `1.6.1` to requiring `^1.19.0` ([#16875](https://github.com/WordPress/gutenberg/pull/16875)). It uses Chromium v77 instead of Chromium v69.
-   The bundled `jest-puppeteer` dependency has been updated from requiring `^4.0.0` to requiring `^4.3.0` ([#16875](https://github.com/WordPress/gutenberg/pull/16875)).
-   The bundled `eslint` dependency has been updated from requiring `^5.16.0` to requiring `^6.1.0`.
-   The bundled `@wordpress/eslint-plugin` dependency has been updated to the next major version `^3.0.0` due to new ESLint rules enabled for all test files.

### Bug Fix

-   Use the SCSS shared `stylelint-config-wordpress` config so that both CSS and SCSS rules are used ([#17060](https://github.com/WordPress/gutenberg/pull/17060))

## 3.4.0 (2019-08-05)

### New Features

-   The `build` and `start` commands supports simplified syntax for multiple entry points: `wp-scripts build entry-one.js entry-two.js` ([15982](https://github.com/WordPress/gutenberg/pull/15982)).

### Bug Fix

-   Added missing [babel-jest](https://www.npmjs.com/package/babel-jest) dependency ([#16259](https://github.com/WordPress/gutenberg/pull/16259)).

## 3.3.0 (2019-06-12)

### New Features

-   The `lint-js` command lints now JS files in the entire project's directories by default ([15890](https://github.com/WordPress/gutenberg/pull/15890)).
-   The `lint-pkg-json` command lints now `package.json` files in the entire project's directories by default ([15890](https://github.com/WordPress/gutenberg/pull/15890)).
-   The `lint-style` command lints now CSS and SCSS files in the entire project's directories by default ([15890](https://github.com/WordPress/gutenberg/pull/15890)).
-   The `lint-js`, `lint-pkg-json` and `lint-style` commands ignore now files located in `build` and `node_modules` folders by default ([15977](https://github.com/WordPress/gutenberg/pull/15977)).

## 3.2.0 (2019-05-21)

### New Features

-   Leverage `@wordpress/dependency-extraction-webpack-plugin` plugin to extract WordPress
    dependencies.
-   The bundled `eslint` dependency has been updated from requiring `^5.12.1` to requiring `^5.16.0`.

### Enhancements

-   The default Webpack configuration uses [`thread-loader`](https://github.com/webpack-contrib/thread-loader) to parallelize Babel processing.
-   The default Webpack configuration now opts-in to [the `cacheDirectory` option](https://webpack.js.org/loaders/babel-loader/#options) for its Babel loader.
-   The `source-map-loader` is excluded from production builds. This serves only as an optimization and should otherwise have no impact on build results.

## 3.1.0 (2019-03-20)

## New features

-   The `build` and `start` commands will use a default webpack config if none is provided.

## 3.0.0 (2019-03-06)

### Breaking Changes

-   The bundled `eslint` dependency has been updated from requiring `^4.19.1` to requiring `^5.12.1` (see [Migration Guide](https://eslint.org/docs/user-guide/migrating-to-5.0.0)).
-   The bundled `jest` dependency has been updated from requiring `^23.6.0` to requiring `^24.1.0` (see [Breaking Changes](https://jestjs.io/blog/2019/01/25/jest-24-refreshing-polished-typescript-friendly#breaking-changes), [#13922](https://github.com/WordPress/gutenberg/pull/13922)).
-   The bundled `jest-puppeteer` dependency has been updated from requiring `3.2.1` to requiring `^4.0.0` ([#13922](https://github.com/WordPress/gutenberg/pull/13922)).

### New Features

-   Added support for `build` script ([#12837](https://github.com/WordPress/gutenberg/pull/12837))
-   Added support for `start` script ([#12837](https://github.com/WordPress/gutenberg/pull/12837))
-   Updated `npm-package-json-lint` dependency [#14200](https://github.com/WordPress/gutenberg/pull/14200)

### Bug Fix

-   Avoid inheriting from ESLint configurations in ancestor directories when using the default configuration ([#13483](https://github.com/WordPress/gutenberg/pull/13483))

## 2.5.0 (2019-01-09)

### New Features

-   Added support for `check-engines` script ([#12721](https://github.com/WordPress/gutenberg/pull/12721))
-   Added support for `lint-style` script ([#12722](https://github.com/WordPress/gutenberg/pull/12722))
-   Added support for `test-e2e` script ([#12437](https://github.com/WordPress/gutenberg/pull/12437))
-   Update default config provided for `lint-js` script ([#12845](https://github.com/WordPress/gutenberg/pull/12845))

## 2.4.4 (2018-11-20)

## 2.4.3 (2018-11-09)

## 2.4.2 (2018-11-09)

## 2.4.1 (2018-11-03)

## 2.4.0 (2018-10-16)

### New Feature

-   Added support for `lint-js` script ([#10504](https://github.com/WordPress/gutenberg/pull/10504))

## 2.3.0 (2018-09-30)

### Improvements

-   New flag `--ignore` for `check-licenses` script
-   Try deferring to LICENSE file for `license` fields which include filename
-   Add "BSD-3-Clause-W3C" as GPL-compatible

## 2.2.1 (2018-09-05)

### Bug Fix

-   Resolves an issue where npm package lint script did not work in Windows environments ([#9321](https://github.com/WordPress/gutenberg/pull/9321)

### Polish

-   Updated dependencies: `jest`, `npm-package-json-lint` and `read-pkg-up`

## 2.0.0 (2018-07-12)

### Breaking Change

-   Updated code to work with Babel 7 ([#7832](https://github.com/WordPress/gutenberg/pull/7832))

### Internal

-   Moved `@WordPress/packages` repository to `@WordPress/gutenberg` ([#7805](https://github.com/WordPress/gutenberg/pull/7805))

## 1.2.0 (2018-05-29)

### New Feature

-   Added support for `lint-pkg-json` script ([#128](https://github.com/WordPress/packages/pull/128))

## 1.1.5 (2018-05-18)

### Polish

-   Fix: Standardized `package.json` format ([#119](https://github.com/WordPress/packages/pull/119))<|MERGE_RESOLUTION|>--- conflicted
+++ resolved
@@ -2,15 +2,13 @@
 
 ## Unreleased
 
-<<<<<<< HEAD
+### Breaking Changes
+
+-   Remove the previously deprecated and undocumented `format-js` command ([#40512](https://github.com/WordPress/gutenberg/pull/40512)). You should use the `format` command instead.
+
 ### New Feature
 
 -   Add `--dist-tag` flag to the `packages-update` command to allow specifying a custom dist-tag when updating npm packages ([#40514](https://github.com/WordPress/gutenberg/pull/40514)).
-=======
-## Breaking Changes
-
--   Remove the previously deprecated and undocumented `format-js` command ([#40512](https://github.com/WordPress/gutenberg/pull/40512)). You should use the `format` command instead.
->>>>>>> 1b58a2bf
 
 ## 22.4.0 (2022-04-08)
 
