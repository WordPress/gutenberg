<!-- Learn how to maintain this file at https://github.com/WordPress/gutenberg/tree/master/packages#maintaining-changelogs. -->

## Unreleased

### Bug Fixes

-   Allow the CSS, SVG, and Sass loaders to process files from node_modules directory.
-   Improve the way licenses are validated with `check-licenses` by falling back to license files verification when the entry in `package.json` doesn't contain an allowed match ([#23550](https://github.com/WordPress/gutenberg/pull/23550)).

## 12.0.0-rc.0 (2020-06-24)

### Breaking Changes

-   The bundled `stylelint` dependency has been updated from requiring `^9.10.1` to requiring `^13.6.0`.
-   The bundled `stylelint-config-wordpress` dependency has been updated from requiring `^13.1.0` to requiring `^17.0.0`.

### Bug Fixes

-   During rebuilds, all webpack assets that are not used anymore will be removed automatically.

## 11.0.0 (2020-06-15)

### Breaking Changes

-   The `env` family of scripts has been removed. Finally, exceeded in functionality and replaced by [`wp-env`](https://www.npmjs.com/package/@wordpress/env).
-   The default Babel configuration has changed to only support stage-4 proposals. This affects the `build` and `start` commands that use the bundled Babel configuration; if a project provides its own, this change doesn't affect it ([#22083](https://github.com/WordPress/gutenberg/pull/22083)).
-   The bundled `wp-prettier` dependency has been upgraded from `1.19.1` to `2.0.5`. Refer to the [Prettier 2.0 "2020" blog post](https://prettier.io/blog/2020/03/21/2.0.0.html) for full details about the major changes included in Prettier 2.0.
-   The bundled `eslint` dependency has been updated from requiring `^6.8.0` to requiring `^7.1.0`.

### New Feature

-   The PostCSS loader now gives preference to a `postcss.config.js` configuration file if present.

<<<<<<< HEAD
### Enhancements

-   Update webpack configuration to preserve translator comments in minified output.

### Bug fix
=======
### Bug Fixes
>>>>>>> ef846368

-   Update webpack configuration to not run the Sass loader on CSS files. It's now limited to .scss and .sass files.
-   Fix broken `style.(sc|sa|c)ss` handling in the `build` and `start` scripts ([#23127](https://github.com/WordPress/gutenberg/pull/23127)).

## 10.0.0 (2020-05-28)

### New Feature

-   New `--webpack-no-externals` flag added to `build` and `start` scripts. It disables scripts' assets generation, and omits the list of default externals ([#22310](https://github.com/WordPress/gutenberg/pull/22310)).
-   New `--webpack-bundle-analyzer` flag added to `build` and `start` scripts. It enables visualization for the size of webpack output files with an interactive zoomable treemap ([#22310](https://github.com/WordPress/gutenberg/pull/22310)).
-   New `--webpack--devtool` flag added to `start` script. It controls how source maps are generated. See options at https://webpack.js.org/configuration/devtool/#devtool ([#22310](https://github.com/WordPress/gutenberg/pull/22310)).
-   The `test-e2e` and `test-unit` scripts will now disambiguate custom configurations, preferring a `jest-e2e.config.js`, `jest-e2e.config.json`, `jest-unit.config.js`, or `jest-unit.config.json` Jest configuration file if present, falling back to `jest.config.js` or `jest.config.json`. This allows for configurations which should only apply to one or the other test variant.

## 9.1.0 (2020-05-14)

### New Features

-   Add new capability to `build` and `start` scripts that automates handling CSS, SASS or SCSS files by importing them from JavaScript code ([#21730](https://github.com/WordPress/gutenberg/pull/21730)). You can find more details about CSS assets management in webpack at https://webpack.js.org/guides/asset-management/#loading-css.

### Enhancements

-   Bundle analysis in `build` script now runs with module concatenation disabled. This represents the size of individual modules more accurately, at the cost of not providing an exact byte-for-byte match to the final size in the production chunk.

### Deprecations

-   `env` script was marked as deprecated. We recommend using `@wordpress/env` package instead that lets you easily set up a local WordPress environment for building and testing plugins and themes.

## 9.0.0 (2020-04-30)

### Breaking Changes

-   The bundled `puppeteer` (`^2.0.0`) dependency has been replaced with `puppeteer-core` in version `3.0.0`. Puppeteer uses Chromium v81 instead of Chromium v79. See the [full list of changes](https://github.com/puppeteer/puppeteer/releases/tag/v3.0.0). It also allowed preventing Chromium installation together with `@wordpress/scripts`. It happens now on-demand when running `test-e2e` script, and it re-triggers only when a new version is required.

### New Features

-   Add support for passing [node CLI options](https://nodejs.org/api/cli.html) to scripts ([#21631](https://github.com/WordPress/gutenberg/pull/21631)).
-   Add debugging support for `test-unit-js` script ([#21631](https://github.com/WordPress/gutenberg/pull/21631)). Tests can be debugged by any [inspector client](https://nodejs.org/en/docs/guides/debugging-getting-started/#inspector-clients) that supports the [Chrome DevTools Protocol](https://chromedevtools.github.io/devtools-protocol/) using the `--inspect-brk` option.
-   Add debugging support for `test-e2e` script ([#21861](https://github.com/WordPress/gutenberg/pull/21861)). Tests can be debugged by using the `--inspect-brk` option and a new `--puppeteer-devtools` option (or `PUPPETEER_DEVTOOLS="true"` environment variable).

### Bug fix

-   The bundled `npm-package-json-lint` dependency has been updated from requiring `^4.0.3` to requiring `^5.0.0` ([#21597](https://github.com/WordPress/gutenberg/pull/21597)). [Breaking changes](https://npmpackagejsonlint.org/docs/en/v4-to-v5) don't break anything in this package. It fixes the abrupt shutdown when `"description"` field in `package.json` is empty.
-   Update `check-licenses` script to parse JSON dependency tree recursively so sub-dependencies of packages passed in `--ignore` flag are ignored as well.

## 8.0.0 (2020-04-15)

### Breaking Changes

-   The bundled `jest` dependency has been updated from requiring `^24.9.0` to requiring `^25.3.0` (see [Breaking Changes](https://jestjs.io/blog/2020/01/21/jest-25), [#20766](https://github.com/WordPress/gutenberg/pull/20766)).

### Enhancements

-   The bundled `eslint` dependency has been updated from requiring `^6.1.0` to requiring `^6.8.0` ([#21424](https://github.com/WordPress/gutenberg/pull/21424)).

## 7.2.0 (2020-04-01)

### Enhancements

-   Incompatibility between `@svgr/webpack` in version `4.3.3` and `url-loader` in version `3.0.0` was fixed by bumping `@svgr/webpack` to `^5.2.0`.
-   All webpack dependencies got minor version update if applicable.

### Internal

-   Package depends now on the shared Prettier config exposed in `@wordpress/prettier-config` dependency ([#20026](https://github.com/WordPress/gutenberg/pull/20026)).

## 7.1.2 (2020-02-25)

### Bug Fixes

-   Ensure `packages-update` work when `dependencies` or `devDependencies` are missing in the `package.json` file ([#20408](https://github.com/WordPress/gutenberg/pull/20408)).

## 7.1.0 (2020-02-10)

### Bug Fixes

-   Ensure the default Prettier config is used in the `lint-js` script when no Prettier config is found in the project ([#20071](https://github.com/WordPress/gutenberg/pull/20071)).

## 7.0.0 (2020-02-04)

### Breaking Changes

-   This package requires now `node` v10.0.0 or later, and `npm` v6.9.0 or later ([#18048](https://github.com/WordPress/gutenberg/pull/18048)).
-   The minimum version required for `npm` in `check-engines` script was increased to `6.9.0+` ([#18048](https://github.com/WordPress/gutenberg/pull/18048)).

### New Features

-   Add SVGR support to compile SVG files to React components using the `@svgr/webpack` plugin ([#18243](https://github.com/WordPress/gutenberg/pull/18243)).
-   Add `format-js` script to format JavaScript source code, it uses the [`wp-prettier`](https://github.com/Automattic/wp-prettier) – Prettier fork adjusted to WordPress coding style guidelines ([#18048](https://github.com/WordPress/gutenberg/pull/18048)).
-   Add `lint-md-js` script to lint JavaScript source code in markdown files, uses the `eslint-plugin-markdown` plugin ([#19518](https://github.com/WordPress/gutenberg/pull/19518)).
-   Add `lint-md-docs` script to lint the markup of markdown files, uses the `markdownlint` module ([#19855](https://github.com/WordPress/gutenberg/pull/19855)).
-   Add `packages-update` script to update WordPress packages to the latest version automatically ([#19448](https://github.com/WordPress/gutenberg/pull/19448)).

### Bug Fixes

-   Fixes and updates valid _rc_ configuration filenames for Babel, ESLint, markdownlint, npmpackagejsonlint, stylelint, and Prettier ([#19994](https://github.com/WordPress/gutenberg/pull/19994)).

## 6.1.1 (2020-01-01)

### Bug Fixes

-   Update `jest-preset-default` dependency to fix preset file extension for inclusion in NPM deployments ([#19306](https://github.com/WordPress/gutenberg/pull/19306)).

## 6.1.0 (2019-12-20)

### New Features

-   Added support to collapse or omit successful test results from Travis CI builds ([#16744](https://github.com/WordPress/gutenberg/issues/16744))

## 6.0.0 (2019-11-14)

### Breaking Changes

-   The bundled `npm-package-json-lint` dependency has been updated from requiring `^3.6.0` to requiring `^4.0.3` ([#18054](https://github.com/WordPress/gutenberg/pull/18054)). Please see the [migration guide](https://npmpackagejsonlint.org/docs/en/v3-to-v4). Note: `npmPackageJsonLintConfig` prop in the `package.json` file needs to be renamed to `npmpackagejsonlint`.
-   The bundled `puppeteer` dependency has been updated from requiring `^1.19.0` to requiring `^2.0.0` ([#18205](https://github.com/WordPress/gutenberg/pull/18205)). It uses Chromium v79 instead of Chromium v77. See the [full list of changes](https://github.com/GoogleChrome/puppeteer/releases/tag/v2.0.0).

## 5.1.0

### New Features

-   The bundled `webpack` dependency has been updated from requiring `4.8.3` to requiring `^4.41.0` ([#17746](https://github.com/WordPress/gutenberg/pull/17746)).

### Bug Fixes

-   Added a temporary workaround for the default config used with `lint-js` command. It uses linting rules for both e2e and unit tests with all files until override files globbing logic is fixed when using `eslint` with `--config` (related [issue](https://github.com/eslint/eslint/issues/11558)).

## 5.0.0 (2019-09-16)

### Breaking Changes

-   The bundled `@wordpress/dependency-extraction-webpack-plugin` dependency has been updated to the next major version `^2.0.0`. `start` and `build` scripts save now the generated asset file for each entry point in the new PHP output format.

## 4.1.0 (2019-09-03)

### New Features

-   Add the new `env` family of scripts [(#17004](https://github.com/WordPress/gutenberg/pull/17004/)).

### Bug Fixes

-   Add `wordpress` folder to the list of ignored paths in all applicable config files ([#17296](https://github.com/WordPress/gutenberg/pull/17296)).

## 4.0.0 (2019-08-29)

### Breaking Changes

-   Test files matching has changed to fix the overlap between two types of tests implemented with `test-e2e` and `test-unit`. Refer to the documentation of the corresponding scripts to learn about new file discovery rules.

### New Features

-   The bundled `puppeteer` dependency has been updated from requiring `1.6.1` to requiring `^1.19.0` ([#16875](https://github.com/WordPress/gutenberg/pull/16875)). It uses Chromium v77 instead of Chromium v69.
-   The bundled `jest-puppeteer` dependency has been updated from requiring `^4.0.0` to requiring `^4.3.0` ([#16875](https://github.com/WordPress/gutenberg/pull/16875)).
-   The bundled `eslint` dependency has been updated from requiring `^5.16.0` to requiring `^6.1.0`.
-   The bundled `@wordpress/eslint-plugin` dependency has been updated to the next major version `^3.0.0` due to new ESLint rules enabled for all test files.

### Bug Fix

-   Use the SCSS shared `stylelint-config-wordpress` config so that both CSS and SCSS rules are used ([#17060](https://github.com/WordPress/gutenberg/pull/17060))

## 3.4.0 (2019-08-05)

### New Features

-   The `build` and `start` commands supports simplified syntax for multiple entry points: `wp-scripts build entry-one.js entry-two.js` ([15982](https://github.com/WordPress/gutenberg/pull/15982)).

### Bug Fix

-   Added missing [babel-jest](https://www.npmjs.com/package/babel-jest) dependency ([#16259](https://github.com/WordPress/gutenberg/pull/16259)).

## 3.3.0 (2019-06-12)

### New Features

-   The `lint-js` command lints now JS files in the entire project's directories by default ([15890](https://github.com/WordPress/gutenberg/pull/15890)).
-   The `lint-pkg-json` command lints now `package.json` files in the entire project's directories by default ([15890](https://github.com/WordPress/gutenberg/pull/15890)).
-   The `lint-style` command lints now CSS and SCSS files in the entire project's directories by default ([15890](https://github.com/WordPress/gutenberg/pull/15890)).
-   The `lint-js`, `lint-pkg-json` and `lint-style` commands ignore now files located in `build` and `node_modules` folders by default ([15977](https://github.com/WordPress/gutenberg/pull/15977)).

## 3.2.0 (2019-05-21)

### New Features

-   Leverage `@wordpress/dependency-extraction-webpack-plugin` plugin to extract WordPress
    dependencies.
-   The bundled `eslint` dependency has been updated from requiring `^5.12.1` to requiring `^5.16.0`.

### Enhancements

-   The default Webpack configuration uses [`thread-loader`](https://github.com/webpack-contrib/thread-loader) to parallelize Babel processing.
-   The default Webpack configuration now opts-in to [the `cacheDirectory` option](https://webpack.js.org/loaders/babel-loader/#options) for its Babel loader.
-   The `source-map-loader` is excluded from production builds. This serves only as an optimization and should otherwise have no impact on build results.

## 3.1.0 (2019-03-20)

## New features

-   The `build` and `start` commands will use a default webpack config if none is provided.

## 3.0.0 (2019-03-06)

### Breaking Changes

-   The bundled `eslint` dependency has been updated from requiring `^4.19.1` to requiring `^5.12.1` (see [Migration Guide](https://eslint.org/docs/user-guide/migrating-to-5.0.0)).
-   The bundled `jest` dependency has been updated from requiring `^23.6.0` to requiring `^24.1.0` (see [Breaking Changes](https://jestjs.io/blog/2019/01/25/jest-24-refreshing-polished-typescript-friendly#breaking-changes), [#13922](https://github.com/WordPress/gutenberg/pull/13922)).
-   The bundled `jest-puppeteer` dependency has been updated from requiring `3.2.1` to requiring `^4.0.0` ([#13922](https://github.com/WordPress/gutenberg/pull/13922)).

### New Features

-   Added support for `build` script ([#12837](https://github.com/WordPress/gutenberg/pull/12837))
-   Added support for `start` script ([#12837](https://github.com/WordPress/gutenberg/pull/12837))
-   Updated `npm-package-json-lint` dependency [#14200](https://github.com/WordPress/gutenberg/pull/14200)

### Bug Fix

-   Avoid inheriting from ESLint configurations in ancestor directories when using the default configuration ([#13483](https://github.com/WordPress/gutenberg/pull/13483))

## 2.5.0 (2019-01-09)

### New Features

-   Added support for `check-engines` script ([#12721](https://github.com/WordPress/gutenberg/pull/12721))
-   Added support for `lint-style` script ([#12722](https://github.com/WordPress/gutenberg/pull/12722))
-   Added support for `test-e2e` script ([#12437](https://github.com/WordPress/gutenberg/pull/12437))
-   Update default config provided for `lint-js` script ([#12845](https://github.com/WordPress/gutenberg/pull/12845))

## 2.4.4 (2018-11-20)

## 2.4.3 (2018-11-09)

## 2.4.2 (2018-11-09)

## 2.4.1 (2018-11-03)

## 2.4.0 (2018-10-16)

### New Feature

-   Added support for `lint-js` script ([#10504](https://github.com/WordPress/gutenberg/pull/10504))

## 2.3.0 (2018-09-30)

### Improvements

-   New flag `--ignore` for `check-licenses` script
-   Try deferring to LICENSE file for `license` fields which include filename
-   Add "BSD-3-Clause-W3C" as GPL-compatible

## 2.2.1 (2018-09-05)

### Bug Fix

-   Resolves an issue where npm package lint script did not work in Windows environments ([#9321](https://github.com/WordPress/gutenberg/pull/9321)

### Polish

-   Updated dependencies: `jest`, `npm-package-json-lint` and `read-pkg-up`

## 2.0.0 (2018-07-12)

### Breaking Change

-   Updated code to work with Babel 7 ([#7832](https://github.com/WordPress/gutenberg/pull/7832))

### Internal

-   Moved `@WordPress/packages` repository to `@WordPress/gutenberg` ([#7805](https://github.com/WordPress/gutenberg/pull/7805))

## 1.2.0 (2018-05-29)

### New Feature

-   Added support for `lint-pkg-json` script ([#128](https://github.com/WordPress/packages/pull/128))

## 1.1.5 (2018-05-18)

### Polish

-   Fix: Standardized `package.json` format ([#119](https://github.com/WordPress/packages/pull/119))<|MERGE_RESOLUTION|>--- conflicted
+++ resolved
@@ -1,6 +1,10 @@
 <!-- Learn how to maintain this file at https://github.com/WordPress/gutenberg/tree/master/packages#maintaining-changelogs. -->
 
 ## Unreleased
+
+### Enhancements
+
+-   Update webpack configuration to preserve translator comments in minified output.
 
 ### Bug Fixes
 
@@ -31,15 +35,7 @@
 
 -   The PostCSS loader now gives preference to a `postcss.config.js` configuration file if present.
 
-<<<<<<< HEAD
-### Enhancements
-
--   Update webpack configuration to preserve translator comments in minified output.
-
-### Bug fix
-=======
-### Bug Fixes
->>>>>>> ef846368
+### Bug Fixes
 
 -   Update webpack configuration to not run the Sass loader on CSS files. It's now limited to .scss and .sass files.
 -   Fix broken `style.(sc|sa|c)ss` handling in the `build` and `start` scripts ([#23127](https://github.com/WordPress/gutenberg/pull/23127)).
