<!-- Learn how to maintain this file at https://github.com/WordPress/gutenberg/tree/HEAD/packages#maintaining-changelogs. -->

## Unreleased

<<<<<<< HEAD
### Enhancement

-   Updated `npm-package-json-lint` peer dependency to require v6.0.0 [#53636](https://github.com/WordPress/gutenberg/pull/53636)
=======
### Enhancements

-   The bundled `@svgr/webpack` dependency has been updated from requiring ^6.2.1 to requiring ^8.0.1 ([#53630](https://github.com/WordPress/gutenberg/pull/53630)).
-   The bundled `cssnano` dependency has been updated from requiring ^5.07 to requiring ^6.0.1 ([#53630](https://github.com/WordPress/gutenberg/pull/53630)).
>>>>>>> 736a3325

### Bug Fix

-   Fix prevent watch mode from aborting when encountering a `block.json` file that contains invalid JSON. ([#51971](https://github.com/WordPress/gutenberg/pull/51971))

## 26.10.0 (2023-08-10)

## 26.9.0 (2023-07-20)

## 26.8.0 (2023-07-05)

## 26.7.0 (2023-06-23)

## 26.6.0 (2023-06-07)

### Enhancements

-   The bundled `terser-webpack-plugin` dependency has been updated from requiring `^5.1.4` to requiring `^5.3.9` ([#50994](https://github.com/WordPress/gutenberg/pull/50994)).
-   Optimize updating render paths when developing blocks with the `start` command ([#51162](https://github.com/WordPress/gutenberg/pull/51162)).

### Bug Fixes

-   Ensure files listed in `render` field of `block.json` files are always copied to the build folder when using the `start` command ([#50939](https://github.com/WordPress/gutenberg/pull/50939)).

## 26.5.0 (2023-05-24)

## 26.4.0 (2023-05-10)

## 26.3.0 (2023-04-26)

### Enhancements

-   License check script supports conjunctive (AND) licenses ([46801](https://github.com/WordPress/gutenberg/pull/46801)).

## 26.2.0 (2023-04-12)

## 26.1.0 (2023-03-29)

### Enhancements

-   The bundled `wp-prettier` dependency has been upgraded from `2.6.2` to `2.8.5` ([#49258](https://github.com/WordPress/gutenberg/pull/49258)).

## 26.0.0 (2023-03-15)

### Breaking Changes

-   Started using Jest v29 instead of v27 as a dependency. See [breaking changes in Jest 28](https://jestjs.io/blog/2022/04/25/jest-28) and [in jest 29](https://jestjs.io/blog/2022/08/25/jest-29) ([#47388](https://github.com/WordPress/gutenberg/pull/47388))

## 25.5.1 (2023-03-06)

### Bug Fix

-   Fix `render.php` isn't copied in Windows OS ([#48735](https://github.com/WordPress/gutenberg/pull/48735)).

## 25.5.0 (2023-03-01)

## 25.4.0 (2023-02-15)

### New Features

-   The `WP_DEVTOOL` environment variable can now be used to set the Webpack devtool option for sourcemaps in production builds ([#46812](https://github.com/WordPress/gutenberg/pull/46812)). Previously, this only worked for development builds.
-   Update default webpack config and lint-style script to allow PostCSS (`.pcss` extension) file usage ([#45352](https://github.com/WordPress/gutenberg/pull/45352)).
-   Add `--no-watch` option to allow creating the unminified/dev JS without starting the watcher ([#44237](https://github.com/WordPress/gutenberg/pull/44237)).

## 25.3.0 (2023-02-01)

## 25.2.0 (2023-01-11)

## 25.1.0 (2023-01-02)

## 25.0.0 (2022-12-14)

### Breaking Changes

-   Updated dependencies to require React 18 ([45235](https://github.com/WordPress/gutenberg/pull/45235))

## 24.6.0 (2022-11-16)

## 24.5.0 (2022-11-02)

## 24.4.0 (2022-10-19)

## 24.3.0 (2022-10-05)

## 24.2.0 (2022-09-21)

## 24.1.0 (2022-09-13)

### New Features

-   Update the default webpack config to allow `webp` image format ([#43880](https://github.com/WordPress/gutenberg/pull/43880)).
-   Update webpack configuration for the `build` and `start` commands to automatically copy PHP files listed in the `render` field of `block.json` files from the source to the build folder ([#43917](https://github.com/WordPress/gutenberg/pull/43917)).

## 24.0.0 (2022-08-24)

### Breaking Change

-   Increase the minimum Node.js version to 14 and minimum npm version to 6.14.4 ([#43141](https://github.com/WordPress/gutenberg/pull/43141)).
-   The bundled `@wordpress/eslint-plugin` package got updated to the new major version and the default linting for Jest unit tests is now handled in the default config in this package ([#43272](https://github.com/WordPress/gutenberg/pull/43272)).

### Bug Fix

-   Packages: Replace `is-plain-obj` with `is-plain-object` ([#43511](https://github.com/WordPress/gutenberg/pull/43511)).

## 23.7.2 (2022-08-17)

### Bug Fix

-   Jest Preset: Improve `is-plain-obj` transformation ignore ([#43271](https://github.com/WordPress/gutenberg/pull/43271)).

## 23.7.1 (2022-08-12)

### Bug Fix

-   Jest Preset: Ignore `is-plain-obj` transformation ([#43179](https://github.com/WordPress/gutenberg/pull/43179)).

## 23.6.0 (2022-07-27)

### Bug Fix

-   Fix the incorrect exit error code when status missing in `webpack` call for `build` and `start` commands ([#42396](https://github.com/WordPress/gutenberg/pull/42396)).

## 23.3.0 (2022-06-15)

### Enhancements

-   The bundled `wp-prettier` dependency has been upgraded from `2.2.1` to `2.6.2` ([#40542](https://github.com/WordPress/gutenberg/pull/40542)).

## 23.2.0 (2022-06-01)

### Bug Fix

-   Fix incorrect handling in `plugin-zip` for root-level files and some specific platform conditions ([#41439](https://github.com/WordPress/gutenberg/pull/41439)).

## 23.1.0 (2022-05-18)

### New Feature

-   Enable by default code formatting for JSON files in the `format` command ([#40994](https://github.com/WordPress/gutenberg/pull/40994)). You can opt-out of this behavior by providing a custom file matcher, example: `wp-scripts format src/**/*.js`.
-   Support tsx files in `viewScript`, `script`, `editorScript` ([#41068](https://github.com/WordPress/gutenberg/pull/41068)).

### Bug Fixes

-   Fix: env unit test fails on Windows ([#41070](https://github.com/WordPress/gutenberg/pull/41070))

## 23.0.0 (2022-05-04)

### Breaking Changes

-   Remove `lint-md-js` script that was broken for some time and it's extemely hard to make it work correctly with the recommended ESLint config in Markdown files ([#40511](https://github.com/WordPress/gutenberg/pull/40511)).
-   Remove the previously deprecated and undocumented `format-js` command ([#40512](https://github.com/WordPress/gutenberg/pull/40512)). You should use the `format` command instead.

### New Features

-   Add `--dist-tag` flag to the `packages-update` command to allow specifying a custom dist-tag when updating npm packages ([#40514](https://github.com/WordPress/gutenberg/pull/

## 22.5.0 (2022-04-21)

### Bug Fixes

-   Update `markdownlint` and `markdownlint-cli` to the latest versions ([#40479](https://github.com/WordPress/gutenberg/pull/40479)).

## 22.4.0 (2022-04-08)

### New Feature

-   Add `--webpack-src-dir` CLI flag to allow customizing the source code directory (`src` by default) ([#39618](https://github.com/WordPress/gutenberg/pull/39618)).

### Bug Fixes

-   Add `vendor/` to `.markdownlintignore`, to match `lint-md-docs` docs ([#39724](https://github.com/WordPress/gutenberg/pull/39724)).
-   Include files with `.jsx` extension in the build process ([#39613](https://github.com/WordPress/gutenberg/pull/39613)).
-   Ensure that the default logic for entry points in the build commands is executed only when used the default config ([#39618](https://github.com/WordPress/gutenberg/pull/39618)).

## 22.2.0 (2022-03-11)

### Enhancement

-   The bundled `@wordpress/eslint-plugin` package got updated to the new major version, but the breaking changes included don't affect this package ([#39244](https://github.com/WordPress/gutenberg/pull/39244)).

## 22.1.0 (2022-03-03)

### New Feature

-   Add `--webpack-copy-php` CLI flag to opt-in to copying php files from `src` and its subfolders to the output directory (`build` by default) ([#39171](https://github.com/WordPress/gutenberg/pull/39171)).

## 22.0.0 (2022-02-22)

### Breaking Changes

-   The bundled `@svgr/webpack` dependency has been updated from requiring `^5.5.0` to requiring `^6.2.1` ([#38866](https://github.com/WordPress/gutenberg/pull/38866)). See [official migration guide to v6](https://react-svgr.com/docs/migrate/) for details.

### New Feature

-   Automatically copy PHP files located in the `src` folder and its subfolders to the output directory (`build` by default) ([#38715](https://github.com/WordPress/gutenberg/pull/38715)).

## 21.0.2 (2022-02-15)

-   Entry points are not detected in Windows OS ([#38781](https://github.com/WordPress/gutenberg/pull/38781)).

## 21.0.1 (2022-02-11)

### Bug Fix

-   Return a default entry object in the `build` command when no entry files discovered in the project ([#38737](https://github.com/WordPress/gutenberg/pull/38737)).

## 21.0.0 (2022-02-10)

### Breaking Changes

-   The bundled `puppeteer-core` dependency has been updated from requiring `^11.0.0` to requiring `^13.2.0` ([#37078](https://github.com/WordPress/gutenberg/pull/37078)).

### Bug Fix

-   Fix the handling for entry points when running `build` command ([#38584](https://github.com/WordPress/gutenberg/pull/38584)).

## 20.0.2 (2022-01-31)

### Bug Fix

-   Fix the `build` command that does not generate assets on Windows OS ([#38348](https://github.com/WordPress/gutenberg/pull/38348)).
-   Adds fallback to `src/index.js` when no valid scripts discovered in metadata files when running the `build` command ([#38367](https://github.com/WordPress/gutenberg/pull/38367)).

## 20.0.1 (2022-01-28)

### Bug Fix

-   Ensure that React Fast Refresh is not wired when it isn't explicitly enabled with `--hot` CLI argument when running the `start` command.

## 20.0.0 (2022-01-27)

### Breaking Changes

-   The bundled `eslint` dependency has been updated from requiring `^7.17.0` to requiring `^8.3.0` ([#36283](https://github.com/WordPress/gutenberg/pull/36283)).
-   The `puppeteer-core` dependency has been updated from requiring `^10.1.0` to requiring `^11.0.0` (see [Breaking Changes](https://github.com/puppeteer/puppeteer/releases/tag/v11.0.0), [#36040](https://github.com/WordPress/gutenberg/pull/36040)).
-   Removed support for live reload in the `start` command ([#28273](https://github.com/WordPress/gutenberg/pull/28273)).
-   The bundled `webpack-cli` dependency has been updated to the next major version `^4.9.1` ([#28273](https://github.com/WordPress/gutenberg/pull/28273)).
-   The peer `jest` dependency has been updated from requiring `>=26` to requiring `>=27` (see [Breaking Changes](https://jestjs.io/blog/2021/05/25/jest-27), [#33287](https://github.com/WordPress/gutenberg/pull/33287)).
-   The bundled `jest-dev-server` dependency has been updated to the next major version `^6.0.0` ([#33287](https://github.com/WordPress/gutenberg/pull/33287)).
-   The bundled `stylelint` dependency has been updated from requiring `^13.8.0` to requiring `^14.2.0` ([#38091](https://github.com/WordPress/gutenberg/pull/38091)).

### New Features

-   Added a new `plugin-zip` command to create a zip file for a WordPress plugin ([#37687](https://github.com/WordPress/gutenberg/pull/37687)).
-   Added optional support for React Fast Refresh in the `start` command. It can be activated with `--hot` CLI argument ([#28273](https://github.com/WordPress/gutenberg/pull/28273)). For now, it requires that WordPress has the [`SCRIPT_DEBUG`](https://wordpress.org/documentation/article/debugging-in-wordpress/#script_debug) flag enabled and the [Gutenberg](https://wordpress.org/plugins/gutenberg/) plugin installed.
-   Automatically copy `block.json` files located in the `src` folder and its subfolders to the output folder (`build` by default) ([#37612](https://github.com/WordPress/gutenberg/pull/37612)).
-   Scan the `src` directory for `block.json` files to detect defined scripts to use them as entry points with the `start` and `build` commands. ([#37661](https://github.com/WordPress/gutenberg/pull/37661)).

### Enhancements

-   Disable `selector-class-pattern` rule when linting styles until we have more flexible handling ([#37531](https://github.com/WordPress/gutenberg/pull/37531)).

### Bug Fixes

-   Prevent the `CleanWebpackPlugin` plugin from deleting webpack assets during multi-configuration builds [#35980](https://github.com/WordPress/gutenberg/issues/35980).
-   Remove temporary workaround fixing CommonJS import for `mini-css-extract-plugin` [#38027](https://github.com/WordPress/gutenberg/pull/38027).

### Internal

-   The bundled `read-pkg-up` dependency has been updated from requiring `^1.0.1` to requiring `^7.0.1` ([#37395](https://github.com/WordPress/gutenberg/pull/37395)).

## 19.2.3 (2022-01-17)

### Bug Fixes

-   Added temporary workaround to fix broken CommonJS import of `mini-css-extract-plugin` [#38004](https://github.com/WordPress/gutenberg/pull/38004).

## 19.2.0 (2021-11-15)

### New Features

-   Add basic support for TypeScript in `build`, `start`, `test-e2e` and `test-unit-js` commands ([#36260](https://github.com/WordPress/gutenberg/pull/36260)).

### Enhancements

-   The bundled `browserslist` dependency has been updated from requiring `^4.16.6` to requiring `^4.17.6` ([#36244](https://github.com/WordPress/gutenberg/pull/36244)).
-   Updated the default ESLint config to work correctly with the latest version of `@wordpress/eslint-plugin` ([#36244](https://github.com/WordPress/gutenberg/pull/36244)).

## 19.1.0 (2021-11-07)

### Enhancements

-   Increase the timeout for e2e tests to 30 seconds ([#35983](https://github.com/WordPress/gutenberg/pull/35983)).

## 19.0.0 (2021-10-22)

### Breaking Changes

-   The webpack config was updated to no longer include the polyfill by default when creating the `assets.php` file. If your usage requires the `wp-polyfill`, you must explicitly set it as a dependency ([#34536](https://github.com/WordPress/gutenberg/pull/35436)].

### Enhancements

-   Allow customization of the `ARTIFACTS_PATH` in the `jest-environment-puppeteer` failed test reporter via the `WP_ARTIFACTS_PATH` environment variable ([#35371](https://github.com/WordPress/gutenberg/pull/35371)).

## 18.1.0 (2021-10-12)

### Enhancements

-   The bundled `jest-dev-server` dependency has been updated to the next major version `^5.0.3` ([#34560](https://github.com/WordPress/gutenberg/pull/34560)).

## 18.0.1 (2021-09-09)

### Bug Fixes

-   Bring back support for SVG files in CSS ([#34394](https://github.com/WordPress/gutenberg/pull/34394)). It wasn't correctly migrated when integrating webpack v5.
-   Convert legacy entry point arguments supported in webpack 4 for compatibility with webpack 5 ([#34264](https://github.com/WordPress/gutenberg/pull/34264)).

## 18.0.0 (2021-08-23)

### Breaking Changes

-   Increase the minimum Node.js version to v12.13 matching requirements from bundled dependencies ([#33818](https://github.com/WordPress/gutenberg/pull/33818)).
-   The bundled `webpack` dependency has been updated to the next major version `^5.47.1` (see [Breaking Changes](https://webpack.js.org/migrate/5/), [#33818](https://github.com/WordPress/gutenberg/pull/33818)).
-   The bundled `webpack-cli` dependency has been updated to the next major version `^4.7.2` ([#33818](https://github.com/WordPress/gutenberg/pull/33818)).
-   The bundled `css-loader` dependency has been updated from requiring `^5.1.3` to requiring `^6.2.0` ([#33818](https://github.com/WordPress/gutenberg/pull/33818)).
-   The bundled `file-loader` dependency has been removed ([#33818](https://github.com/WordPress/gutenberg/pull/33818)).
-   The bundled `ignore-emit-webpack-plugin` dependency has been removed ([#33818](https://github.com/WordPress/gutenberg/pull/33818)).
-   The bundled `mini-css-extract-plugin` dependency has been updated from requiring `^1.3.9` to requiring `^2.1.0` ([#33818](https://github.com/WordPress/gutenberg/pull/33818)).
-   The bundled `postcss-loader` dependency has been updated from requiring `^4.2.0` to requiring `^6.1.1` ([#33818](https://github.com/WordPress/gutenberg/pull/33818)).
-   The bundled `sass-loader` dependency has been updated from requiring `^10.1.1` to requiring `^12.1.0` ([#33818](https://github.com/WordPress/gutenberg/pull/33818)).
-   The bundled `source-map-loader` dependency has been updated from requiring `^0.2.4` to requiring `^3.0.0` ([#33818](https://github.com/WordPress/gutenberg/pull/33818)).
-   The bundled `thread-loader` dependency has been removed ([#33818](https://github.com/WordPress/gutenberg/pull/33818)).
-   The bundled `terser-webpack-plugin` dependency has been updated from requiring `^3.0.3` to requiring `^5.1.4` ([#33818](https://github.com/WordPress/gutenberg/pull/33818)).
-   The bundled `webpack-live-reload-plugin` dependency has been updated from requiring `^2.3.0` to requiring `^3.0.1` ([#33818](https://github.com/WordPress/gutenberg/pull/33818)).
-   The bundled `webpack-sources` dependency has been removed ([#33818](https://github.com/WordPress/gutenberg/pull/33818)).

### Enhancements

-   The bundled `@svgr/webpack` dependency has been updated from requiring `^5.2.0` to requiring `^5.5.0` ([#33818](https://github.com/WordPress/gutenberg/pull/33818)).
-   The bundled `webpack-bundle-analyzer` dependency has been updated from requiring `^4.2.0` to requiring `^4.4.2` ([#33818](https://github.com/WordPress/gutenberg/pull/33818)).

### Bug Fixes

-   Add missing fallback for target in webpack 5 config ([#34112](https://github.com/WordPress/gutenberg/pull/34112)),

## 17.1.0 (2021-07-29)

### Enhancements

-   Update `eslint-plugin-markdown` package to `2.20.0` ([#33432](https://github.com/WordPress/gutenberg/pull/33432)).
-   Update `sass` package to `1.35.2` ([#33433](https://github.com/WordPress/gutenberg/pull/33433)).
-   Update webpack config to minimize also CSS files ([#33676](https://github.com/WordPress/gutenberg/pull/33676)).
-   The default PostCSS config uses cssnano to minimize CSS output ([#33750](https://github.com/WordPress/gutenberg/pull/33750)).

## 17.0.0 (2021-07-21)

### Breaking Changes

-   Upgrade `puppeteer-core` (`^9.0.0`) to version `^10.1.0`. This version drops support for Node v10.

### New Features

-   Add .markdownlintignore config and reference from lint-md-docs script ([#32633](https://github.com/WordPress/gutenberg/pull/32633)).

### Enhancements

-   Update `markdownlint` package to `0.23.1` ([#32633](https://github.com/WordPress/gutenberg/pull/32633)).
-   Update `markdownlint-cli` package to `0.27.1` ([#32633](https://github.com/WordPress/gutenberg/pull/32633)).

## 16.1.0 (2021-05-20)

### Bug Fix

-   The default Babel configuration has changed to respect a local Browserslist configuration.

## 16.0.0 (2021-05-14)

### Breaking Changes

-   Drop support for Internet Explorer 11 ([#31110](https://github.com/WordPress/gutenberg/pull/31110)). Learn more at https://make.wordpress.org/core/2021/04/22/ie-11-support-phase-out-plan/.
-   Increase the minimum Node.js version to v12 matching Long Term Support releases ([#31270](https://github.com/WordPress/gutenberg/pull/31270)). Learn more at https://nodejs.org/en/about/releases/.
-   The bundled `puppeteer-core` (`^5.5.0`) dependency has been upgraded to version `^9.0.0`. Puppeteer uses Chromium v91 instead of Chromium v88. See the full list of breaking changes of [9.0.0](https://github.com/puppeteer/puppeteer/releases/tag/v9.0.0) and lower versions ([#31138](https://github.com/WordPress/gutenberg/pull/31138)).

### New Features

-   Include a Jest Reporter that formats test results for GitHub Actions annotations ([#31041](https://github.com/WordPress/gutenberg/pull/31041)).
-   Have the `format` command ignore files listed in a `.prettierignore` file, add a fallback `.prettierignore` to the package ([30844](https://github.com/WordPress/gutenberg/pull/30844)).
-   The e2e tests are now using [`jest-circus`](https://github.com/facebook/jest/tree/master/packages/jest-circus) as the test runner. This enable us to capture screenshots at the time the tests failed. The unit tests are also using the same test runner for consistency ([#28449](https://github.com/WordPress/gutenberg/pull/28449), [#31178](https://github.com/WordPress/gutenberg/pull/31178)).

### Security Fix

-   Update `postcss` dependency to the latest patch version. Versions before 8.2.10 are vulnerable to Regular Expression Denial of Service (ReDoS) during source map parsing ([#31685](https://github.com/WordPress/gutenberg/pull/31685)).

## 15.0.1 (2021-04-30)

### Bug Fix

-   Add `postcss` as a dependency to ensure that the correct version gets installed.

## 15.0.0 (2021-04-29)

### Breaking Changes

-   Rename `format-js` script to `format` ([#30240](https://github.com/WordPress/gutenberg/pull/30240)).
-   Include YAML files when formatting files with `format` ([#30240](https://github.com/WordPress/gutenberg/pull/30240)).
-   The bundled `css-loader` dependency has been updated from requiring `^3.5.2` to requiring `^5.1.3` ([#27821](https://github.com/WordPress/gutenberg/pull/27821)).
-   The bundled `mini-css-extract-plugin` dependency has been updated from requiring `^0.9.0` to requiring `^1.3.9` ([#27821](https://github.com/WordPress/gutenberg/pull/27821)).
-   The bundled `postcss-loader` dependency has been updated from requiring `^3.0.0` to requiring `^4.2.0` ([#27821](https://github.com/WordPress/gutenberg/pull/27821)).
-   The bundled `sass-loader` dependency has been updated from requiring `^8.0.2` to requiring `^10.1.1` ([#27821](https://github.com/WordPress/gutenberg/pull/27821)).
-   The bundled `thread-loader` dependency has been updated from requiring `^2.1.3` to requiring `^3.0.1` ([#27821](https://github.com/WordPress/gutenberg/pull/27821)).
-   The bundled `url-loader` dependency has been updated from requiring `^3.0.0` to requiring `^4.1.1` ([#27821](https://github.com/WordPress/gutenberg/pull/27821)).

### New Features

-   `build` and `start` command now bundle files ending with `.module.css` as CSS modules and extracts `style.module.css` ([#29182](https://github.com/WordPress/gutenberg/pull/29182)).

### Enhancements

-   The bundled `webpack` dependency has been updated from requiring `4.42.0` to requiring `^4.46.0` ([#27821](https://github.com/WordPress/gutenberg/pull/27821)).

## 14.1.0 (2021-04-06)

### Enhancements

-   The bundled `babel-loader` dependency has been updated from requiring `^8.1.0` to requiring `^8.2.2` ([#30018](https://github.com/WordPress/gutenberg/pull/30018)).

## 14.0.0 (2021-03-17)

### Breaking Changes

-   Lint TypeScript files as part of `lint-js`. [#27143](https://github.com/WordPress/gutenberg/pull/27143)

### New Features

-   Default `check-engines` command to the `engines` config in `package.json` file of the current project ([#29066](https://github.com/WordPress/gutenberg/pull/29066)).

### Enhancements

-   Make `check-licenses` command compatible with npm v7 ([#28909](https://github.com/WordPress/gutenberg/pull/28909)).
-   Add `Python 2.0` to non-GPL compatible OSS licenses allowed for development in `check-licenses` command ([#29968](https://github.com/WordPress/gutenberg/pull/28968)).
-   Updated `check-node-version` to version `^4.1.0` that no longer processes unrelated engines with `check-engines` command ([#29066](https://github.com/WordPress/gutenberg/pull/29066)).
-   Replace `jest-puppeteer` with the forked version of `jest-environment-puppeteer` to use `puppeteer-core` directly ([#29418](https://github.com/WordPress/gutenberg/pull/29418)).

## 13.0.0 (2021-01-21)

### Breaking Changes

-   Increase the minimum Node.js version to 12 ([#27934](https://github.com/WordPress/gutenberg/pull/27934)).
-   The bundled `jest` dependency has been updated to the next major version `^26.6.3` (see [Breaking Changes](https://jestjs.io/blog/2020/05/05/jest-26), [#27956](https://github.com/WordPress/gutenberg/pull/27956)).
-   The bundled `@wordpress/eslint-plugin` dependency has been updated to the next major version `^8.0.0`. There are new ESLint rules enabled in the recommended config used by `lint-js` command.
-   The bundled `stylelint-config-wordpress` dependency has been replaced with `@wordpress/stylelint-config` (#27810)[https://github.com/WordPress/gutenberg/pull/27810].
-   The bundled `puppeteer-core` (`3.0.0`) dependency has been upgraded to version `5.5.0`. Puppeteer uses Chromium v88 instead of Chromium v71. See the full list of breaking changes of [4.0.0](https://github.com/puppeteer/puppeteer/releases/tag/v4.0.0) and [5.0.0](https://github.com/puppeteer/puppeteer/releases/tag/v5.0.0).

### Enhancements

-   `wordpress` subfolder is no longer ignored when detecting files for testing, linting or formatting.
-   The bundled `eslint` dependency has been updated from requiring `^7.1.0` to requiring `^7.17.0` ([#27965](https://github.com/WordPress/gutenberg/pull/27965)).
-   Make it possible to transpile `.jsx` files with `build` and `start` commands ([#28002](https://github.com/WordPress/gutenberg/pull/28002)).
-   Add support for static assets (fonts and images) for `build` and `start` commands ([#28043](https://github.com/WordPress/gutenberg/pull/28043)).

### Bug Fix

-   Ensure that `check-engines` uses the same default version of Node.js and npm as this package ([#28143](https://github.com/WordPress/gutenberg/pull/28143)).
-   Prevent translation function names from being mangled to ensure stings are extracted ([#28231](https://github.com/WordPress/gutenberg/pull/28231)).

### Internal

-   The bundled `webpack-bundle-analyzer` dependency has been updated from requiring `^3.6.1` to requiring `^4.2.0`.

## 12.6.1 (2021-01-05)

### Bug Fix

-   Fix multiple build (`build` command) runtimes conflicting when using globals ([#27985](https://github.com/WordPress/gutenberg/pull/27985)).

## 12.6.0 (2020-12-17)

### Enhancements

-   Autoformat TypeScript files (`*.ts` and `*.tsx`) in `format-js` script (#27138)[https://github.com/WordPress/gutenberg/pull/27138].
-   The bundled `wp-prettier` dependency has been upgraded from `2.0.5` to `2.2.1`.
-   The bundled Babel dependency has been upgraded from `7.11` to `7.12`.

### Internal

-   The bundled `ignore-emit-webpack-plugin` dependency has been updated from requiring `2.0.3` to requiring `^2.0.6`.

## 12.5.0 (2020-10-30)

### Enhancements

-   Ignore `/vendor` folder when searching for files to lint or format.

### Bug Fixes

-   Temporary pin `ignore-emit-webpack-plugin` to the version `2.0.3` to fix a known issue with version `2.0.4` ([GitHub issue](https://github.com/mrbar42/ignore-emit-webpack-plugin/issues/17)).

## 12.1.0 (2020-07-07)

### Enhancements

-   Update webpack configuration to preserve translator comments in minified output.

### Bug Fixes

-   Allow the CSS, SVG, and Sass loaders to process files from node_modules directory.
-   Improve the way licenses are validated with `check-licenses` by falling back to license files verification when the entry in `package.json` doesn't contain an allowed match ([#23550](https://github.com/WordPress/gutenberg/pull/23550)).
-   Fix `build` script error when importing `style.css` files ([#23710](https://github.com/WordPress/gutenberg/pull/23710)).
-   Exclude `node_modules` from source map processing in `start` script ([#23711](https://github.com/WordPress/gutenberg/pull/23711)).

## 12.0.0-rc.0 (2020-06-24)

### Breaking Changes

-   The bundled `stylelint` dependency has been updated from requiring `^9.10.1` to requiring `^13.6.0`.
-   The bundled `stylelint-config-wordpress` dependency has been updated from requiring `^13.1.0` to requiring `^17.0.0`.

### Bug Fixes

-   During rebuilds, all webpack assets that are not used anymore will be removed automatically.

## 11.0.0 (2020-06-15)

### Breaking Changes

-   The `env` family of scripts has been removed. Finally, exceeded in functionality and replaced by [`wp-env`](https://www.npmjs.com/package/@wordpress/env).
-   The default Babel configuration has changed to only support stage-4 proposals. This affects the `build` and `start` commands that use the bundled Babel configuration; if a project provides its own, this change doesn't affect it ([#22083](https://github.com/WordPress/gutenberg/pull/22083)).
-   The bundled `wp-prettier` dependency has been upgraded from `1.19.1` to `2.0.5`. Refer to the [Prettier 2.0 "2020" blog post](https://prettier.io/blog/2020/03/21/2.0.0.html) for full details about the major changes included in Prettier 2.0.
-   The bundled `eslint` dependency has been updated from requiring `^6.8.0` to requiring `^7.1.0`.

### New Feature

-   The PostCSS loader now gives preference to a `postcss.config.js` configuration file if present.

### Bug Fixes

-   Update webpack configuration to not run the Sass loader on CSS files. It's now limited to .scss and .sass files.
-   Fix broken `style.(sc|sa|c)ss` handling in the `build` and `start` scripts ([#23127](https://github.com/WordPress/gutenberg/pull/23127)).

## 10.0.0 (2020-05-28)

### New Feature

-   New `--webpack-no-externals` flag added to `build` and `start` scripts. It disables scripts' assets generation, and omits the list of default externals ([#22310](https://github.com/WordPress/gutenberg/pull/22310)).
-   New `--webpack-bundle-analyzer` flag added to `build` and `start` scripts. It enables visualization for the size of webpack output files with an interactive zoomable treemap ([#22310](https://github.com/WordPress/gutenberg/pull/22310)).
-   New `--webpack--devtool` flag added to `start` script. It controls how source maps are generated. See options at https://webpack.js.org/configuration/devtool/#devtool ([#22310](https://github.com/WordPress/gutenberg/pull/22310)).
-   The `test-e2e` and `test-unit` scripts will now disambiguate custom configurations, preferring a `jest-e2e.config.js`, `jest-e2e.config.json`, `jest-unit.config.js`, or `jest-unit.config.json` Jest configuration file if present, falling back to `jest.config.js` or `jest.config.json`. This allows for configurations which should only apply to one or the other test variant.

## 9.1.0 (2020-05-14)

### New Features

-   Add new capability to `build` and `start` scripts that automates handling CSS, SASS or SCSS files by importing them from JavaScript code ([#21730](https://github.com/WordPress/gutenberg/pull/21730)). You can find more details about CSS assets management in webpack at https://webpack.js.org/guides/asset-management/#loading-css.

### Enhancements

-   Bundle analysis in `build` script now runs with module concatenation disabled. This represents the size of individual modules more accurately, at the cost of not providing an exact byte-for-byte match to the final size in the production chunk.

### Deprecations

-   `env` script was marked as deprecated. We recommend using `@wordpress/env` package instead that lets you easily set up a local WordPress environment for building and testing plugins and themes.

## 9.0.0 (2020-04-30)

### Breaking Changes

-   The bundled `puppeteer` (`^2.0.0`) dependency has been replaced with `puppeteer-core` in version `3.0.0`. Puppeteer uses Chromium v81 instead of Chromium v79. See the [full list of changes](https://github.com/puppeteer/puppeteer/releases/tag/v3.0.0). It also allowed preventing Chromium installation together with `@wordpress/scripts`. It happens now on-demand when running `test-e2e` script, and it re-triggers only when a new version is required.

### New Features

-   Add support for passing [node CLI options](https://nodejs.org/api/cli.html) to scripts ([#21631](https://github.com/WordPress/gutenberg/pull/21631)).
-   Add debugging support for `test-unit-js` script ([#21631](https://github.com/WordPress/gutenberg/pull/21631)). Tests can be debugged by any [inspector client](https://nodejs.org/en/docs/guides/debugging-getting-started/#inspector-clients) that supports the [Chrome DevTools Protocol](https://chromedevtools.github.io/devtools-protocol/) using the `--inspect-brk` option.
-   Add debugging support for `test-e2e` script ([#21861](https://github.com/WordPress/gutenberg/pull/21861)). Tests can be debugged by using the `--inspect-brk` option and a new `--puppeteer-devtools` option (or `PUPPETEER_DEVTOOLS="true"` environment variable).

### Bug fix

-   The bundled `npm-package-json-lint` dependency has been updated from requiring `^4.0.3` to requiring `^5.0.0` ([#21597](https://github.com/WordPress/gutenberg/pull/21597)). [Breaking changes](https://npmpackagejsonlint.org/docs/en/v4-to-v5) don't break anything in this package. It fixes the abrupt shutdown when `"description"` field in `package.json` is empty.
-   Update `check-licenses` script to parse JSON dependency tree recursively so sub-dependencies of packages passed in `--ignore` flag are ignored as well.

## 8.0.0 (2020-04-15)

### Breaking Changes

-   The bundled `jest` dependency has been updated from requiring `^24.9.0` to requiring `^25.3.0` (see [Breaking Changes](https://jestjs.io/blog/2020/01/21/jest-25), [#20766](https://github.com/WordPress/gutenberg/pull/20766)).

### Enhancements

-   The bundled `eslint` dependency has been updated from requiring `^6.1.0` to requiring `^6.8.0` ([#21424](https://github.com/WordPress/gutenberg/pull/21424)).

## 7.2.0 (2020-04-01)

### Enhancements

-   Incompatibility between `@svgr/webpack` in version `4.3.3` and `url-loader` in version `3.0.0` was fixed by bumping `@svgr/webpack` to `^5.2.0`.
-   All webpack dependencies got minor version update if applicable.

### Internal

-   Package depends now on the shared Prettier config exposed in `@wordpress/prettier-config` dependency ([#20026](https://github.com/WordPress/gutenberg/pull/20026)).

## 7.1.2 (2020-02-25)

### Bug Fixes

-   Ensure `packages-update` work when `dependencies` or `devDependencies` are missing in the `package.json` file ([#20408](https://github.com/WordPress/gutenberg/pull/20408)).

## 7.1.0 (2020-02-10)

### Bug Fixes

-   Ensure the default Prettier config is used in the `lint-js` script when no Prettier config is found in the project ([#20071](https://github.com/WordPress/gutenberg/pull/20071)).

## 7.0.0 (2020-02-04)

### Breaking Changes

-   This package requires now `node` v10.0.0 or later, and `npm` v6.9.0 or later ([#18048](https://github.com/WordPress/gutenberg/pull/18048)).
-   The minimum version required for `npm` in `check-engines` script was increased to `6.9.0+` ([#18048](https://github.com/WordPress/gutenberg/pull/18048)).

### New Features

-   Add SVGR support to compile SVG files to React components using the `@svgr/webpack` plugin ([#18243](https://github.com/WordPress/gutenberg/pull/18243)).
-   Add `format-js` script to format JavaScript source code, it uses the [`wp-prettier`](https://github.com/Automattic/wp-prettier) – Prettier fork adjusted to WordPress coding style guidelines ([#18048](https://github.com/WordPress/gutenberg/pull/18048)).
-   Add `lint-md-js` script to lint JavaScript source code in markdown files, uses the `eslint-plugin-markdown` plugin ([#19518](https://github.com/WordPress/gutenberg/pull/19518)).
-   Add `lint-md-docs` script to lint the markup of markdown files, uses the `markdownlint` module ([#19855](https://github.com/WordPress/gutenberg/pull/19855)).
-   Add `packages-update` script to update WordPress packages to the latest version automatically ([#19448](https://github.com/WordPress/gutenberg/pull/19448)).

### Bug Fixes

-   Fixes and updates valid _rc_ configuration filenames for Babel, ESLint, markdownlint, npmpackagejsonlint, stylelint, and Prettier ([#19994](https://github.com/WordPress/gutenberg/pull/19994)).

## 6.1.1 (2020-01-01)

### Bug Fixes

-   Update `jest-preset-default` dependency to fix preset file extension for inclusion in NPM deployments ([#19306](https://github.com/WordPress/gutenberg/pull/19306)).

## 6.1.0 (2019-12-20)

### New Features

-   Added support to collapse or omit successful test results from Travis CI builds ([#16744](https://github.com/WordPress/gutenberg/issues/16744))

## 6.0.0 (2019-11-14)

### Breaking Changes

-   The bundled `npm-package-json-lint` dependency has been updated from requiring `^3.6.0` to requiring `^4.0.3` ([#18054](https://github.com/WordPress/gutenberg/pull/18054)). Please see the [migration guide](https://npmpackagejsonlint.org/docs/en/v3-to-v4). Note: `npmPackageJsonLintConfig` prop in the `package.json` file needs to be renamed to `npmpackagejsonlint`.
-   The bundled `puppeteer` dependency has been updated from requiring `^1.19.0` to requiring `^2.0.0` ([#18205](https://github.com/WordPress/gutenberg/pull/18205)). It uses Chromium v79 instead of Chromium v77. See the [full list of changes](https://github.com/GoogleChrome/puppeteer/releases/tag/v2.0.0).

## 5.1.0

### New Features

-   The bundled `webpack` dependency has been updated from requiring `4.8.3` to requiring `^4.41.0` ([#17746](https://github.com/WordPress/gutenberg/pull/17746)).

### Bug Fixes

-   Added a temporary workaround for the default config used with `lint-js` command. It uses linting rules for both e2e and unit tests with all files until override files globbing logic is fixed when using `eslint` with `--config` (related [issue](https://github.com/eslint/eslint/issues/11558)).

## 5.0.0 (2019-09-16)

### Breaking Changes

-   The bundled `@wordpress/dependency-extraction-webpack-plugin` dependency has been updated to the next major version `^2.0.0`. `start` and `build` scripts save now the generated asset file for each entry point in the new PHP output format.

## 4.1.0 (2019-09-03)

### New Features

-   Add the new `env` family of scripts [(#17004](https://github.com/WordPress/gutenberg/pull/17004/)).

### Bug Fixes

-   Add `wordpress` folder to the list of ignored paths in all applicable config files ([#17296](https://github.com/WordPress/gutenberg/pull/17296)).

## 4.0.0 (2019-08-29)

### Breaking Changes

-   Test files matching has changed to fix the overlap between two types of tests implemented with `test-e2e` and `test-unit`. Refer to the documentation of the corresponding scripts to learn about new file discovery rules.

### New Features

-   The bundled `puppeteer` dependency has been updated from requiring `1.6.1` to requiring `^1.19.0` ([#16875](https://github.com/WordPress/gutenberg/pull/16875)). It uses Chromium v77 instead of Chromium v69.
-   The bundled `jest-puppeteer` dependency has been updated from requiring `^4.0.0` to requiring `^4.3.0` ([#16875](https://github.com/WordPress/gutenberg/pull/16875)).
-   The bundled `eslint` dependency has been updated from requiring `^5.16.0` to requiring `^6.1.0`.
-   The bundled `@wordpress/eslint-plugin` dependency has been updated to the next major version `^3.0.0` due to new ESLint rules enabled for all test files.

### Bug Fix

-   Use the SCSS shared `stylelint-config-wordpress` config so that both CSS and SCSS rules are used ([#17060](https://github.com/WordPress/gutenberg/pull/17060))

## 3.4.0 (2019-08-05)

### New Features

-   The `build` and `start` commands supports simplified syntax for multiple entry points: `wp-scripts build entry-one.js entry-two.js` ([15982](https://github.com/WordPress/gutenberg/pull/15982)).

### Bug Fix

-   Added missing [babel-jest](https://www.npmjs.com/package/babel-jest) dependency ([#16259](https://github.com/WordPress/gutenberg/pull/16259)).

## 3.3.0 (2019-06-12)

### New Features

-   The `lint-js` command lints now JS files in the entire project's directories by default ([15890](https://github.com/WordPress/gutenberg/pull/15890)).
-   The `lint-pkg-json` command lints now `package.json` files in the entire project's directories by default ([15890](https://github.com/WordPress/gutenberg/pull/15890)).
-   The `lint-style` command lints now CSS and SCSS files in the entire project's directories by default ([15890](https://github.com/WordPress/gutenberg/pull/15890)).
-   The `lint-js`, `lint-pkg-json` and `lint-style` commands ignore now files located in `build` and `node_modules` folders by default ([15977](https://github.com/WordPress/gutenberg/pull/15977)).

## 3.2.0 (2019-05-21)

### New Features

-   Leverage `@wordpress/dependency-extraction-webpack-plugin` plugin to extract WordPress
    dependencies.
-   The bundled `eslint` dependency has been updated from requiring `^5.12.1` to requiring `^5.16.0`.

### Enhancements

-   The default Webpack configuration uses [`thread-loader`](https://github.com/webpack-contrib/thread-loader) to parallelize Babel processing.
-   The default Webpack configuration now opts-in to [the `cacheDirectory` option](https://webpack.js.org/loaders/babel-loader/#options) for its Babel loader.
-   The `source-map-loader` is excluded from production builds. This serves only as an optimization and should otherwise have no impact on build results.

## 3.1.0 (2019-03-20)

## New features

-   The `build` and `start` commands will use a default webpack config if none is provided.

## 3.0.0 (2019-03-06)

### Breaking Changes

-   The bundled `eslint` dependency has been updated from requiring `^4.19.1` to requiring `^5.12.1` (see [Migration Guide](https://eslint.org/docs/user-guide/migrating-to-5.0.0)).
-   The bundled `jest` dependency has been updated from requiring `^23.6.0` to requiring `^24.1.0` (see [Breaking Changes](https://jestjs.io/blog/2019/01/25/jest-24-refreshing-polished-typescript-friendly#breaking-changes), [#13922](https://github.com/WordPress/gutenberg/pull/13922)).
-   The bundled `jest-puppeteer` dependency has been updated from requiring `3.2.1` to requiring `^4.0.0` ([#13922](https://github.com/WordPress/gutenberg/pull/13922)).

### New Features

-   Added support for `build` script ([#12837](https://github.com/WordPress/gutenberg/pull/12837))
-   Added support for `start` script ([#12837](https://github.com/WordPress/gutenberg/pull/12837))
-   Updated `npm-package-json-lint` dependency [#14200](https://github.com/WordPress/gutenberg/pull/14200)

### Bug Fix

-   Avoid inheriting from ESLint configurations in ancestor directories when using the default configuration ([#13483](https://github.com/WordPress/gutenberg/pull/13483))

## 2.5.0 (2019-01-09)

### New Features

-   Added support for `check-engines` script ([#12721](https://github.com/WordPress/gutenberg/pull/12721))
-   Added support for `lint-style` script ([#12722](https://github.com/WordPress/gutenberg/pull/12722))
-   Added support for `test-e2e` script ([#12437](https://github.com/WordPress/gutenberg/pull/12437))
-   Update default config provided for `lint-js` script ([#12845](https://github.com/WordPress/gutenberg/pull/12845))

## 2.4.4 (2018-11-20)

## 2.4.3 (2018-11-09)

## 2.4.2 (2018-11-09)

## 2.4.1 (2018-11-03)

## 2.4.0 (2018-10-16)

### New Feature

-   Added support for `lint-js` script ([#10504](https://github.com/WordPress/gutenberg/pull/10504))

## 2.3.0 (2018-09-30)

### Improvements

-   New flag `--ignore` for `check-licenses` script
-   Try deferring to LICENSE file for `license` fields which include filename
-   Add "BSD-3-Clause-W3C" as GPL-compatible

## 2.2.1 (2018-09-05)

### Bug Fix

-   Resolves an issue where npm package lint script did not work in Windows environments ([#9321](https://github.com/WordPress/gutenberg/pull/9321)

### Polish

-   Updated dependencies: `jest`, `npm-package-json-lint` and `read-pkg-up`

## 2.0.0 (2018-07-12)

### Breaking Change

-   Updated code to work with Babel 7 ([#7832](https://github.com/WordPress/gutenberg/pull/7832))

### Internal

-   Moved `@WordPress/packages` repository to `@WordPress/gutenberg` ([#7805](https://github.com/WordPress/gutenberg/pull/7805))

## 1.2.0 (2018-05-29)

### New Feature

-   Added support for `lint-pkg-json` script ([#128](https://github.com/WordPress/packages/pull/128))

## 1.1.5 (2018-05-18)

### Polish

-   Fix: Standardized `package.json` format ([#119](https://github.com/WordPress/packages/pull/119))<|MERGE_RESOLUTION|>--- conflicted
+++ resolved
@@ -2,16 +2,11 @@
 
 ## Unreleased
 
-<<<<<<< HEAD
 ### Enhancement
 
 -   Updated `npm-package-json-lint` peer dependency to require v6.0.0 [#53636](https://github.com/WordPress/gutenberg/pull/53636)
-=======
-### Enhancements
-
 -   The bundled `@svgr/webpack` dependency has been updated from requiring ^6.2.1 to requiring ^8.0.1 ([#53630](https://github.com/WordPress/gutenberg/pull/53630)).
 -   The bundled `cssnano` dependency has been updated from requiring ^5.07 to requiring ^6.0.1 ([#53630](https://github.com/WordPress/gutenberg/pull/53630)).
->>>>>>> 736a3325
 
 ### Bug Fix
 
