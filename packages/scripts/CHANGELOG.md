<<<<<<< HEAD
## 3.1.0 (unreleased)
=======
## 3.1.0 (2019-03-20)
>>>>>>> 2c1fe1a5

## New features

- The `build` and `start` commands will use a default webpack config if none is provided.

## 3.0.0 (2019-03-06)

### Breaking Changes

- The bundled `eslint` dependency has been updated from requiring `^4.19.1` to requiring `^5.12.1` (see [Migration Guide](https://eslint.org/docs/user-guide/migrating-to-5.0.0)).
- The bundled `jest` dependency has been updated from requiring `^23.6.0` to requiring `^24.1.0` (see [Breaking Changes](https://jestjs.io/blog/2019/01/25/jest-24-refreshing-polished-typescript-friendly#breaking-changes), [#13922](https://github.com/WordPress/gutenberg/pull/13922)).
- The bundled `jest-puppeteer` dependency has been updated from requiring `3.2.1` to requiring `^4.0.0` ([#13922](https://github.com/WordPress/gutenberg/pull/13922)).

### New Features

- Added support for `build` script ([#12837](https://github.com/WordPress/gutenberg/pull/12837))
- Added support for `start` script ([#12837](https://github.com/WordPress/gutenberg/pull/12837))
- Updated `npm-package-json-lint` dependency [#14200](https://github.com/WordPress/gutenberg/pull/14200)

### Bug Fix

- Avoid inheriting from ESLint configurations in ancestor directories when using the default configuration ([#13483](https://github.com/WordPress/gutenberg/pull/13483))

## 2.5.0 (2019-01-09)

### New Features

- Added support for `check-engines` script ([#12721](https://github.com/WordPress/gutenberg/pull/12721))
- Added support for `lint-style` script ([#12722](https://github.com/WordPress/gutenberg/pull/12722))
- Added support for `test-e2e` script ([#12437](https://github.com/WordPress/gutenberg/pull/12437))
- Update default config provided for `lint-js` script ([#12845](https://github.com/WordPress/gutenberg/pull/12845))

## 2.4.4 (2018-11-20)

## 2.4.3 (2018-11-09)

## 2.4.2 (2018-11-09)

## 2.4.1 (2018-11-03)

## 2.4.0 (2018-10-16)

### New Feature

- Added support for `lint-js` script ([#10504](https://github.com/WordPress/gutenberg/pull/10504))

## 2.3.0 (2018-09-30)

### Improvements

- New flag `--ignore` for `check-licenses` script
- Try deferring to LICENSE file for `license` fields which include filename
- Add "BSD-3-Clause-W3C" as GPL-compatible

## 2.2.1 (2018-09-05)

### Bug Fix

- Resolves an issue where npm package lint script did not work in Windows environments ([#9321](https://github.com/WordPress/gutenberg/pull/9321)

### Polish

- Updated dependencies: `jest`, `npm-package-json-lint` and `read-pkg-up`

## 2.0.0 (2018-07-12)

### Breaking Change

- Updated code to work with Babel 7 ([#7832](https://github.com/WordPress/gutenberg/pull/7832))

### Internal

- Moved `@WordPress/packages` repository to `@WordPress/gutenberg` ([#7805](https://github.com/WordPress/gutenberg/pull/7805))

## 1.2.0 (2018-05-29)

### New Feature

- Added support for `lint-pkg-json` script ([#128](https://github.com/WordPress/packages/pull/128))

## 1.1.5 (2018-05-18)

### Polish

- Fix: Standardized `package.json` format ([#119](https://github.com/WordPress/packages/pull/119))<|MERGE_RESOLUTION|>--- conflicted
+++ resolved
@@ -1,8 +1,4 @@
-<<<<<<< HEAD
-## 3.1.0 (unreleased)
-=======
 ## 3.1.0 (2019-03-20)
->>>>>>> 2c1fe1a5
 
 ## New features
 
