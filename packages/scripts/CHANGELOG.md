<!-- Learn how to maintain this file at https://github.com/WordPress/gutenberg/tree/HEAD/packages#maintaining-changelogs. -->

## Unreleased

<<<<<<< HEAD
### New Features

-   webpack now bundles files ending with `.module.css` as CSS modules and extracts `style.module.css`.
=======
## 14.1.0 (2021-04-06)
>>>>>>> 9585a456

### Enhancements

-   The bundled `babel-loader` dependency has been updated from requiring `^8.1.0` to requiring `^8.2.2` ([#30018](https://github.com/WordPress/gutenberg/pull/30018)).

## 14.0.0 (2021-03-17)

### Breaking Changes

-   Lint TypeScript files as part of `lint-js`. [#27143](https://github.com/WordPress/gutenberg/pull/27143)

### New Features

-   Default `check-engines` command to the `engines` config in `package.json` file of the current project ([#29066](https://github.com/WordPress/gutenberg/pull/29066)).

### Enhancements

-   Make `check-licenses` command compatible with npm v7 ([#28909](https://github.com/WordPress/gutenberg/pull/28909)).
-   Add `Python 2.0` to non-GPL compatible OSS licenses allowed for development in `check-licenses` command ([#29968](https://github.com/WordPress/gutenberg/pull/28968)).
-   Updated `check-node-version` to version `^4.1.0` that no longer processes unrelated engines with `check-engines` command ([#29066](https://github.com/WordPress/gutenberg/pull/29066)).
-   Replace `jest-puppeteer` with the forked version of `jest-environment-puppeteer` to use `puppeteer-core` directly ([#29418](https://github.com/WordPress/gutenberg/pull/29418)).

## 13.0.0 (2021-01-21)

### Breaking Changes

-   Increase the minimum Node.js version to 12 ([#27934](https://github.com/WordPress/gutenberg/pull/27934)).
-   The bundled `jest` dependency has been updated to the next major version `^26.6.3` (see [Breaking Changes](https://jestjs.io/blog/2020/05/05/jest-26), [#27956](https://github.com/WordPress/gutenberg/pull/27956)).
-   The bundled `@wordpress/eslint-plugin` dependency has been updated to the next major version `^8.0.0`. There are new ESLint rules enabled in the recommended config used by `lint-js` command.
-   The bundled `stylelint-config-wordpress` dependency has been replaced with `@wordpress/stylelint-config` (#27810)[https://github.com/WordPress/gutenberg/pull/27810].
-   The bundled `puppeteer-core` (`3.0.0`) dependency has been upgraded to version `5.5.0`. Puppeteer uses Chromium v88 instead of Chromium v71. See the full list of breaking changes of [4.0.0](https://github.com/puppeteer/puppeteer/releases/tag/v4.0.0) and [5.0.0](https://github.com/puppeteer/puppeteer/releases/tag/v5.0.0).

### Enhancements

-   `wordpress` subfolder is no longer ignored when detecting files for testing, linting or formatting.
-   The bundled `eslint` dependency has been updated from requiring `^7.1.0` to requiring `^7.17.0` ([#27965](https://github.com/WordPress/gutenberg/pull/27965)).
-   Make it possible to transpile `.jsx` files with `build` and `start` commands ([#28002](https://github.com/WordPress/gutenberg/pull/28002)).
-   Add support for static assets (fonts and images) for `build` and `start` commands ([#28043](https://github.com/WordPress/gutenberg/pull/28043)).

### Bug Fix

-   Ensure that `check-engines` uses the same default version of Node.js and npm as this package ([#28143](https://github.com/WordPress/gutenberg/pull/28143)).
-   Prevent translation function names from being mangled to ensure stings are extracted ([#28231](https://github.com/WordPress/gutenberg/pull/28231)).

### Internal

-   The bundled `webpack-bundle-analyzer` dependency has been updated from requiring `^3.6.1` to requiring `^4.2.0`.

## 12.6.1 (2021-01-05)

### Bug Fix

-   Fix multiple build (`build` command) runtimes conflicting when using globals ([#27985](https://github.com/WordPress/gutenberg/pull/27985)).

## 12.6.0 (2020-12-17)

### Enhancements

-   Autoformat TypeScript files (`*.ts` and `*.tsx`) in `format-js` script (#27138)[https://github.com/WordPress/gutenberg/pull/27138].
-   The bundled `wp-prettier` dependency has been upgraded from `2.0.5` to `2.2.1`.
-   The bundled Babel dependency has been upgraded from `7.11` to `7.12`.

### Internal

-   The bundled `ignore-emit-webpack-plugin` dependency has been updated from requiring `2.0.3` to requiring `^2.0.6`.

## 12.5.0 (2020-10-30)

### Enhancements

-   Ignore `/vendor` folder when searching for files to lint or format.

### Bug Fixes

-   Temporary pin `ignore-emit-webpack-plugin` to the version `2.0.3` to fix a known issue with version `2.0.4` ([GitHub issue](https://github.com/mrbar42/ignore-emit-webpack-plugin/issues/17)).

## 12.1.0 (2020-07-07)

### Enhancements

-   Update webpack configuration to preserve translator comments in minified output.

### Bug Fixes

-   Allow the CSS, SVG, and Sass loaders to process files from node_modules directory.
-   Improve the way licenses are validated with `check-licenses` by falling back to license files verification when the entry in `package.json` doesn't contain an allowed match ([#23550](https://github.com/WordPress/gutenberg/pull/23550)).
-   Fix `build` script error when importing `style.css` files ([#23710](https://github.com/WordPress/gutenberg/pull/23710)).
-   Exclude `node_modules` from source map processing in `start` script ([#23711](https://github.com/WordPress/gutenberg/pull/23711)).

## 12.0.0-rc.0 (2020-06-24)

### Breaking Changes

-   The bundled `stylelint` dependency has been updated from requiring `^9.10.1` to requiring `^13.6.0`.
-   The bundled `stylelint-config-wordpress` dependency has been updated from requiring `^13.1.0` to requiring `^17.0.0`.

### Bug Fixes

-   During rebuilds, all webpack assets that are not used anymore will be removed automatically.

## 11.0.0 (2020-06-15)

### Breaking Changes

-   The `env` family of scripts has been removed. Finally, exceeded in functionality and replaced by [`wp-env`](https://www.npmjs.com/package/@wordpress/env).
-   The default Babel configuration has changed to only support stage-4 proposals. This affects the `build` and `start` commands that use the bundled Babel configuration; if a project provides its own, this change doesn't affect it ([#22083](https://github.com/WordPress/gutenberg/pull/22083)).
-   The bundled `wp-prettier` dependency has been upgraded from `1.19.1` to `2.0.5`. Refer to the [Prettier 2.0 "2020" blog post](https://prettier.io/blog/2020/03/21/2.0.0.html) for full details about the major changes included in Prettier 2.0.
-   The bundled `eslint` dependency has been updated from requiring `^6.8.0` to requiring `^7.1.0`.

### New Feature

-   The PostCSS loader now gives preference to a `postcss.config.js` configuration file if present.

### Bug Fixes

-   Update webpack configuration to not run the Sass loader on CSS files. It's now limited to .scss and .sass files.
-   Fix broken `style.(sc|sa|c)ss` handling in the `build` and `start` scripts ([#23127](https://github.com/WordPress/gutenberg/pull/23127)).

## 10.0.0 (2020-05-28)

### New Feature

-   New `--webpack-no-externals` flag added to `build` and `start` scripts. It disables scripts' assets generation, and omits the list of default externals ([#22310](https://github.com/WordPress/gutenberg/pull/22310)).
-   New `--webpack-bundle-analyzer` flag added to `build` and `start` scripts. It enables visualization for the size of webpack output files with an interactive zoomable treemap ([#22310](https://github.com/WordPress/gutenberg/pull/22310)).
-   New `--webpack--devtool` flag added to `start` script. It controls how source maps are generated. See options at https://webpack.js.org/configuration/devtool/#devtool ([#22310](https://github.com/WordPress/gutenberg/pull/22310)).
-   The `test-e2e` and `test-unit` scripts will now disambiguate custom configurations, preferring a `jest-e2e.config.js`, `jest-e2e.config.json`, `jest-unit.config.js`, or `jest-unit.config.json` Jest configuration file if present, falling back to `jest.config.js` or `jest.config.json`. This allows for configurations which should only apply to one or the other test variant.

## 9.1.0 (2020-05-14)

### New Features

-   Add new capability to `build` and `start` scripts that automates handling CSS, SASS or SCSS files by importing them from JavaScript code ([#21730](https://github.com/WordPress/gutenberg/pull/21730)). You can find more details about CSS assets management in webpack at https://webpack.js.org/guides/asset-management/#loading-css.

### Enhancements

-   Bundle analysis in `build` script now runs with module concatenation disabled. This represents the size of individual modules more accurately, at the cost of not providing an exact byte-for-byte match to the final size in the production chunk.

### Deprecations

-   `env` script was marked as deprecated. We recommend using `@wordpress/env` package instead that lets you easily set up a local WordPress environment for building and testing plugins and themes.

## 9.0.0 (2020-04-30)

### Breaking Changes

-   The bundled `puppeteer` (`^2.0.0`) dependency has been replaced with `puppeteer-core` in version `3.0.0`. Puppeteer uses Chromium v81 instead of Chromium v79. See the [full list of changes](https://github.com/puppeteer/puppeteer/releases/tag/v3.0.0). It also allowed preventing Chromium installation together with `@wordpress/scripts`. It happens now on-demand when running `test-e2e` script, and it re-triggers only when a new version is required.

### New Features

-   Add support for passing [node CLI options](https://nodejs.org/api/cli.html) to scripts ([#21631](https://github.com/WordPress/gutenberg/pull/21631)).
-   Add debugging support for `test-unit-js` script ([#21631](https://github.com/WordPress/gutenberg/pull/21631)). Tests can be debugged by any [inspector client](https://nodejs.org/en/docs/guides/debugging-getting-started/#inspector-clients) that supports the [Chrome DevTools Protocol](https://chromedevtools.github.io/devtools-protocol/) using the `--inspect-brk` option.
-   Add debugging support for `test-e2e` script ([#21861](https://github.com/WordPress/gutenberg/pull/21861)). Tests can be debugged by using the `--inspect-brk` option and a new `--puppeteer-devtools` option (or `PUPPETEER_DEVTOOLS="true"` environment variable).

### Bug fix

-   The bundled `npm-package-json-lint` dependency has been updated from requiring `^4.0.3` to requiring `^5.0.0` ([#21597](https://github.com/WordPress/gutenberg/pull/21597)). [Breaking changes](https://npmpackagejsonlint.org/docs/en/v4-to-v5) don't break anything in this package. It fixes the abrupt shutdown when `"description"` field in `package.json` is empty.
-   Update `check-licenses` script to parse JSON dependency tree recursively so sub-dependencies of packages passed in `--ignore` flag are ignored as well.

## 8.0.0 (2020-04-15)

### Breaking Changes

-   The bundled `jest` dependency has been updated from requiring `^24.9.0` to requiring `^25.3.0` (see [Breaking Changes](https://jestjs.io/blog/2020/01/21/jest-25), [#20766](https://github.com/WordPress/gutenberg/pull/20766)).

### Enhancements

-   The bundled `eslint` dependency has been updated from requiring `^6.1.0` to requiring `^6.8.0` ([#21424](https://github.com/WordPress/gutenberg/pull/21424)).

## 7.2.0 (2020-04-01)

### Enhancements

-   Incompatibility between `@svgr/webpack` in version `4.3.3` and `url-loader` in version `3.0.0` was fixed by bumping `@svgr/webpack` to `^5.2.0`.
-   All webpack dependencies got minor version update if applicable.

### Internal

-   Package depends now on the shared Prettier config exposed in `@wordpress/prettier-config` dependency ([#20026](https://github.com/WordPress/gutenberg/pull/20026)).

## 7.1.2 (2020-02-25)

### Bug Fixes

-   Ensure `packages-update` work when `dependencies` or `devDependencies` are missing in the `package.json` file ([#20408](https://github.com/WordPress/gutenberg/pull/20408)).

## 7.1.0 (2020-02-10)

### Bug Fixes

-   Ensure the default Prettier config is used in the `lint-js` script when no Prettier config is found in the project ([#20071](https://github.com/WordPress/gutenberg/pull/20071)).

## 7.0.0 (2020-02-04)

### Breaking Changes

-   This package requires now `node` v10.0.0 or later, and `npm` v6.9.0 or later ([#18048](https://github.com/WordPress/gutenberg/pull/18048)).
-   The minimum version required for `npm` in `check-engines` script was increased to `6.9.0+` ([#18048](https://github.com/WordPress/gutenberg/pull/18048)).

### New Features

-   Add SVGR support to compile SVG files to React components using the `@svgr/webpack` plugin ([#18243](https://github.com/WordPress/gutenberg/pull/18243)).
-   Add `format-js` script to format JavaScript source code, it uses the [`wp-prettier`](https://github.com/Automattic/wp-prettier) – Prettier fork adjusted to WordPress coding style guidelines ([#18048](https://github.com/WordPress/gutenberg/pull/18048)).
-   Add `lint-md-js` script to lint JavaScript source code in markdown files, uses the `eslint-plugin-markdown` plugin ([#19518](https://github.com/WordPress/gutenberg/pull/19518)).
-   Add `lint-md-docs` script to lint the markup of markdown files, uses the `markdownlint` module ([#19855](https://github.com/WordPress/gutenberg/pull/19855)).
-   Add `packages-update` script to update WordPress packages to the latest version automatically ([#19448](https://github.com/WordPress/gutenberg/pull/19448)).

### Bug Fixes

-   Fixes and updates valid _rc_ configuration filenames for Babel, ESLint, markdownlint, npmpackagejsonlint, stylelint, and Prettier ([#19994](https://github.com/WordPress/gutenberg/pull/19994)).

## 6.1.1 (2020-01-01)

### Bug Fixes

-   Update `jest-preset-default` dependency to fix preset file extension for inclusion in NPM deployments ([#19306](https://github.com/WordPress/gutenberg/pull/19306)).

## 6.1.0 (2019-12-20)

### New Features

-   Added support to collapse or omit successful test results from Travis CI builds ([#16744](https://github.com/WordPress/gutenberg/issues/16744))

## 6.0.0 (2019-11-14)

### Breaking Changes

-   The bundled `npm-package-json-lint` dependency has been updated from requiring `^3.6.0` to requiring `^4.0.3` ([#18054](https://github.com/WordPress/gutenberg/pull/18054)). Please see the [migration guide](https://npmpackagejsonlint.org/docs/en/v3-to-v4). Note: `npmPackageJsonLintConfig` prop in the `package.json` file needs to be renamed to `npmpackagejsonlint`.
-   The bundled `puppeteer` dependency has been updated from requiring `^1.19.0` to requiring `^2.0.0` ([#18205](https://github.com/WordPress/gutenberg/pull/18205)). It uses Chromium v79 instead of Chromium v77. See the [full list of changes](https://github.com/GoogleChrome/puppeteer/releases/tag/v2.0.0).

## 5.1.0

### New Features

-   The bundled `webpack` dependency has been updated from requiring `4.8.3` to requiring `^4.41.0` ([#17746](https://github.com/WordPress/gutenberg/pull/17746)).

### Bug Fixes

-   Added a temporary workaround for the default config used with `lint-js` command. It uses linting rules for both e2e and unit tests with all files until override files globbing logic is fixed when using `eslint` with `--config` (related [issue](https://github.com/eslint/eslint/issues/11558)).

## 5.0.0 (2019-09-16)

### Breaking Changes

-   The bundled `@wordpress/dependency-extraction-webpack-plugin` dependency has been updated to the next major version `^2.0.0`. `start` and `build` scripts save now the generated asset file for each entry point in the new PHP output format.

## 4.1.0 (2019-09-03)

### New Features

-   Add the new `env` family of scripts [(#17004](https://github.com/WordPress/gutenberg/pull/17004/)).

### Bug Fixes

-   Add `wordpress` folder to the list of ignored paths in all applicable config files ([#17296](https://github.com/WordPress/gutenberg/pull/17296)).

## 4.0.0 (2019-08-29)

### Breaking Changes

-   Test files matching has changed to fix the overlap between two types of tests implemented with `test-e2e` and `test-unit`. Refer to the documentation of the corresponding scripts to learn about new file discovery rules.

### New Features

-   The bundled `puppeteer` dependency has been updated from requiring `1.6.1` to requiring `^1.19.0` ([#16875](https://github.com/WordPress/gutenberg/pull/16875)). It uses Chromium v77 instead of Chromium v69.
-   The bundled `jest-puppeteer` dependency has been updated from requiring `^4.0.0` to requiring `^4.3.0` ([#16875](https://github.com/WordPress/gutenberg/pull/16875)).
-   The bundled `eslint` dependency has been updated from requiring `^5.16.0` to requiring `^6.1.0`.
-   The bundled `@wordpress/eslint-plugin` dependency has been updated to the next major version `^3.0.0` due to new ESLint rules enabled for all test files.

### Bug Fix

-   Use the SCSS shared `stylelint-config-wordpress` config so that both CSS and SCSS rules are used ([#17060](https://github.com/WordPress/gutenberg/pull/17060))

## 3.4.0 (2019-08-05)

### New Features

-   The `build` and `start` commands supports simplified syntax for multiple entry points: `wp-scripts build entry-one.js entry-two.js` ([15982](https://github.com/WordPress/gutenberg/pull/15982)).

### Bug Fix

-   Added missing [babel-jest](https://www.npmjs.com/package/babel-jest) dependency ([#16259](https://github.com/WordPress/gutenberg/pull/16259)).

## 3.3.0 (2019-06-12)

### New Features

-   The `lint-js` command lints now JS files in the entire project's directories by default ([15890](https://github.com/WordPress/gutenberg/pull/15890)).
-   The `lint-pkg-json` command lints now `package.json` files in the entire project's directories by default ([15890](https://github.com/WordPress/gutenberg/pull/15890)).
-   The `lint-style` command lints now CSS and SCSS files in the entire project's directories by default ([15890](https://github.com/WordPress/gutenberg/pull/15890)).
-   The `lint-js`, `lint-pkg-json` and `lint-style` commands ignore now files located in `build` and `node_modules` folders by default ([15977](https://github.com/WordPress/gutenberg/pull/15977)).

## 3.2.0 (2019-05-21)

### New Features

-   Leverage `@wordpress/dependency-extraction-webpack-plugin` plugin to extract WordPress
    dependencies.
-   The bundled `eslint` dependency has been updated from requiring `^5.12.1` to requiring `^5.16.0`.

### Enhancements

-   The default Webpack configuration uses [`thread-loader`](https://github.com/webpack-contrib/thread-loader) to parallelize Babel processing.
-   The default Webpack configuration now opts-in to [the `cacheDirectory` option](https://webpack.js.org/loaders/babel-loader/#options) for its Babel loader.
-   The `source-map-loader` is excluded from production builds. This serves only as an optimization and should otherwise have no impact on build results.

## 3.1.0 (2019-03-20)

## New features

-   The `build` and `start` commands will use a default webpack config if none is provided.

## 3.0.0 (2019-03-06)

### Breaking Changes

-   The bundled `eslint` dependency has been updated from requiring `^4.19.1` to requiring `^5.12.1` (see [Migration Guide](https://eslint.org/docs/user-guide/migrating-to-5.0.0)).
-   The bundled `jest` dependency has been updated from requiring `^23.6.0` to requiring `^24.1.0` (see [Breaking Changes](https://jestjs.io/blog/2019/01/25/jest-24-refreshing-polished-typescript-friendly#breaking-changes), [#13922](https://github.com/WordPress/gutenberg/pull/13922)).
-   The bundled `jest-puppeteer` dependency has been updated from requiring `3.2.1` to requiring `^4.0.0` ([#13922](https://github.com/WordPress/gutenberg/pull/13922)).

### New Features

-   Added support for `build` script ([#12837](https://github.com/WordPress/gutenberg/pull/12837))
-   Added support for `start` script ([#12837](https://github.com/WordPress/gutenberg/pull/12837))
-   Updated `npm-package-json-lint` dependency [#14200](https://github.com/WordPress/gutenberg/pull/14200)

### Bug Fix

-   Avoid inheriting from ESLint configurations in ancestor directories when using the default configuration ([#13483](https://github.com/WordPress/gutenberg/pull/13483))

## 2.5.0 (2019-01-09)

### New Features

-   Added support for `check-engines` script ([#12721](https://github.com/WordPress/gutenberg/pull/12721))
-   Added support for `lint-style` script ([#12722](https://github.com/WordPress/gutenberg/pull/12722))
-   Added support for `test-e2e` script ([#12437](https://github.com/WordPress/gutenberg/pull/12437))
-   Update default config provided for `lint-js` script ([#12845](https://github.com/WordPress/gutenberg/pull/12845))

## 2.4.4 (2018-11-20)

## 2.4.3 (2018-11-09)

## 2.4.2 (2018-11-09)

## 2.4.1 (2018-11-03)

## 2.4.0 (2018-10-16)

### New Feature

-   Added support for `lint-js` script ([#10504](https://github.com/WordPress/gutenberg/pull/10504))

## 2.3.0 (2018-09-30)

### Improvements

-   New flag `--ignore` for `check-licenses` script
-   Try deferring to LICENSE file for `license` fields which include filename
-   Add "BSD-3-Clause-W3C" as GPL-compatible

## 2.2.1 (2018-09-05)

### Bug Fix

-   Resolves an issue where npm package lint script did not work in Windows environments ([#9321](https://github.com/WordPress/gutenberg/pull/9321)

### Polish

-   Updated dependencies: `jest`, `npm-package-json-lint` and `read-pkg-up`

## 2.0.0 (2018-07-12)

### Breaking Change

-   Updated code to work with Babel 7 ([#7832](https://github.com/WordPress/gutenberg/pull/7832))

### Internal

-   Moved `@WordPress/packages` repository to `@WordPress/gutenberg` ([#7805](https://github.com/WordPress/gutenberg/pull/7805))

## 1.2.0 (2018-05-29)

### New Feature

-   Added support for `lint-pkg-json` script ([#128](https://github.com/WordPress/packages/pull/128))

## 1.1.5 (2018-05-18)

### Polish

-   Fix: Standardized `package.json` format ([#119](https://github.com/WordPress/packages/pull/119))<|MERGE_RESOLUTION|>--- conflicted
+++ resolved
@@ -2,13 +2,11 @@
 
 ## Unreleased
 
-<<<<<<< HEAD
-### New Features
-
--   webpack now bundles files ending with `.module.css` as CSS modules and extracts `style.module.css`.
-=======
+### New Features
+
+-   `build` and `start` command now bundle files ending with `.module.css` as CSS modules and extracts `style.module.css` ([#29182](https://github.com/WordPress/gutenberg/pull/29182)).
+
 ## 14.1.0 (2021-04-06)
->>>>>>> 9585a456
 
 ### Enhancements
 
