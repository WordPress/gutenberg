--- conflicted
+++ resolved
@@ -6,12 +6,8 @@
 
 ### Bug fix
 
-<<<<<<< HEAD
-- The bundled `npm-package-json-lint` dependency has been updated from requiring `^4.0.3` to requiring `^5.0.0` ([#21597](https://github.com/WordPress/gutenberg/pull/21597)). [Breaking changes](https://npmpackagejsonlint.org/docs/en/v4-to-v5) don't break anything in this package. It fixes the abrupt shutdown when `"description"` field in `package.json` is empty. 
+- The bundled `npm-package-json-lint` dependency has been updated from requiring `^4.0.3` to requiring `^5.0.0` ([#21597](https://github.com/WordPress/gutenberg/pull/21597)). [Breaking changes](https://npmpackagejsonlint.org/docs/en/v4-to-v5) don't break anything in this package. It fixes the abrupt shutdown when `"description"` field in `package.json` is empty.
 - Update `check-licenses` script to parse JSON dependency tree recursively so sub-dependencies of packages passed in `--ignore` flag are ignored as well.
-=======
-- The bundled `npm-package-json-lint` dependency has been updated from requiring `^4.0.3` to requiring `^5.0.0` ([#21597](https://github.com/WordPress/gutenberg/pull/21597)). [Breaking changes](https://npmpackagejsonlint.org/docs/en/v4-to-v5) don't break anything in this package. It fixes the abrupt shutdown when `"description"` field in `package.json` is empty.
->>>>>>> b2e8f76e
 
 ## 8.0.0 (2020-04-15)
 
