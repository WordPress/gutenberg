## Master

### New Features

<<<<<<< HEAD
- Add SVGR support to compile SVG files to React components using the `@svgr/webpack` plugin ([#18243](https://github.com/WordPress/gutenberg/pull/18243)).
- Add `lint-md` script to lint JavaScript source code in markdown files, uses the `eslint-plugin-markdown` plugin ([#19518](https://github.com/WordPress/gutenberg/pull/19518)).
=======
- Add SVGR support to compile SVG files to React components using the `@svgr/webpack` plugin.  [#18243](https://github.com/WordPress/gutenberg/pull/18243)
- Add `packages-update` command to update WordPress packages to the latest version automatically ([#19448](https://github.com/WordPress/gutenberg/pull/19448)).
>>>>>>> e8d9d909

## 6.1.1 (2020-01-01)

### Bug Fixes

- Update `jest-preset-default` dependency to fix preset file extension for inclusion in NPM deployments. ([#19306](https://github.com/WordPress/gutenberg/pull/19306)).

## 6.1.0 (2019-12-20)

### New Features

- Added support to collapse or omit successful test results from Travis CI builds ([#16744](https://github.com/WordPress/gutenberg/issues/16744))

## 6.0.0 (2019-11-14)

### Breaking Changes

- The bundled `npm-package-json-lint` dependency has been updated from requiring `^3.6.0` to requiring `^4.0.3` ([#18054](https://github.com/WordPress/gutenberg/pull/18054)). Please see the [migration guide](https://npmpackagejsonlint.org/docs/en/v3-to-v4). Note: `npmPackageJsonLintConfig` prop in the `package.json` file needs to be renamed to `npmpackagejsonlint`.
- The bundled `puppeteer` dependency has been updated from requiring `^1.19.0` to requiring `^2.0.0` ([#18205](https://github.com/WordPress/gutenberg/pull/18205)). It uses Chromium v79 instead of Chromium v77. See the [full list of changes](https://github.com/GoogleChrome/puppeteer/releases/tag/v2.0.0).

## 5.1.0

### New Features

- The bundled `webpack` dependency has been updated from requiring `4.8.3` to requiring `^4.41.0` ([#17746](https://github.com/WordPress/gutenberg/pull/17746)).

### Bug Fixes

- Added a temporary workaround for the default config used with `lint-js` command. It uses linting rules for both e2e and unit tests with all files until override files globbing logic is fixed when using `eslint` with `--config` (related [issue](https://github.com/eslint/eslint/issues/11558)).

## 5.0.0 (2019-09-16)

### Breaking Changes

- The bundled `@wordpress/dependency-extraction-webpack-plugin` dependency has been updated to the next major version `^2.0.0`. `start` and `build` scripts save now the generated asset file for each entry point in the new PHP output format.

## 4.1.0 (2019-09-03)

### New Features

- Add the new `env` family of scripts [(#17004](https://github.com/WordPress/gutenberg/pull/17004/)).

### Bug Fixes

- Add `wordpress` folder to the list of ignored paths in all applicable config files ([#17296](https://github.com/WordPress/gutenberg/pull/17296)).

## 4.0.0 (2019-08-29)

### Breaking Changes

- Test files matching has changed to fix the overlap between two types of tests implemented with `test-e2e` and `test-unit`. Refer to the documentation of the corresponding scripts to learn about new file discovery rules.

### New Features

- The bundled `puppeteer` dependency has been updated from requiring `1.6.1` to requiring `^1.19.0` ([#16875](https://github.com/WordPress/gutenberg/pull/16875)). It uses Chromium v77 instead of Chromium v69.
- The bundled `jest-puppeteer` dependency has been updated from requiring `^4.0.0` to requiring `^4.3.0` ([#16875](https://github.com/WordPress/gutenberg/pull/16875)).
- The bundled `eslint` dependency has been updated from requiring `^5.16.0` to requiring `^6.1.0`.
- The bundled `@wordpress/eslint-plugin` dependency has been updated to the next major version `^3.0.0` due to new ESLint rules enabled for all test files.

### Bug Fix

- Use the SCSS shared `stylelint-config-wordpress` config so that both CSS and SCSS rules are used ([#17060](https://github.com/WordPress/gutenberg/pull/17060))

## 3.4.0 (2019-08-05)

### New Features

- The `build` and `start` commands supports simplified syntax for multiple entry points: `wp-scripts build entry-one.js entry-two.js` ([15982](https://github.com/WordPress/gutenberg/pull/15982)).

### Bug Fix

- Added missing [babel-jest](https://www.npmjs.com/package/babel-jest) dependency ([#16259](https://github.com/WordPress/gutenberg/pull/16259)).

## 3.3.0 (2019-06-12)

### New Features

- The `lint-js` command lints now JS files in the entire project's directories by default ([15890](https://github.com/WordPress/gutenberg/pull/15890)).
- The `lint-pkg-json` command lints now `package.json` files in the entire project's directories by default ([15890](https://github.com/WordPress/gutenberg/pull/15890)).
- The `lint-style` command lints now CSS and SCSS files in the entire project's directories by default ([15890](https://github.com/WordPress/gutenberg/pull/15890)).
- The `lint-js`, `lint-pkg-json` and `lint-style` commands ignore now files located in `build` and `node_modules` folders by default ([15977](https://github.com/WordPress/gutenberg/pull/15977)).

## 3.2.0 (2019-05-21)

### New Features

- Leverage `@wordpress/dependency-extraction-webpack-plugin` plugin to extract WordPress
  dependencies.
- The bundled `eslint` dependency has been updated from requiring `^5.12.1` to requiring `^5.16.0`.

### Enhancements

- The default Webpack configuration uses [`thread-loader`](https://github.com/webpack-contrib/thread-loader) to parallelize Babel processing.
- The default Webpack configuration now opts-in to [the `cacheDirectory` option](https://webpack.js.org/loaders/babel-loader/#options) for its Babel loader.
- The `source-map-loader` is excluded from production builds. This serves only as an optimization and should otherwise have no impact on build results.

## 3.1.0 (2019-03-20)

## New features

- The `build` and `start` commands will use a default webpack config if none is provided.

## 3.0.0 (2019-03-06)

### Breaking Changes

- The bundled `eslint` dependency has been updated from requiring `^4.19.1` to requiring `^5.12.1` (see [Migration Guide](https://eslint.org/docs/user-guide/migrating-to-5.0.0)).
- The bundled `jest` dependency has been updated from requiring `^23.6.0` to requiring `^24.1.0` (see [Breaking Changes](https://jestjs.io/blog/2019/01/25/jest-24-refreshing-polished-typescript-friendly#breaking-changes), [#13922](https://github.com/WordPress/gutenberg/pull/13922)).
- The bundled `jest-puppeteer` dependency has been updated from requiring `3.2.1` to requiring `^4.0.0` ([#13922](https://github.com/WordPress/gutenberg/pull/13922)).

### New Features

- Added support for `build` script ([#12837](https://github.com/WordPress/gutenberg/pull/12837))
- Added support for `start` script ([#12837](https://github.com/WordPress/gutenberg/pull/12837))
- Updated `npm-package-json-lint` dependency [#14200](https://github.com/WordPress/gutenberg/pull/14200)

### Bug Fix

- Avoid inheriting from ESLint configurations in ancestor directories when using the default configuration ([#13483](https://github.com/WordPress/gutenberg/pull/13483))

## 2.5.0 (2019-01-09)

### New Features

- Added support for `check-engines` script ([#12721](https://github.com/WordPress/gutenberg/pull/12721))
- Added support for `lint-style` script ([#12722](https://github.com/WordPress/gutenberg/pull/12722))
- Added support for `test-e2e` script ([#12437](https://github.com/WordPress/gutenberg/pull/12437))
- Update default config provided for `lint-js` script ([#12845](https://github.com/WordPress/gutenberg/pull/12845))

## 2.4.4 (2018-11-20)

## 2.4.3 (2018-11-09)

## 2.4.2 (2018-11-09)

## 2.4.1 (2018-11-03)

## 2.4.0 (2018-10-16)

### New Feature

- Added support for `lint-js` script ([#10504](https://github.com/WordPress/gutenberg/pull/10504))

## 2.3.0 (2018-09-30)

### Improvements

- New flag `--ignore` for `check-licenses` script
- Try deferring to LICENSE file for `license` fields which include filename
- Add "BSD-3-Clause-W3C" as GPL-compatible

## 2.2.1 (2018-09-05)

### Bug Fix

- Resolves an issue where npm package lint script did not work in Windows environments ([#9321](https://github.com/WordPress/gutenberg/pull/9321)

### Polish

- Updated dependencies: `jest`, `npm-package-json-lint` and `read-pkg-up`

## 2.0.0 (2018-07-12)

### Breaking Change

- Updated code to work with Babel 7 ([#7832](https://github.com/WordPress/gutenberg/pull/7832))

### Internal

- Moved `@WordPress/packages` repository to `@WordPress/gutenberg` ([#7805](https://github.com/WordPress/gutenberg/pull/7805))

## 1.2.0 (2018-05-29)

### New Feature

- Added support for `lint-pkg-json` script ([#128](https://github.com/WordPress/packages/pull/128))

## 1.1.5 (2018-05-18)

### Polish

- Fix: Standardized `package.json` format ([#119](https://github.com/WordPress/packages/pull/119))<|MERGE_RESOLUTION|>--- conflicted
+++ resolved
@@ -2,13 +2,9 @@
 
 ### New Features
 
-<<<<<<< HEAD
 - Add SVGR support to compile SVG files to React components using the `@svgr/webpack` plugin ([#18243](https://github.com/WordPress/gutenberg/pull/18243)).
 - Add `lint-md` script to lint JavaScript source code in markdown files, uses the `eslint-plugin-markdown` plugin ([#19518](https://github.com/WordPress/gutenberg/pull/19518)).
-=======
-- Add SVGR support to compile SVG files to React components using the `@svgr/webpack` plugin.  [#18243](https://github.com/WordPress/gutenberg/pull/18243)
-- Add `packages-update` command to update WordPress packages to the latest version automatically ([#19448](https://github.com/WordPress/gutenberg/pull/19448)).
->>>>>>> e8d9d909
+- Add `packages-update` script to update WordPress packages to the latest version automatically ([#19448](https://github.com/WordPress/gutenberg/pull/19448)).
 
 ## 6.1.1 (2020-01-01)
 
