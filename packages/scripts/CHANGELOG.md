<!-- Learn how to maintain this file at https://github.com/WordPress/gutenberg/tree/HEAD/packages#maintaining-changelogs. -->

## Unreleased

<<<<<<< HEAD
### Bug Fixes


-   Added chunk filename in webpack config to avoid reading stale files ([#58176](https://github.com/WordPress/gutenberg/pull/58176)).
=======
## 28.6.0 (2024-08-21)

## 28.5.0 (2024-08-07)

## 28.4.0 (2024-07-24)

### New Features

-   Update webpack configuration for the `build` and `start` commands to automatically copy PHP files listed in the `variations` field of `block.json` files from the source to the build folder ([#63098](https://github.com/WordPress/gutenberg/pull/63098)).

## 28.3.0 (2024-07-10)

## 28.2.0 (2024-06-26)

## 28.1.0 (2024-06-15)

## 28.0.0 (2024-05-31)

### Breaking Changes

**Note** If you're using @wordpress/scripts for building JS scripts to target WordPress 6.5 or earlier, you should not upgrade to this version and continue using @wordpress/scripts@27.

-   Use React's automatic runtime to transform JSX ([#61692](https://github.com/WordPress/gutenberg/pull/61692)).
-   Variables like `process.env.IS_GUTENBERG_PLUGIN` have been replaced by `globalThis.IS_GUTENBERG_PLUGIN`. Build systems using `process.env` should be updated ([#61486](https://github.com/WordPress/gutenberg/pull/61486)).
-   Increase the minimum required Node.js version to v18.12.0 matching long-term support releases ([#31270](https://github.com/WordPress/gutenberg/pull/61930)). Learn more about [Node.js releases](https://nodejs.org/en/about/previous-releases).

## 27.9.0 (2024-05-16)

### New Features

-   Add RTL support when building CSS styles with `build` and `start` scripts ([#61540](https://github.com/WordPress/gutenberg/pull/61540)).

## 27.8.0 (2024-05-02)

## 27.7.0 (2024-04-19)

## 27.6.0 (2024-04-03)

## 27.5.0 (2024-03-21)

## 27.4.0 (2024-03-06)

## 27.3.0 (2024-02-21)

## 27.2.0 (2024-02-09)

### New Features

-   Add experimental support for `viewScriptModule` field in block.json for `build` and `start` scripts ([#57437](https://github.com/WordPress/gutenberg/pull/57437)).

### Enhancements

-   Ensure that watched module builds detect block.json changes ([#57927](https://github.com/WordPress/gutenberg/pull/57927)).

### Deprecations

-   Experimental support for `viewModule` field in block.json is deprecated in favor of `viewScriptModule` ([#57437](https://github.com/WordPress/gutenberg/pull/57437)).

## 27.1.0 (2024-01-24)

## 27.0.0 (2024-01-10)

### New Features

-   Add experimental support for `viewModule` field in block.json for `build` and `start` scripts ([#57461](https://github.com/WordPress/gutenberg/pull/57461)).
>>>>>>> bab73af9

### Breaking Changes

-   Drop support for Node.js versions < 18.

## 26.19.0 (2023-12-13)

### Bug Fixes

-   Fix CSS imports not minified ([#56516](https://github.com/WordPress/gutenberg/pull/56516)).

## 26.18.0 (2023-11-29)

### Internal

-   The bundled `jest-dev-server` dependency has been updated from `^6.0.2` to `^9.0.1` ([#33287](https://github.com/WordPress/gutenberg/pull/33287)).

## 26.17.0 (2023-11-16)

## 26.16.0 (2023-11-02)

## 26.15.0 (2023-10-18)

## 26.14.0 (2023-10-05)

### Internal

-   The bundled `@pmmmwh/react-refresh-webpack-plugin` dependency has been updated from requiring `^0.5.2` to requiring `^0.5.11` ([#54657](https://github.com/WordPress/gutenberg/pull/54657)).
-   The bundled `browserslist` dependency has been updated from requiring `^4.21.9` to requiring `^4.21.10` ([#54657](https://github.com/WordPress/gutenberg/pull/54657)).
-   The bundled `react-refresh` dependency has been updated from requiring `^0.10.0` to requiring `^0.14.0` ([#54657](https://github.com/WordPress/gutenberg/pull/54657)).
-   The bundled `webpack` dependency has been updated from requiring `^5.47.1` to requiring `^5.88.2` ([#54657](https://github.com/WordPress/gutenberg/pull/54657)).
-   The bundled `webpack-bundle-analyzer` dependency has been updated from requiring `^4.4.2` to requiring `^4.9.1` ([#54657](https://github.com/WordPress/gutenberg/pull/54657)).
-   The bundled `webpack-cli` dependency has been updated from requiring `^4.9.1` to requiring `^5.1.4` ([#54657](https://github.com/WordPress/gutenberg/pull/54657)).
-   The bundled `webpack-dev-server` dependency has been updated from requiring `^4.4.0` to requiring `^4.15.1` ([#54657](https://github.com/WordPress/gutenberg/pull/54657)).

## 26.13.0 (2023-09-20)

### Enhancements

-   Added support for `test-playwright` script ([#53108](https://github.com/WordPress/gutenberg/pull/53108)).
-   The bundled `wp-prettier` dependency has been upgraded from `2.8.5` to `3.0.3` ([#54539](https://github.com/WordPress/gutenberg/pull/54539)).

### Bug Fixes

-   Correctly resolve entry points when the directory is symlinked ([#54212](https://github.com/WordPress/gutenberg/pull/54212)).

## 26.12.0 (2023-08-31)

## 26.11.0 (2023-08-16)

### Enhancements

-   Updated `npm-package-json-lint` peer dependency to require v6.0.0 [#53636](https://github.com/WordPress/gutenberg/pull/53636).
-   The bundled `@svgr/webpack` dependency has been updated from requiring ^6.2.1 to requiring ^8.0.1 ([#53630](https://github.com/WordPress/gutenberg/pull/53630)).
-   The bundled `cssnano` dependency has been updated from requiring ^5.07 to requiring ^6.0.1 ([#53630](https://github.com/WordPress/gutenberg/pull/53630)).

### Bug Fixes

-   Fix prevent watch mode from aborting when encountering a `block.json` file that contains invalid JSON. ([#51971](https://github.com/WordPress/gutenberg/pull/51971))

## 26.10.0 (2023-08-10)

## 26.9.0 (2023-07-20)

## 26.8.0 (2023-07-05)

## 26.7.0 (2023-06-23)

## 26.6.0 (2023-06-07)

### Enhancements

-   The bundled `terser-webpack-plugin` dependency has been updated from requiring `^5.1.4` to requiring `^5.3.9` ([#50994](https://github.com/WordPress/gutenberg/pull/50994)).
-   Optimize updating render paths when developing blocks with the `start` command ([#51162](https://github.com/WordPress/gutenberg/pull/51162)).

### Bug Fixes

-   Ensure files listed in `render` field of `block.json` files are always copied to the build folder when using the `start` command ([#50939](https://github.com/WordPress/gutenberg/pull/50939)).

## 26.5.0 (2023-05-24)

## 26.4.0 (2023-05-10)

## 26.3.0 (2023-04-26)

### Enhancements

-   License check script supports conjunctive (AND) licenses ([46801](https://github.com/WordPress/gutenberg/pull/46801)).

## 26.2.0 (2023-04-12)

## 26.1.0 (2023-03-29)

### Enhancements

-   The bundled `wp-prettier` dependency has been upgraded from `2.6.2` to `2.8.5` ([#49258](https://github.com/WordPress/gutenberg/pull/49258)).

## 26.0.0 (2023-03-15)

### Breaking Changes

-   Started using Jest v29 instead of v27 as a dependency. See [breaking changes in Jest 28](https://jestjs.io/blog/2022/04/25/jest-28) and [in jest 29](https://jestjs.io/blog/2022/08/25/jest-29) ([#47388](https://github.com/WordPress/gutenberg/pull/47388))

## 25.5.1 (2023-03-06)

### Bug Fixes

-   Fix `render.php` isn't copied in Windows OS ([#48735](https://github.com/WordPress/gutenberg/pull/48735)).

## 25.5.0 (2023-03-01)

## 25.4.0 (2023-02-15)

### New Features

-   The `WP_DEVTOOL` environment variable can now be used to set the Webpack devtool option for sourcemaps in production builds ([#46812](https://github.com/WordPress/gutenberg/pull/46812)). Previously, this only worked for development builds.
-   Update default webpack config and lint-style script to allow PostCSS (`.pcss` extension) file usage ([#45352](https://github.com/WordPress/gutenberg/pull/45352)).
-   Add `--no-watch` option to allow creating the unminified/dev JS without starting the watcher ([#44237](https://github.com/WordPress/gutenberg/pull/44237)).

## 25.3.0 (2023-02-01)

## 25.2.0 (2023-01-11)

## 25.1.0 (2023-01-02)

## 25.0.0 (2022-12-14)

### Breaking Changes

-   Updated dependencies to require React 18 ([45235](https://github.com/WordPress/gutenberg/pull/45235))

## 24.6.0 (2022-11-16)

## 24.5.0 (2022-11-02)

## 24.4.0 (2022-10-19)

## 24.3.0 (2022-10-05)

## 24.2.0 (2022-09-21)

## 24.1.0 (2022-09-13)

### New Features

-   Update the default webpack config to allow `webp` image format ([#43880](https://github.com/WordPress/gutenberg/pull/43880)).
-   Update webpack configuration for the `build` and `start` commands to automatically copy PHP files listed in the `render` field of `block.json` files from the source to the build folder ([#43917](https://github.com/WordPress/gutenberg/pull/43917)).

## 24.0.0 (2022-08-24)

### Breaking Changes

-   Increase the minimum Node.js version to 14 and minimum npm version to 6.14.4 ([#43141](https://github.com/WordPress/gutenberg/pull/43141)).
-   The bundled `@wordpress/eslint-plugin` package got updated to the new major version and the default linting for Jest unit tests is now handled in the default config in this package ([#43272](https://github.com/WordPress/gutenberg/pull/43272)).

### Bug Fixes

-   Packages: Replace `is-plain-obj` with `is-plain-object` ([#43511](https://github.com/WordPress/gutenberg/pull/43511)).

## 23.7.2 (2022-08-17)

### Bug Fixes

-   Jest Preset: Improve `is-plain-obj` transformation ignore ([#43271](https://github.com/WordPress/gutenberg/pull/43271)).

## 23.7.1 (2022-08-12)

### Bug Fixes

-   Jest Preset: Ignore `is-plain-obj` transformation ([#43179](https://github.com/WordPress/gutenberg/pull/43179)).

## 23.6.0 (2022-07-27)

### Bug Fixes

-   Fix the incorrect exit error code when status missing in `webpack` call for `build` and `start` commands ([#42396](https://github.com/WordPress/gutenberg/pull/42396)).

## 23.3.0 (2022-06-15)

### Enhancements

-   The bundled `wp-prettier` dependency has been upgraded from `2.2.1` to `2.6.2` ([#40542](https://github.com/WordPress/gutenberg/pull/40542)).

## 23.2.0 (2022-06-01)

### Bug Fixes

-   Fix incorrect handling in `plugin-zip` for root-level files and some specific platform conditions ([#41439](https://github.com/WordPress/gutenberg/pull/41439)).

## 23.1.0 (2022-05-18)

### New Features

-   Enable by default code formatting for JSON files in the `format` command ([#40994](https://github.com/WordPress/gutenberg/pull/40994)). You can opt-out of this behavior by providing a custom file matcher, example: `wp-scripts format src/**/*.js`.
-   Support tsx files in `viewScript`, `script`, `editorScript` ([#41068](https://github.com/WordPress/gutenberg/pull/41068)).

### Bug Fixes

-   Fix: env unit test fails on Windows ([#41070](https://github.com/WordPress/gutenberg/pull/41070))

## 23.0.0 (2022-05-04)

### Breaking Changes

-   Remove `lint-md-js` script that was broken for some time and it's extemely hard to make it work correctly with the recommended ESLint config in Markdown files ([#40511](https://github.com/WordPress/gutenberg/pull/40511)).
-   Remove the previously deprecated and undocumented `format-js` command ([#40512](https://github.com/WordPress/gutenberg/pull/40512)). You should use the `format` command instead.

### New Features

-   Add `--dist-tag` flag to the `packages-update` command to allow specifying a custom dist-tag when updating npm packages ([#40514](https://github.com/WordPress/gutenberg/pull/

## 22.5.0 (2022-04-21)

### Bug Fixes

-   Update `markdownlint` and `markdownlint-cli` to the latest versions ([#40479](https://github.com/WordPress/gutenberg/pull/40479)).

## 22.4.0 (2022-04-08)

### New Features

-   Add `--webpack-src-dir` CLI flag to allow customizing the source code directory (`src` by default) ([#39618](https://github.com/WordPress/gutenberg/pull/39618)).

### Bug Fixes

-   Add `vendor/` to `.markdownlintignore`, to match `lint-md-docs` docs ([#39724](https://github.com/WordPress/gutenberg/pull/39724)).
-   Include files with `.jsx` extension in the build process ([#39613](https://github.com/WordPress/gutenberg/pull/39613)).
-   Ensure that the default logic for entry points in the build commands is executed only when used the default config ([#39618](https://github.com/WordPress/gutenberg/pull/39618)).

## 22.2.0 (2022-03-11)

### Enhancements

-   The bundled `@wordpress/eslint-plugin` package got updated to the new major version, but the breaking changes included don't affect this package ([#39244](https://github.com/WordPress/gutenberg/pull/39244)).

## 22.1.0 (2022-03-03)

### New Features

-   Add `--webpack-copy-php` CLI flag to opt-in to copying php files from `src` and its subfolders to the output directory (`build` by default) ([#39171](https://github.com/WordPress/gutenberg/pull/39171)).

## 22.0.0 (2022-02-22)

### Breaking Changes

-   The bundled `@svgr/webpack` dependency has been updated from requiring `^5.5.0` to requiring `^6.2.1` ([#38866](https://github.com/WordPress/gutenberg/pull/38866)). See [official migration guide to v6](https://react-svgr.com/docs/migrate/) for details.

### New Features

-   Automatically copy PHP files located in the `src` folder and its subfolders to the output directory (`build` by default) ([#38715](https://github.com/WordPress/gutenberg/pull/38715)).

## 21.0.2 (2022-02-15)

-   Entry points are not detected in Windows OS ([#38781](https://github.com/WordPress/gutenberg/pull/38781)).

## 21.0.1 (2022-02-11)

### Bug Fixes

-   Return a default entry object in the `build` command when no entry files discovered in the project ([#38737](https://github.com/WordPress/gutenberg/pull/38737)).

## 21.0.0 (2022-02-10)

### Breaking Changes

-   The bundled `puppeteer-core` dependency has been updated from requiring `^11.0.0` to requiring `^13.2.0` ([#37078](https://github.com/WordPress/gutenberg/pull/37078)).

### Bug Fixes

-   Fix the handling for entry points when running `build` command ([#38584](https://github.com/WordPress/gutenberg/pull/38584)).

## 20.0.2 (2022-01-31)

### Bug Fixes

-   Fix the `build` command that does not generate assets on Windows OS ([#38348](https://github.com/WordPress/gutenberg/pull/38348)).
-   Adds fallback to `src/index.js` when no valid scripts discovered in metadata files when running the `build` command ([#38367](https://github.com/WordPress/gutenberg/pull/38367)).

## 20.0.1 (2022-01-28)

### Bug Fixes

-   Ensure that React Fast Refresh is not wired when it isn't explicitly enabled with `--hot` CLI argument when running the `start` command.

## 20.0.0 (2022-01-27)

### Breaking Changes

-   The bundled `eslint` dependency has been updated from requiring `^7.17.0` to requiring `^8.3.0` ([#36283](https://github.com/WordPress/gutenberg/pull/36283)).
-   The `puppeteer-core` dependency has been updated from requiring `^10.1.0` to requiring `^11.0.0` (see [Breaking Changes](https://github.com/puppeteer/puppeteer/releases/tag/v11.0.0), [#36040](https://github.com/WordPress/gutenberg/pull/36040)).
-   Removed support for live reload in the `start` command ([#28273](https://github.com/WordPress/gutenberg/pull/28273)).
-   The bundled `webpack-cli` dependency has been updated to the next major version `^4.9.1` ([#28273](https://github.com/WordPress/gutenberg/pull/28273)).
-   The peer `jest` dependency has been updated from requiring `>=26` to requiring `>=27` (see [Breaking Changes](https://jestjs.io/blog/2021/05/25/jest-27), [#33287](https://github.com/WordPress/gutenberg/pull/33287)).
-   The bundled `jest-dev-server` dependency has been updated to the next major version `^6.0.0` ([#33287](https://github.com/WordPress/gutenberg/pull/33287)).
-   The bundled `stylelint` dependency has been updated from requiring `^13.8.0` to requiring `^14.2.0` ([#38091](https://github.com/WordPress/gutenberg/pull/38091)).

### New Features

-   Added a new `plugin-zip` command to create a zip file for a WordPress plugin ([#37687](https://github.com/WordPress/gutenberg/pull/37687)).
-   Added optional support for React Fast Refresh in the `start` command. It can be activated with `--hot` CLI argument ([#28273](https://github.com/WordPress/gutenberg/pull/28273)). For now, it requires that WordPress has the [`SCRIPT_DEBUG`](https://developer.wordpress.org/advanced-administration/debug/debug-wordpress/#script_debug) flag enabled and the [Gutenberg](https://wordpress.org/plugins/gutenberg/) plugin installed.
-   Automatically copy `block.json` files located in the `src` folder and its subfolders to the output folder (`build` by default) ([#37612](https://github.com/WordPress/gutenberg/pull/37612)).
-   Scan the `src` directory for `block.json` files to detect defined scripts to use them as entry points with the `start` and `build` commands. ([#37661](https://github.com/WordPress/gutenberg/pull/37661)).

### Enhancements

-   Disable `selector-class-pattern` rule when linting styles until we have more flexible handling ([#37531](https://github.com/WordPress/gutenberg/pull/37531)).

### Bug Fixes

-   Prevent the `CleanWebpackPlugin` plugin from deleting webpack assets during multi-configuration builds [#35980](https://github.com/WordPress/gutenberg/issues/35980).
-   Remove temporary workaround fixing CommonJS import for `mini-css-extract-plugin` [#38027](https://github.com/WordPress/gutenberg/pull/38027).

### Internal

-   The bundled `read-pkg-up` dependency has been updated from requiring `^1.0.1` to requiring `^7.0.1` ([#37395](https://github.com/WordPress/gutenberg/pull/37395)).

## 19.2.3 (2022-01-17)

### Bug Fixes

-   Added temporary workaround to fix broken CommonJS import of `mini-css-extract-plugin` [#38004](https://github.com/WordPress/gutenberg/pull/38004).

## 19.2.0 (2021-11-15)

### New Features

-   Add basic support for TypeScript in `build`, `start`, `test-e2e` and `test-unit-js` commands ([#36260](https://github.com/WordPress/gutenberg/pull/36260)).

### Enhancements

-   The bundled `browserslist` dependency has been updated from requiring `^4.16.6` to requiring `^4.17.6` ([#36244](https://github.com/WordPress/gutenberg/pull/36244)).
-   Updated the default ESLint config to work correctly with the latest version of `@wordpress/eslint-plugin` ([#36244](https://github.com/WordPress/gutenberg/pull/36244)).

## 19.1.0 (2021-11-07)

### Enhancements

-   Increase the timeout for e2e tests to 30 seconds ([#35983](https://github.com/WordPress/gutenberg/pull/35983)).

## 19.0.0 (2021-10-22)

### Breaking Changes

-   The webpack config was updated to no longer include the polyfill by default when creating the `assets.php` file. If your usage requires the `wp-polyfill`, you must explicitly set it as a dependency ([#34536](https://github.com/WordPress/gutenberg/pull/35436)].

### Enhancements

-   Allow customization of the `ARTIFACTS_PATH` in the `jest-environment-puppeteer` failed test reporter via the `WP_ARTIFACTS_PATH` environment variable ([#35371](https://github.com/WordPress/gutenberg/pull/35371)).

## 18.1.0 (2021-10-12)

### Enhancements

-   The bundled `jest-dev-server` dependency has been updated to the next major version `^5.0.3` ([#34560](https://github.com/WordPress/gutenberg/pull/34560)).

## 18.0.1 (2021-09-09)

### Bug Fixes

-   Bring back support for SVG files in CSS ([#34394](https://github.com/WordPress/gutenberg/pull/34394)). It wasn't correctly migrated when integrating webpack v5.
-   Convert legacy entry point arguments supported in webpack 4 for compatibility with webpack 5 ([#34264](https://github.com/WordPress/gutenberg/pull/34264)).

## 18.0.0 (2021-08-23)

### Breaking Changes

-   Increase the minimum Node.js version to v12.13 matching requirements from bundled dependencies ([#33818](https://github.com/WordPress/gutenberg/pull/33818)).
-   The bundled `webpack` dependency has been updated to the next major version `^5.47.1` (see [Breaking Changes](https://webpack.js.org/migrate/5/), [#33818](https://github.com/WordPress/gutenberg/pull/33818)).
-   The bundled `webpack-cli` dependency has been updated to the next major version `^4.7.2` ([#33818](https://github.com/WordPress/gutenberg/pull/33818)).
-   The bundled `css-loader` dependency has been updated from requiring `^5.1.3` to requiring `^6.2.0` ([#33818](https://github.com/WordPress/gutenberg/pull/33818)).
-   The bundled `file-loader` dependency has been removed ([#33818](https://github.com/WordPress/gutenberg/pull/33818)).
-   The bundled `ignore-emit-webpack-plugin` dependency has been removed ([#33818](https://github.com/WordPress/gutenberg/pull/33818)).
-   The bundled `mini-css-extract-plugin` dependency has been updated from requiring `^1.3.9` to requiring `^2.1.0` ([#33818](https://github.com/WordPress/gutenberg/pull/33818)).
-   The bundled `postcss-loader` dependency has been updated from requiring `^4.2.0` to requiring `^6.1.1` ([#33818](https://github.com/WordPress/gutenberg/pull/33818)).
-   The bundled `sass-loader` dependency has been updated from requiring `^10.1.1` to requiring `^12.1.0` ([#33818](https://github.com/WordPress/gutenberg/pull/33818)).
-   The bundled `source-map-loader` dependency has been updated from requiring `^0.2.4` to requiring `^3.0.0` ([#33818](https://github.com/WordPress/gutenberg/pull/33818)).
-   The bundled `thread-loader` dependency has been removed ([#33818](https://github.com/WordPress/gutenberg/pull/33818)).
-   The bundled `terser-webpack-plugin` dependency has been updated from requiring `^3.0.3` to requiring `^5.1.4` ([#33818](https://github.com/WordPress/gutenberg/pull/33818)).
-   The bundled `webpack-live-reload-plugin` dependency has been updated from requiring `^2.3.0` to requiring `^3.0.1` ([#33818](https://github.com/WordPress/gutenberg/pull/33818)).
-   The bundled `webpack-sources` dependency has been removed ([#33818](https://github.com/WordPress/gutenberg/pull/33818)).

### Enhancements

-   The bundled `@svgr/webpack` dependency has been updated from requiring `^5.2.0` to requiring `^5.5.0` ([#33818](https://github.com/WordPress/gutenberg/pull/33818)).
-   The bundled `webpack-bundle-analyzer` dependency has been updated from requiring `^4.2.0` to requiring `^4.4.2` ([#33818](https://github.com/WordPress/gutenberg/pull/33818)).

### Bug Fixes

-   Add missing fallback for target in webpack 5 config ([#34112](https://github.com/WordPress/gutenberg/pull/34112)),

## 17.1.0 (2021-07-29)

### Enhancements

-   Update `eslint-plugin-markdown` package to `2.20.0` ([#33432](https://github.com/WordPress/gutenberg/pull/33432)).
-   Update `sass` package to `1.35.2` ([#33433](https://github.com/WordPress/gutenberg/pull/33433)).
-   Update webpack config to minimize also CSS files ([#33676](https://github.com/WordPress/gutenberg/pull/33676)).
-   The default PostCSS config uses cssnano to minimize CSS output ([#33750](https://github.com/WordPress/gutenberg/pull/33750)).

## 17.0.0 (2021-07-21)

### Breaking Changes

-   Upgrade `puppeteer-core` (`^9.0.0`) to version `^10.1.0`. This version drops support for Node v10.

### New Features

-   Add .markdownlintignore config and reference from lint-md-docs script ([#32633](https://github.com/WordPress/gutenberg/pull/32633)).

### Enhancements

-   Update `markdownlint` package to `0.23.1` ([#32633](https://github.com/WordPress/gutenberg/pull/32633)).
-   Update `markdownlint-cli` package to `0.27.1` ([#32633](https://github.com/WordPress/gutenberg/pull/32633)).

## 16.1.0 (2021-05-20)

### Bug Fixes

-   The default Babel configuration has changed to respect a local Browserslist configuration.

## 16.0.0 (2021-05-14)

### Breaking Changes

-   Drop support for Internet Explorer 11 ([#31110](https://github.com/WordPress/gutenberg/pull/31110)). Learn more at https://make.wordpress.org/core/2021/04/22/ie-11-support-phase-out-plan/.
-   Increase the minimum Node.js version to v12 matching Long Term Support releases ([#31270](https://github.com/WordPress/gutenberg/pull/31270)). Learn more at https://nodejs.org/en/about/releases/.
-   The bundled `puppeteer-core` (`^5.5.0`) dependency has been upgraded to version `^9.0.0`. Puppeteer uses Chromium v91 instead of Chromium v88. See the full list of breaking changes of [9.0.0](https://github.com/puppeteer/puppeteer/releases/tag/v9.0.0) and lower versions ([#31138](https://github.com/WordPress/gutenberg/pull/31138)).

### New Features

-   Include a Jest Reporter that formats test results for GitHub Actions annotations ([#31041](https://github.com/WordPress/gutenberg/pull/31041)).
-   Have the `format` command ignore files listed in a `.prettierignore` file, add a fallback `.prettierignore` to the package ([30844](https://github.com/WordPress/gutenberg/pull/30844)).
-   The e2e tests are now using [`jest-circus`](https://github.com/facebook/jest/tree/master/packages/jest-circus) as the test runner. This enable us to capture screenshots at the time the tests failed. The unit tests are also using the same test runner for consistency ([#28449](https://github.com/WordPress/gutenberg/pull/28449), [#31178](https://github.com/WordPress/gutenberg/pull/31178)).

### Security

-   Update `postcss` dependency to the latest patch version. Versions before 8.2.10 are vulnerable to Regular Expression Denial of Service (ReDoS) during source map parsing ([#31685](https://github.com/WordPress/gutenberg/pull/31685)).

## 15.0.1 (2021-04-30)

### Bug Fixes

-   Add `postcss` as a dependency to ensure that the correct version gets installed.

## 15.0.0 (2021-04-29)

### Breaking Changes

-   Rename `format-js` script to `format` ([#30240](https://github.com/WordPress/gutenberg/pull/30240)).
-   Include YAML files when formatting files with `format` ([#30240](https://github.com/WordPress/gutenberg/pull/30240)).
-   The bundled `css-loader` dependency has been updated from requiring `^3.5.2` to requiring `^5.1.3` ([#27821](https://github.com/WordPress/gutenberg/pull/27821)).
-   The bundled `mini-css-extract-plugin` dependency has been updated from requiring `^0.9.0` to requiring `^1.3.9` ([#27821](https://github.com/WordPress/gutenberg/pull/27821)).
-   The bundled `postcss-loader` dependency has been updated from requiring `^3.0.0` to requiring `^4.2.0` ([#27821](https://github.com/WordPress/gutenberg/pull/27821)).
-   The bundled `sass-loader` dependency has been updated from requiring `^8.0.2` to requiring `^10.1.1` ([#27821](https://github.com/WordPress/gutenberg/pull/27821)).
-   The bundled `thread-loader` dependency has been updated from requiring `^2.1.3` to requiring `^3.0.1` ([#27821](https://github.com/WordPress/gutenberg/pull/27821)).
-   The bundled `url-loader` dependency has been updated from requiring `^3.0.0` to requiring `^4.1.1` ([#27821](https://github.com/WordPress/gutenberg/pull/27821)).

### New Features

-   `build` and `start` command now bundle files ending with `.module.css` as CSS modules and extracts `style.module.css` ([#29182](https://github.com/WordPress/gutenberg/pull/29182)).

### Enhancements

-   The bundled `webpack` dependency has been updated from requiring `4.42.0` to requiring `^4.46.0` ([#27821](https://github.com/WordPress/gutenberg/pull/27821)).

## 14.1.0 (2021-04-06)

### Enhancements

-   The bundled `babel-loader` dependency has been updated from requiring `^8.1.0` to requiring `^8.2.2` ([#30018](https://github.com/WordPress/gutenberg/pull/30018)).

## 14.0.0 (2021-03-17)

### Breaking Changes

-   Lint TypeScript files as part of `lint-js`. [#27143](https://github.com/WordPress/gutenberg/pull/27143)

### New Features

-   Default `check-engines` command to the `engines` config in `package.json` file of the current project ([#29066](https://github.com/WordPress/gutenberg/pull/29066)).

### Enhancements

-   Make `check-licenses` command compatible with npm v7 ([#28909](https://github.com/WordPress/gutenberg/pull/28909)).
-   Add `Python 2.0` to non-GPL compatible OSS licenses allowed for development in `check-licenses` command ([#29968](https://github.com/WordPress/gutenberg/pull/28968)).
-   Updated `check-node-version` to version `^4.1.0` that no longer processes unrelated engines with `check-engines` command ([#29066](https://github.com/WordPress/gutenberg/pull/29066)).
-   Replace `jest-puppeteer` with the forked version of `jest-environment-puppeteer` to use `puppeteer-core` directly ([#29418](https://github.com/WordPress/gutenberg/pull/29418)).

## 13.0.0 (2021-01-21)

### Breaking Changes

-   Increase the minimum Node.js version to 12 ([#27934](https://github.com/WordPress/gutenberg/pull/27934)).
-   The bundled `jest` dependency has been updated to the next major version `^26.6.3` (see [Breaking Changes](https://jestjs.io/blog/2020/05/05/jest-26), [#27956](https://github.com/WordPress/gutenberg/pull/27956)).
-   The bundled `@wordpress/eslint-plugin` dependency has been updated to the next major version `^8.0.0`. There are new ESLint rules enabled in the recommended config used by `lint-js` command.
-   The bundled `stylelint-config-wordpress` dependency has been replaced with `@wordpress/stylelint-config` (#27810)[https://github.com/WordPress/gutenberg/pull/27810].
-   The bundled `puppeteer-core` (`3.0.0`) dependency has been upgraded to version `5.5.0`. Puppeteer uses Chromium v88 instead of Chromium v71. See the full list of breaking changes of [4.0.0](https://github.com/puppeteer/puppeteer/releases/tag/v4.0.0) and [5.0.0](https://github.com/puppeteer/puppeteer/releases/tag/v5.0.0).

### Enhancements

-   `wordpress` subfolder is no longer ignored when detecting files for testing, linting or formatting.
-   The bundled `eslint` dependency has been updated from requiring `^7.1.0` to requiring `^7.17.0` ([#27965](https://github.com/WordPress/gutenberg/pull/27965)).
-   Make it possible to transpile `.jsx` files with `build` and `start` commands ([#28002](https://github.com/WordPress/gutenberg/pull/28002)).
-   Add support for static assets (fonts and images) for `build` and `start` commands ([#28043](https://github.com/WordPress/gutenberg/pull/28043)).

### Bug Fixes

-   Ensure that `check-engines` uses the same default version of Node.js and npm as this package ([#28143](https://github.com/WordPress/gutenberg/pull/28143)).
-   Prevent translation function names from being mangled to ensure stings are extracted ([#28231](https://github.com/WordPress/gutenberg/pull/28231)).

### Internal

-   The bundled `webpack-bundle-analyzer` dependency has been updated from requiring `^3.6.1` to requiring `^4.2.0`.

## 12.6.1 (2021-01-05)

### Bug Fixes

-   Fix multiple build (`build` command) runtimes conflicting when using globals ([#27985](https://github.com/WordPress/gutenberg/pull/27985)).

## 12.6.0 (2020-12-17)

### Enhancements

-   Autoformat TypeScript files (`*.ts` and `*.tsx`) in `format-js` script (#27138)[https://github.com/WordPress/gutenberg/pull/27138].
-   The bundled `wp-prettier` dependency has been upgraded from `2.0.5` to `2.2.1`.
-   The bundled Babel dependency has been upgraded from `7.11` to `7.12`.

### Internal

-   The bundled `ignore-emit-webpack-plugin` dependency has been updated from requiring `2.0.3` to requiring `^2.0.6`.

## 12.5.0 (2020-10-30)

### Enhancements

-   Ignore `/vendor` folder when searching for files to lint or format.

### Bug Fixes

-   Temporary pin `ignore-emit-webpack-plugin` to the version `2.0.3` to fix a known issue with version `2.0.4` ([GitHub issue](https://github.com/mrbar42/ignore-emit-webpack-plugin/issues/17)).

## 12.1.0 (2020-07-07)

### Enhancements

-   Update webpack configuration to preserve translator comments in minified output.

### Bug Fixes

-   Allow the CSS, SVG, and Sass loaders to process files from node_modules directory.
-   Improve the way licenses are validated with `check-licenses` by falling back to license files verification when the entry in `package.json` doesn't contain an allowed match ([#23550](https://github.com/WordPress/gutenberg/pull/23550)).
-   Fix `build` script error when importing `style.css` files ([#23710](https://github.com/WordPress/gutenberg/pull/23710)).
-   Exclude `node_modules` from source map processing in `start` script ([#23711](https://github.com/WordPress/gutenberg/pull/23711)).

## 12.0.0-rc.0 (2020-06-24)

### Breaking Changes

-   The bundled `stylelint` dependency has been updated from requiring `^9.10.1` to requiring `^13.6.0`.
-   The bundled `stylelint-config-wordpress` dependency has been updated from requiring `^13.1.0` to requiring `^17.0.0`.

### Bug Fixes

-   During rebuilds, all webpack assets that are not used anymore will be removed automatically.

## 11.0.0 (2020-06-15)

### Breaking Changes

-   The `env` family of scripts has been removed. Finally, exceeded in functionality and replaced by [`wp-env`](https://www.npmjs.com/package/@wordpress/env).
-   The default Babel configuration has changed to only support stage-4 proposals. This affects the `build` and `start` commands that use the bundled Babel configuration; if a project provides its own, this change doesn't affect it ([#22083](https://github.com/WordPress/gutenberg/pull/22083)).
-   The bundled `wp-prettier` dependency has been upgraded from `1.19.1` to `2.0.5`. Refer to the [Prettier 2.0 "2020" blog post](https://prettier.io/blog/2020/03/21/2.0.0.html) for full details about the major changes included in Prettier 2.0.
-   The bundled `eslint` dependency has been updated from requiring `^6.8.0` to requiring `^7.1.0`.

### New Features

-   The PostCSS loader now gives preference to a `postcss.config.js` configuration file if present.

### Bug Fixes

-   Update webpack configuration to not run the Sass loader on CSS files. It's now limited to .scss and .sass files.
-   Fix broken `style.(sc|sa|c)ss` handling in the `build` and `start` scripts ([#23127](https://github.com/WordPress/gutenberg/pull/23127)).

## 10.0.0 (2020-05-28)

### New Features

-   New `--webpack-no-externals` flag added to `build` and `start` scripts. It disables scripts' assets generation, and omits the list of default externals ([#22310](https://github.com/WordPress/gutenberg/pull/22310)).
-   New `--webpack-bundle-analyzer` flag added to `build` and `start` scripts. It enables visualization for the size of webpack output files with an interactive zoomable treemap ([#22310](https://github.com/WordPress/gutenberg/pull/22310)).
-   New `--webpack--devtool` flag added to `start` script. It controls how source maps are generated. See options at https://webpack.js.org/configuration/devtool/#devtool ([#22310](https://github.com/WordPress/gutenberg/pull/22310)).
-   The `test-e2e` and `test-unit` scripts will now disambiguate custom configurations, preferring a `jest-e2e.config.js`, `jest-e2e.config.json`, `jest-unit.config.js`, or `jest-unit.config.json` Jest configuration file if present, falling back to `jest.config.js` or `jest.config.json`. This allows for configurations which should only apply to one or the other test variant.

## 9.1.0 (2020-05-14)

### New Features

-   Add new capability to `build` and `start` scripts that automates handling CSS, SASS or SCSS files by importing them from JavaScript code ([#21730](https://github.com/WordPress/gutenberg/pull/21730)). You can find more details about CSS assets management in webpack at https://webpack.js.org/guides/asset-management/#loading-css.

### Enhancements

-   Bundle analysis in `build` script now runs with module concatenation disabled. This represents the size of individual modules more accurately, at the cost of not providing an exact byte-for-byte match to the final size in the production chunk.

### Deprecations

-   `env` script was marked as deprecated. We recommend using `@wordpress/env` package instead that lets you easily set up a local WordPress environment for building and testing plugins and themes.

## 9.0.0 (2020-04-30)

### Breaking Changes

-   The bundled `puppeteer` (`^2.0.0`) dependency has been replaced with `puppeteer-core` in version `3.0.0`. Puppeteer uses Chromium v81 instead of Chromium v79. See the [full list of changes](https://github.com/puppeteer/puppeteer/releases/tag/v3.0.0). It also allowed preventing Chromium installation together with `@wordpress/scripts`. It happens now on-demand when running `test-e2e` script, and it re-triggers only when a new version is required.

### New Features

-   Add support for passing [node CLI options](https://nodejs.org/api/cli.html) to scripts ([#21631](https://github.com/WordPress/gutenberg/pull/21631)).
-   Add debugging support for `test-unit-js` script ([#21631](https://github.com/WordPress/gutenberg/pull/21631)). Tests can be debugged by any [inspector client](https://nodejs.org/en/docs/guides/debugging-getting-started/#inspector-clients) that supports the [Chrome DevTools Protocol](https://chromedevtools.github.io/devtools-protocol/) using the `--inspect-brk` option.
-   Add debugging support for `test-e2e` script ([#21861](https://github.com/WordPress/gutenberg/pull/21861)). Tests can be debugged by using the `--inspect-brk` option and a new `--puppeteer-devtools` option (or `PUPPETEER_DEVTOOLS="true"` environment variable).

### Bug Fixes

-   The bundled `npm-package-json-lint` dependency has been updated from requiring `^4.0.3` to requiring `^5.0.0` ([#21597](https://github.com/WordPress/gutenberg/pull/21597)). [Breaking changes](https://npmpackagejsonlint.org/docs/en/v4-to-v5) don't break anything in this package. It fixes the abrupt shutdown when `"description"` field in `package.json` is empty.
-   Update `check-licenses` script to parse JSON dependency tree recursively so sub-dependencies of packages passed in `--ignore` flag are ignored as well.

## 8.0.0 (2020-04-15)

### Breaking Changes

-   The bundled `jest` dependency has been updated from requiring `^24.9.0` to requiring `^25.3.0` (see [Breaking Changes](https://jestjs.io/blog/2020/01/21/jest-25), [#20766](https://github.com/WordPress/gutenberg/pull/20766)).

### Enhancements

-   The bundled `eslint` dependency has been updated from requiring `^6.1.0` to requiring `^6.8.0` ([#21424](https://github.com/WordPress/gutenberg/pull/21424)).

## 7.2.0 (2020-04-01)

### Enhancements

-   Incompatibility between `@svgr/webpack` in version `4.3.3` and `url-loader` in version `3.0.0` was fixed by bumping `@svgr/webpack` to `^5.2.0`.
-   All webpack dependencies got minor version update if applicable.

### Internal

-   Package depends now on the shared Prettier config exposed in `@wordpress/prettier-config` dependency ([#20026](https://github.com/WordPress/gutenberg/pull/20026)).

## 7.1.2 (2020-02-25)

### Bug Fixes

-   Ensure `packages-update` work when `dependencies` or `devDependencies` are missing in the `package.json` file ([#20408](https://github.com/WordPress/gutenberg/pull/20408)).

## 7.1.0 (2020-02-10)

### Bug Fixes

-   Ensure the default Prettier config is used in the `lint-js` script when no Prettier config is found in the project ([#20071](https://github.com/WordPress/gutenberg/pull/20071)).

## 7.0.0 (2020-02-04)

### Breaking Changes

-   This package requires now `node` v10.0.0 or later, and `npm` v6.9.0 or later ([#18048](https://github.com/WordPress/gutenberg/pull/18048)).
-   The minimum version required for `npm` in `check-engines` script was increased to `6.9.0+` ([#18048](https://github.com/WordPress/gutenberg/pull/18048)).

### New Features

-   Add SVGR support to compile SVG files to React components using the `@svgr/webpack` plugin ([#18243](https://github.com/WordPress/gutenberg/pull/18243)).
-   Add `format-js` script to format JavaScript source code, it uses the [`wp-prettier`](https://github.com/Automattic/wp-prettier) – Prettier fork adjusted to WordPress coding style guidelines ([#18048](https://github.com/WordPress/gutenberg/pull/18048)).
-   Add `lint-md-js` script to lint JavaScript source code in markdown files, uses the `eslint-plugin-markdown` plugin ([#19518](https://github.com/WordPress/gutenberg/pull/19518)).
-   Add `lint-md-docs` script to lint the markup of markdown files, uses the `markdownlint` module ([#19855](https://github.com/WordPress/gutenberg/pull/19855)).
-   Add `packages-update` script to update WordPress packages to the latest version automatically ([#19448](https://github.com/WordPress/gutenberg/pull/19448)).

### Bug Fixes

-   Fixes and updates valid _rc_ configuration filenames for Babel, ESLint, markdownlint, npmpackagejsonlint, stylelint, and Prettier ([#19994](https://github.com/WordPress/gutenberg/pull/19994)).

## 6.1.1 (2020-01-01)

### Bug Fixes

-   Update `jest-preset-default` dependency to fix preset file extension for inclusion in NPM deployments ([#19306](https://github.com/WordPress/gutenberg/pull/19306)).

## 6.1.0 (2019-12-20)

### New Features

-   Added support to collapse or omit successful test results from Travis CI builds ([#16744](https://github.com/WordPress/gutenberg/issues/16744))

## 6.0.0 (2019-11-14)

### Breaking Changes

-   The bundled `npm-package-json-lint` dependency has been updated from requiring `^3.6.0` to requiring `^4.0.3` ([#18054](https://github.com/WordPress/gutenberg/pull/18054)). Please see the [migration guide](https://npmpackagejsonlint.org/docs/en/v3-to-v4). Note: `npmPackageJsonLintConfig` prop in the `package.json` file needs to be renamed to `npmpackagejsonlint`.
-   The bundled `puppeteer` dependency has been updated from requiring `^1.19.0` to requiring `^2.0.0` ([#18205](https://github.com/WordPress/gutenberg/pull/18205)). It uses Chromium v79 instead of Chromium v77. See the [full list of changes](https://github.com/GoogleChrome/puppeteer/releases/tag/v2.0.0).

## 5.1.0

### New Features

-   The bundled `webpack` dependency has been updated from requiring `4.8.3` to requiring `^4.41.0` ([#17746](https://github.com/WordPress/gutenberg/pull/17746)).

### Bug Fixes

-   Added a temporary workaround for the default config used with `lint-js` command. It uses linting rules for both e2e and unit tests with all files until override files globbing logic is fixed when using `eslint` with `--config` (related [issue](https://github.com/eslint/eslint/issues/11558)).

## 5.0.0 (2019-09-16)

### Breaking Changes

-   The bundled `@wordpress/dependency-extraction-webpack-plugin` dependency has been updated to the next major version `^2.0.0`. `start` and `build` scripts save now the generated asset file for each entry point in the new PHP output format.

## 4.1.0 (2019-09-03)

### New Features

-   Add the new `env` family of scripts [(#17004](https://github.com/WordPress/gutenberg/pull/17004/)).

### Bug Fixes

-   Add `wordpress` folder to the list of ignored paths in all applicable config files ([#17296](https://github.com/WordPress/gutenberg/pull/17296)).

## 4.0.0 (2019-08-29)

### Breaking Changes

-   Test files matching has changed to fix the overlap between two types of tests implemented with `test-e2e` and `test-unit`. Refer to the documentation of the corresponding scripts to learn about new file discovery rules.

### New Features

-   The bundled `puppeteer` dependency has been updated from requiring `1.6.1` to requiring `^1.19.0` ([#16875](https://github.com/WordPress/gutenberg/pull/16875)). It uses Chromium v77 instead of Chromium v69.
-   The bundled `jest-puppeteer` dependency has been updated from requiring `^4.0.0` to requiring `^4.3.0` ([#16875](https://github.com/WordPress/gutenberg/pull/16875)).
-   The bundled `eslint` dependency has been updated from requiring `^5.16.0` to requiring `^6.1.0`.
-   The bundled `@wordpress/eslint-plugin` dependency has been updated to the next major version `^3.0.0` due to new ESLint rules enabled for all test files.

### Bug Fixes

-   Use the SCSS shared `stylelint-config-wordpress` config so that both CSS and SCSS rules are used ([#17060](https://github.com/WordPress/gutenberg/pull/17060))

## 3.4.0 (2019-08-05)

### New Features

-   The `build` and `start` commands supports simplified syntax for multiple entry points: `wp-scripts build entry-one.js entry-two.js` ([15982](https://github.com/WordPress/gutenberg/pull/15982)).

### Bug Fixes

-   Added missing [babel-jest](https://www.npmjs.com/package/babel-jest) dependency ([#16259](https://github.com/WordPress/gutenberg/pull/16259)).

## 3.3.0 (2019-06-12)

### New Features

-   The `lint-js` command lints now JS files in the entire project's directories by default ([15890](https://github.com/WordPress/gutenberg/pull/15890)).
-   The `lint-pkg-json` command lints now `package.json` files in the entire project's directories by default ([15890](https://github.com/WordPress/gutenberg/pull/15890)).
-   The `lint-style` command lints now CSS and SCSS files in the entire project's directories by default ([15890](https://github.com/WordPress/gutenberg/pull/15890)).
-   The `lint-js`, `lint-pkg-json` and `lint-style` commands ignore now files located in `build` and `node_modules` folders by default ([15977](https://github.com/WordPress/gutenberg/pull/15977)).

## 3.2.0 (2019-05-21)

### New Features

-   Leverage `@wordpress/dependency-extraction-webpack-plugin` plugin to extract WordPress
    dependencies.
-   The bundled `eslint` dependency has been updated from requiring `^5.12.1` to requiring `^5.16.0`.

### Enhancements

-   The default Webpack configuration uses [`thread-loader`](https://github.com/webpack-contrib/thread-loader) to parallelize Babel processing.
-   The default Webpack configuration now opts-in to [the `cacheDirectory` option](https://webpack.js.org/loaders/babel-loader/#options) for its Babel loader.
-   The `source-map-loader` is excluded from production builds. This serves only as an optimization and should otherwise have no impact on build results.

## 3.1.0 (2019-03-20)

### New Features

-   The `build` and `start` commands will use a default webpack config if none is provided.

## 3.0.0 (2019-03-06)

### Breaking Changes

-   The bundled `eslint` dependency has been updated from requiring `^4.19.1` to requiring `^5.12.1` (see [Migration Guide](https://eslint.org/docs/user-guide/migrating-to-5.0.0)).
-   The bundled `jest` dependency has been updated from requiring `^23.6.0` to requiring `^24.1.0` (see [Breaking Changes](https://jestjs.io/blog/2019/01/25/jest-24-refreshing-polished-typescript-friendly#breaking-changes), [#13922](https://github.com/WordPress/gutenberg/pull/13922)).
-   The bundled `jest-puppeteer` dependency has been updated from requiring `3.2.1` to requiring `^4.0.0` ([#13922](https://github.com/WordPress/gutenberg/pull/13922)).

### New Features

-   Added support for `build` script ([#12837](https://github.com/WordPress/gutenberg/pull/12837))
-   Added support for `start` script ([#12837](https://github.com/WordPress/gutenberg/pull/12837))
-   Updated `npm-package-json-lint` dependency [#14200](https://github.com/WordPress/gutenberg/pull/14200)

### Bug Fixes

-   Avoid inheriting from ESLint configurations in ancestor directories when using the default configuration ([#13483](https://github.com/WordPress/gutenberg/pull/13483))

## 2.5.0 (2019-01-09)

### New Features

-   Added support for `check-engines` script ([#12721](https://github.com/WordPress/gutenberg/pull/12721))
-   Added support for `lint-style` script ([#12722](https://github.com/WordPress/gutenberg/pull/12722))
-   Added support for `test-e2e` script ([#12437](https://github.com/WordPress/gutenberg/pull/12437))
-   Update default config provided for `lint-js` script ([#12845](https://github.com/WordPress/gutenberg/pull/12845))

## 2.4.4 (2018-11-20)

## 2.4.3 (2018-11-09)

## 2.4.2 (2018-11-09)

## 2.4.1 (2018-11-03)

## 2.4.0 (2018-10-16)

### New Features

-   Added support for `lint-js` script ([#10504](https://github.com/WordPress/gutenberg/pull/10504))

## 2.3.0 (2018-09-30)

### Enhancements

-   New flag `--ignore` for `check-licenses` script
-   Try deferring to LICENSE file for `license` fields which include filename
-   Add "BSD-3-Clause-W3C" as GPL-compatible

## 2.2.1 (2018-09-05)

### Bug Fixes

-   Resolves an issue where npm package lint script did not work in Windows environments ([#9321](https://github.com/WordPress/gutenberg/pull/9321)

### Internal

-   Updated dependencies: `jest`, `npm-package-json-lint` and `read-pkg-up`

## 2.0.0 (2018-07-12)

### Breaking Changes

-   Updated code to work with Babel 7 ([#7832](https://github.com/WordPress/gutenberg/pull/7832))

### Internal

-   Moved `@WordPress/packages` repository to `@WordPress/gutenberg` ([#7805](https://github.com/WordPress/gutenberg/pull/7805))

## 1.2.0 (2018-05-29)

### New Features

-   Added support for `lint-pkg-json` script ([#128](https://github.com/WordPress/packages/pull/128))

## 1.1.5 (2018-05-18)

### Internal

-   Fix: Standardized `package.json` format ([#119](https://github.com/WordPress/packages/pull/119))<|MERGE_RESOLUTION|>--- conflicted
+++ resolved
@@ -2,12 +2,10 @@
 
 ## Unreleased
 
-<<<<<<< HEAD
-### Bug Fixes
-
+### Bug Fixes
 
 -   Added chunk filename in webpack config to avoid reading stale files ([#58176](https://github.com/WordPress/gutenberg/pull/58176)).
-=======
+
 ## 28.6.0 (2024-08-21)
 
 ## 28.5.0 (2024-08-07)
@@ -73,7 +71,6 @@
 ### New Features
 
 -   Add experimental support for `viewModule` field in block.json for `build` and `start` scripts ([#57461](https://github.com/WordPress/gutenberg/pull/57461)).
->>>>>>> bab73af9
 
 ### Breaking Changes
 
