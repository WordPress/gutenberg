<!-- Learn how to maintain this file at https://github.com/WordPress/gutenberg/tree/HEAD/packages#maintaining-changelogs. -->

## Unreleased

<<<<<<< HEAD
### Breaking Changes

-   Fixed the issue with having 5 high severity vulnerabilities by upgrading the `puppeteer-core` package to the latest major version `^23.1.0` ([#64597](https://github.com/WordPress/gutenberg/pull/64597)).
=======
### Enhancements

- Inlines CSS files imported from other CSS files before optimization in the `build` command ([#61121](https://github.com/WordPress/gutenberg/pull/61121)).

### Bug Fixes

-   Added chunk filename in webpack config to avoid reading stale files ([#58176](https://github.com/WordPress/gutenberg/pull/58176)).
>>>>>>> 6730169b

## 28.6.0 (2024-08-21)

## 28.5.0 (2024-08-07)

## 28.4.0 (2024-07-24)

### New Features

-   Update webpack configuration for the `build` and `start` commands to automatically copy PHP files listed in the `variations` field of `block.json` files from the source to the build folder ([#63098](https://github.com/WordPress/gutenberg/pull/63098)).

## 28.3.0 (2024-07-10)

## 28.2.0 (2024-06-26)

## 28.1.0 (2024-06-15)

## 28.0.0 (2024-05-31)

### Breaking Changes

**Note** If you're using @wordpress/scripts for building JS scripts to target WordPress 6.5 or earlier, you should not upgrade to this version and continue using @wordpress/scripts@27.

-   Use React's automatic runtime to transform JSX ([#61692](https://github.com/WordPress/gutenberg/pull/61692)).
-   Variables like `process.env.IS_GUTENBERG_PLUGIN` have been replaced by `globalThis.IS_GUTENBERG_PLUGIN`. Build systems using `process.env` should be updated ([#61486](https://github.com/WordPress/gutenberg/pull/61486)).
-   Increase the minimum required Node.js version to v18.12.0 matching long-term support releases ([#31270](https://github.com/WordPress/gutenberg/pull/61930)). Learn more about [Node.js releases](https://nodejs.org/en/about/previous-releases).

## 27.9.0 (2024-05-16)

### New Features

-   Add RTL support when building CSS styles with `build` and `start` scripts ([#61540](https://github.com/WordPress/gutenberg/pull/61540)).

## 27.8.0 (2024-05-02)

## 27.7.0 (2024-04-19)

## 27.6.0 (2024-04-03)

## 27.5.0 (2024-03-21)

## 27.4.0 (2024-03-06)

## 27.3.0 (2024-02-21)

## 27.2.0 (2024-02-09)

### New Features

-   Add experimental support for `viewScriptModule` field in block.json for `build` and `start` scripts ([#57437](https://github.com/WordPress/gutenberg/pull/57437)).

### Enhancements

-   Ensure that watched module builds detect block.json changes ([#57927](https://github.com/WordPress/gutenberg/pull/57927)).

### Deprecations

-   Experimental support for `viewModule` field in block.json is deprecated in favor of `viewScriptModule` ([#57437](https://github.com/WordPress/gutenberg/pull/57437)).

## 27.1.0 (2024-01-24)

## 27.0.0 (2024-01-10)

### New Features

-   Add experimental support for `viewModule` field in block.json for `build` and `start` scripts ([#57461](https://github.com/WordPress/gutenberg/pull/57461)).

### Breaking Changes

-   Drop support for Node.js versions < 18.

## 26.19.0 (2023-12-13)

### Bug Fixes

-   Fix CSS imports not minified ([#56516](https://github.com/WordPress/gutenberg/pull/56516)).

## 26.18.0 (2023-11-29)

### Internal

-   The bundled `jest-dev-server` dependency has been updated from `^6.0.2` to `^9.0.1` ([#33287](https://github.com/WordPress/gutenberg/pull/33287)).

## 26.17.0 (2023-11-16)

## 26.16.0 (2023-11-02)

## 26.15.0 (2023-10-18)

## 26.14.0 (2023-10-05)

### Internal

-   The bundled `@pmmmwh/react-refresh-webpack-plugin` dependency has been updated from requiring `^0.5.2` to requiring `^0.5.11` ([#54657](https://github.com/WordPress/gutenberg/pull/54657)).
-   The bundled `browserslist` dependency has been updated from requiring `^4.21.9` to requiring `^4.21.10` ([#54657](https://github.com/WordPress/gutenberg/pull/54657)).
-   The bundled `react-refresh` dependency has been updated from requiring `^0.10.0` to requiring `^0.14.0` ([#54657](https://github.com/WordPress/gutenberg/pull/54657)).
-   The bundled `webpack` dependency has been updated from requiring `^5.47.1` to requiring `^5.88.2` ([#54657](https://github.com/WordPress/gutenberg/pull/54657)).
-   The bundled `webpack-bundle-analyzer` dependency has been updated from requiring `^4.4.2` to requiring `^4.9.1` ([#54657](https://github.com/WordPress/gutenberg/pull/54657)).
-   The bundled `webpack-cli` dependency has been updated from requiring `^4.9.1` to requiring `^5.1.4` ([#54657](https://github.com/WordPress/gutenberg/pull/54657)).
-   The bundled `webpack-dev-server` dependency has been updated from requiring `^4.4.0` to requiring `^4.15.1` ([#54657](https://github.com/WordPress/gutenberg/pull/54657)).

## 26.13.0 (2023-09-20)

### Enhancements

-   Added support for `test-playwright` script ([#53108](https://github.com/WordPress/gutenberg/pull/53108)).
-   The bundled `wp-prettier` dependency has been upgraded from `2.8.5` to `3.0.3` ([#54539](https://github.com/WordPress/gutenberg/pull/54539)).

### Bug Fixes

-   Correctly resolve entry points when the directory is symlinked ([#54212](https://github.com/WordPress/gutenberg/pull/54212)).

## 26.12.0 (2023-08-31)

## 26.11.0 (2023-08-16)

### Enhancements

-   Updated `npm-package-json-lint` peer dependency to require v6.0.0 [#53636](https://github.com/WordPress/gutenberg/pull/53636).
-   The bundled `@svgr/webpack` dependency has been updated from requiring ^6.2.1 to requiring ^8.0.1 ([#53630](https://github.com/WordPress/gutenberg/pull/53630)).
-   The bundled `cssnano` dependency has been updated from requiring ^5.07 to requiring ^6.0.1 ([#53630](https://github.com/WordPress/gutenberg/pull/53630)).

### Bug Fixes

-   Fix prevent watch mode from aborting when encountering a `block.json` file that contains invalid JSON. ([#51971](https://github.com/WordPress/gutenberg/pull/51971))

## 26.10.0 (2023-08-10)

## 26.9.0 (2023-07-20)

## 26.8.0 (2023-07-05)

## 26.7.0 (2023-06-23)

## 26.6.0 (2023-06-07)

### Enhancements

-   The bundled `terser-webpack-plugin` dependency has been updated from requiring `^5.1.4` to requiring `^5.3.9` ([#50994](https://github.com/WordPress/gutenberg/pull/50994)).
-   Optimize updating render paths when developing blocks with the `start` command ([#51162](https://github.com/WordPress/gutenberg/pull/51162)).

### Bug Fixes

-   Ensure files listed in `render` field of `block.json` files are always copied to the build folder when using the `start` command ([#50939](https://github.com/WordPress/gutenberg/pull/50939)).

## 26.5.0 (2023-05-24)

## 26.4.0 (2023-05-10)

## 26.3.0 (2023-04-26)

### Enhancements

-   License check script supports conjunctive (AND) licenses ([46801](https://github.com/WordPress/gutenberg/pull/46801)).

## 26.2.0 (2023-04-12)

## 26.1.0 (2023-03-29)

### Enhancements

-   The bundled `wp-prettier` dependency has been upgraded from `2.6.2` to `2.8.5` ([#49258](https://github.com/WordPress/gutenberg/pull/49258)).

## 26.0.0 (2023-03-15)

### Breaking Changes

-   Started using Jest v29 instead of v27 as a dependency. See [breaking changes in Jest 28](https://jestjs.io/blog/2022/04/25/jest-28) and [in jest 29](https://jestjs.io/blog/2022/08/25/jest-29) ([#47388](https://github.com/WordPress/gutenberg/pull/47388))

## 25.5.1 (2023-03-06)

### Bug Fixes

-   Fix `render.php` isn't copied in Windows OS ([#48735](https://github.com/WordPress/gutenberg/pull/48735)).

## 25.5.0 (2023-03-01)

## 25.4.0 (2023-02-15)

### New Features

-   The `WP_DEVTOOL` environment variable can now be used to set the Webpack devtool option for sourcemaps in production builds ([#46812](https://github.com/WordPress/gutenberg/pull/46812)). Previously, this only worked for development builds.
-   Update default webpack config and lint-style script to allow PostCSS (`.pcss` extension) file usage ([#45352](https://github.com/WordPress/gutenberg/pull/45352)).
-   Add `--no-watch` option to allow creating the unminified/dev JS without starting the watcher ([#44237](https://github.com/WordPress/gutenberg/pull/44237)).

## 25.3.0 (2023-02-01)

## 25.2.0 (2023-01-11)

## 25.1.0 (2023-01-02)

## 25.0.0 (2022-12-14)

### Breaking Changes

-   Updated dependencies to require React 18 ([45235](https://github.com/WordPress/gutenberg/pull/45235))

## 24.6.0 (2022-11-16)

## 24.5.0 (2022-11-02)

## 24.4.0 (2022-10-19)

## 24.3.0 (2022-10-05)

## 24.2.0 (2022-09-21)

## 24.1.0 (2022-09-13)

### New Features

-   Update the default webpack config to allow `webp` image format ([#43880](https://github.com/WordPress/gutenberg/pull/43880)).
-   Update webpack configuration for the `build` and `start` commands to automatically copy PHP files listed in the `render` field of `block.json` files from the source to the build folder ([#43917](https://github.com/WordPress/gutenberg/pull/43917)).

## 24.0.0 (2022-08-24)

### Breaking Changes

-   Increase the minimum Node.js version to 14 and minimum npm version to 6.14.4 ([#43141](https://github.com/WordPress/gutenberg/pull/43141)).
-   The bundled `@wordpress/eslint-plugin` package got updated to the new major version and the default linting for Jest unit tests is now handled in the default config in this package ([#43272](https://github.com/WordPress/gutenberg/pull/43272)).

### Bug Fixes

-   Packages: Replace `is-plain-obj` with `is-plain-object` ([#43511](https://github.com/WordPress/gutenberg/pull/43511)).

## 23.7.2 (2022-08-17)

### Bug Fixes

-   Jest Preset: Improve `is-plain-obj` transformation ignore ([#43271](https://github.com/WordPress/gutenberg/pull/43271)).

## 23.7.1 (2022-08-12)

### Bug Fixes

-   Jest Preset: Ignore `is-plain-obj` transformation ([#43179](https://github.com/WordPress/gutenberg/pull/43179)).

## 23.6.0 (2022-07-27)

### Bug Fixes

-   Fix the incorrect exit error code when status missing in `webpack` call for `build` and `start` commands ([#42396](https://github.com/WordPress/gutenberg/pull/42396)).

## 23.3.0 (2022-06-15)

### Enhancements

-   The bundled `wp-prettier` dependency has been upgraded from `2.2.1` to `2.6.2` ([#40542](https://github.com/WordPress/gutenberg/pull/40542)).

## 23.2.0 (2022-06-01)

### Bug Fixes

-   Fix incorrect handling in `plugin-zip` for root-level files and some specific platform conditions ([#41439](https://github.com/WordPress/gutenberg/pull/41439)).

## 23.1.0 (2022-05-18)

### New Features

-   Enable by default code formatting for JSON files in the `format` command ([#40994](https://github.com/WordPress/gutenberg/pull/40994)). You can opt-out of this behavior by providing a custom file matcher, example: `wp-scripts format src/**/*.js`.
-   Support tsx files in `viewScript`, `script`, `editorScript` ([#41068](https://github.com/WordPress/gutenberg/pull/41068)).

### Bug Fixes

-   Fix: env unit test fails on Windows ([#41070](https://github.com/WordPress/gutenberg/pull/41070))

## 23.0.0 (2022-05-04)

### Breaking Changes

-   Remove `lint-md-js` script that was broken for some time and it's extemely hard to make it work correctly with the recommended ESLint config in Markdown files ([#40511](https://github.com/WordPress/gutenberg/pull/40511)).
-   Remove the previously deprecated and undocumented `format-js` command ([#40512](https://github.com/WordPress/gutenberg/pull/40512)). You should use the `format` command instead.

### New Features

-   Add `--dist-tag` flag to the `packages-update` command to allow specifying a custom dist-tag when updating npm packages ([#40514](https://github.com/WordPress/gutenberg/pull/

## 22.5.0 (2022-04-21)

### Bug Fixes

-   Update `markdownlint` and `markdownlint-cli` to the latest versions ([#40479](https://github.com/WordPress/gutenberg/pull/40479)).

## 22.4.0 (2022-04-08)

### New Features

-   Add `--webpack-src-dir` CLI flag to allow customizing the source code directory (`src` by default) ([#39618](https://github.com/WordPress/gutenberg/pull/39618)).

### Bug Fixes

-   Add `vendor/` to `.markdownlintignore`, to match `lint-md-docs` docs ([#39724](https://github.com/WordPress/gutenberg/pull/39724)).
-   Include files with `.jsx` extension in the build process ([#39613](https://github.com/WordPress/gutenberg/pull/39613)).
-   Ensure that the default logic for entry points in the build commands is executed only when used the default config ([#39618](https://github.com/WordPress/gutenberg/pull/39618)).

## 22.2.0 (2022-03-11)

### Enhancements

-   The bundled `@wordpress/eslint-plugin` package got updated to the new major version, but the breaking changes included don't affect this package ([#39244](https://github.com/WordPress/gutenberg/pull/39244)).

## 22.1.0 (2022-03-03)

### New Features

-   Add `--webpack-copy-php` CLI flag to opt-in to copying php files from `src` and its subfolders to the output directory (`build` by default) ([#39171](https://github.com/WordPress/gutenberg/pull/39171)).

## 22.0.0 (2022-02-22)

### Breaking Changes

-   The bundled `@svgr/webpack` dependency has been updated from requiring `^5.5.0` to requiring `^6.2.1` ([#38866](https://github.com/WordPress/gutenberg/pull/38866)). See [official migration guide to v6](https://react-svgr.com/docs/migrate/) for details.

### New Features

-   Automatically copy PHP files located in the `src` folder and its subfolders to the output directory (`build` by default) ([#38715](https://github.com/WordPress/gutenberg/pull/38715)).

## 21.0.2 (2022-02-15)

-   Entry points are not detected in Windows OS ([#38781](https://github.com/WordPress/gutenberg/pull/38781)).

## 21.0.1 (2022-02-11)

### Bug Fixes

-   Return a default entry object in the `build` command when no entry files discovered in the project ([#38737](https://github.com/WordPress/gutenberg/pull/38737)).

## 21.0.0 (2022-02-10)

### Breaking Changes

-   The bundled `puppeteer-core` dependency has been updated from requiring `^11.0.0` to requiring `^13.2.0` ([#37078](https://github.com/WordPress/gutenberg/pull/37078)).

### Bug Fixes

-   Fix the handling for entry points when running `build` command ([#38584](https://github.com/WordPress/gutenberg/pull/38584)).

## 20.0.2 (2022-01-31)

### Bug Fixes

-   Fix the `build` command that does not generate assets on Windows OS ([#38348](https://github.com/WordPress/gutenberg/pull/38348)).
-   Adds fallback to `src/index.js` when no valid scripts discovered in metadata files when running the `build` command ([#38367](https://github.com/WordPress/gutenberg/pull/38367)).

## 20.0.1 (2022-01-28)

### Bug Fixes

-   Ensure that React Fast Refresh is not wired when it isn't explicitly enabled with `--hot` CLI argument when running the `start` command.

## 20.0.0 (2022-01-27)

### Breaking Changes

-   The bundled `eslint` dependency has been updated from requiring `^7.17.0` to requiring `^8.3.0` ([#36283](https://github.com/WordPress/gutenberg/pull/36283)).
-   The `puppeteer-core` dependency has been updated from requiring `^10.1.0` to requiring `^11.0.0` (see [Breaking Changes](https://github.com/puppeteer/puppeteer/releases/tag/v11.0.0), [#36040](https://github.com/WordPress/gutenberg/pull/36040)).
-   Removed support for live reload in the `start` command ([#28273](https://github.com/WordPress/gutenberg/pull/28273)).
-   The bundled `webpack-cli` dependency has been updated to the next major version `^4.9.1` ([#28273](https://github.com/WordPress/gutenberg/pull/28273)).
-   The peer `jest` dependency has been updated from requiring `>=26` to requiring `>=27` (see [Breaking Changes](https://jestjs.io/blog/2021/05/25/jest-27), [#33287](https://github.com/WordPress/gutenberg/pull/33287)).
-   The bundled `jest-dev-server` dependency has been updated to the next major version `^6.0.0` ([#33287](https://github.com/WordPress/gutenberg/pull/33287)).
-   The bundled `stylelint` dependency has been updated from requiring `^13.8.0` to requiring `^14.2.0` ([#38091](https://github.com/WordPress/gutenberg/pull/38091)).

### New Features

-   Added a new `plugin-zip` command to create a zip file for a WordPress plugin ([#37687](https://github.com/WordPress/gutenberg/pull/37687)).
-   Added optional support for React Fast Refresh in the `start` command. It can be activated with `--hot` CLI argument ([#28273](https://github.com/WordPress/gutenberg/pull/28273)). For now, it requires that WordPress has the [`SCRIPT_DEBUG`](https://developer.wordpress.org/advanced-administration/debug/debug-wordpress/#script_debug) flag enabled and the [Gutenberg](https://wordpress.org/plugins/gutenberg/) plugin installed.
-   Automatically copy `block.json` files located in the `src` folder and its subfolders to the output folder (`build` by default) ([#37612](https://github.com/WordPress/gutenberg/pull/37612)).
-   Scan the `src` directory for `block.json` files to detect defined scripts to use them as entry points with the `start` and `build` commands. ([#37661](https://github.com/WordPress/gutenberg/pull/37661)).

### Enhancements

-   Disable `selector-class-pattern` rule when linting styles until we have more flexible handling ([#37531](https://github.com/WordPress/gutenberg/pull/37531)).

### Bug Fixes

-   Prevent the `CleanWebpackPlugin` plugin from deleting webpack assets during multi-configuration builds [#35980](https://github.com/WordPress/gutenberg/issues/35980).
-   Remove temporary workaround fixing CommonJS import for `mini-css-extract-plugin` [#38027](https://github.com/WordPress/gutenberg/pull/38027).

### Internal

-   The bundled `read-pkg-up` dependency has been updated from requiring `^1.0.1` to requiring `^7.0.1` ([#37395](https://github.com/WordPress/gutenberg/pull/37395)).

## 19.2.3 (2022-01-17)

### Bug Fixes

-   Added temporary workaround to fix broken CommonJS import of `mini-css-extract-plugin` [#38004](https://github.com/WordPress/gutenberg/pull/38004).

## 19.2.0 (2021-11-15)

### New Features

-   Add basic support for TypeScript in `build`, `start`, `test-e2e` and `test-unit-js` commands ([#36260](https://github.com/WordPress/gutenberg/pull/36260)).

### Enhancements

-   The bundled `browserslist` dependency has been updated from requiring `^4.16.6` to requiring `^4.17.6` ([#36244](https://github.com/WordPress/gutenberg/pull/36244)).
-   Updated the default ESLint config to work correctly with the latest version of `@wordpress/eslint-plugin` ([#36244](https://github.com/WordPress/gutenberg/pull/36244)).

## 19.1.0 (2021-11-07)

### Enhancements

-   Increase the timeout for e2e tests to 30 seconds ([#35983](https://github.com/WordPress/gutenberg/pull/35983)).

## 19.0.0 (2021-10-22)

### Breaking Changes

-   The webpack config was updated to no longer include the polyfill by default when creating the `assets.php` file. If your usage requires the `wp-polyfill`, you must explicitly set it as a dependency ([#34536](https://github.com/WordPress/gutenberg/pull/35436)].

### Enhancements

-   Allow customization of the `ARTIFACTS_PATH` in the `jest-environment-puppeteer` failed test reporter via the `WP_ARTIFACTS_PATH` environment variable ([#35371](https://github.com/WordPress/gutenberg/pull/35371)).

## 18.1.0 (2021-10-12)

### Enhancements

-   The bundled `jest-dev-server` dependency has been updated to the next major version `^5.0.3` ([#34560](https://github.com/WordPress/gutenberg/pull/34560)).

## 18.0.1 (2021-09-09)

### Bug Fixes

-   Bring back support for SVG files in CSS ([#34394](https://github.com/WordPress/gutenberg/pull/34394)). It wasn't correctly migrated when integrating webpack v5.
-   Convert legacy entry point arguments supported in webpack 4 for compatibility with webpack 5 ([#34264](https://github.com/WordPress/gutenberg/pull/34264)).

## 18.0.0 (2021-08-23)

### Breaking Changes

-   Increase the minimum Node.js version to v12.13 matching requirements from bundled dependencies ([#33818](https://github.com/WordPress/gutenberg/pull/33818)).
-   The bundled `webpack` dependency has been updated to the next major version `^5.47.1` (see [Breaking Changes](https://webpack.js.org/migrate/5/), [#33818](https://github.com/WordPress/gutenberg/pull/33818)).
-   The bundled `webpack-cli` dependency has been updated to the next major version `^4.7.2` ([#33818](https://github.com/WordPress/gutenberg/pull/33818)).
-   The bundled `css-loader` dependency has been updated from requiring `^5.1.3` to requiring `^6.2.0` ([#33818](https://github.com/WordPress/gutenberg/pull/33818)).
-   The bundled `file-loader` dependency has been removed ([#33818](https://github.com/WordPress/gutenberg/pull/33818)).
-   The bundled `ignore-emit-webpack-plugin` dependency has been removed ([#33818](https://github.com/WordPress/gutenberg/pull/33818)).
-   The bundled `mini-css-extract-plugin` dependency has been updated from requiring `^1.3.9` to requiring `^2.1.0` ([#33818](https://github.com/WordPress/gutenberg/pull/33818)).
-   The bundled `postcss-loader` dependency has been updated from requiring `^4.2.0` to requiring `^6.1.1` ([#33818](https://github.com/WordPress/gutenberg/pull/33818)).
-   The bundled `sass-loader` dependency has been updated from requiring `^10.1.1` to requiring `^12.1.0` ([#33818](https://github.com/WordPress/gutenberg/pull/33818)).
-   The bundled `source-map-loader` dependency has been updated from requiring `^0.2.4` to requiring `^3.0.0` ([#33818](https://github.com/WordPress/gutenberg/pull/33818)).
-   The bundled `thread-loader` dependency has been removed ([#33818](https://github.com/WordPress/gutenberg/pull/33818)).
-   The bundled `terser-webpack-plugin` dependency has been updated from requiring `^3.0.3` to requiring `^5.1.4` ([#33818](https://github.com/WordPress/gutenberg/pull/33818)).
-   The bundled `webpack-live-reload-plugin` dependency has been updated from requiring `^2.3.0` to requiring `^3.0.1` ([#33818](https://github.com/WordPress/gutenberg/pull/33818)).
-   The bundled `webpack-sources` dependency has been removed ([#33818](https://github.com/WordPress/gutenberg/pull/33818)).

### Enhancements

-   The bundled `@svgr/webpack` dependency has been updated from requiring `^5.2.0` to requiring `^5.5.0` ([#33818](https://github.com/WordPress/gutenberg/pull/33818)).
-   The bundled `webpack-bundle-analyzer` dependency has been updated from requiring `^4.2.0` to requiring `^4.4.2` ([#33818](https://github.com/WordPress/gutenberg/pull/33818)).

### Bug Fixes

-   Add missing fallback for target in webpack 5 config ([#34112](https://github.com/WordPress/gutenberg/pull/34112)),

## 17.1.0 (2021-07-29)

### Enhancements

-   Update `eslint-plugin-markdown` package to `2.20.0` ([#33432](https://github.com/WordPress/gutenberg/pull/33432)).
-   Update `sass` package to `1.35.2` ([#33433](https://github.com/WordPress/gutenberg/pull/33433)).
-   Update webpack config to minimize also CSS files ([#33676](https://github.com/WordPress/gutenberg/pull/33676)).
-   The default PostCSS config uses cssnano to minimize CSS output ([#33750](https://github.com/WordPress/gutenberg/pull/33750)).

## 17.0.0 (2021-07-21)

### Breaking Changes

-   Upgrade `puppeteer-core` (`^9.0.0`) to version `^10.1.0`. This version drops support for Node v10.

### New Features

-   Add .markdownlintignore config and reference from lint-md-docs script ([#32633](https://github.com/WordPress/gutenberg/pull/32633)).

### Enhancements

-   Update `markdownlint` package to `0.23.1` ([#32633](https://github.com/WordPress/gutenberg/pull/32633)).
-   Update `markdownlint-cli` package to `0.27.1` ([#32633](https://github.com/WordPress/gutenberg/pull/32633)).

## 16.1.0 (2021-05-20)

### Bug Fixes

-   The default Babel configuration has changed to respect a local Browserslist configuration.

## 16.0.0 (2021-05-14)

### Breaking Changes

-   Drop support for Internet Explorer 11 ([#31110](https://github.com/WordPress/gutenberg/pull/31110)). Learn more at https://make.wordpress.org/core/2021/04/22/ie-11-support-phase-out-plan/.
-   Increase the minimum Node.js version to v12 matching Long Term Support releases ([#31270](https://github.com/WordPress/gutenberg/pull/31270)). Learn more at https://nodejs.org/en/about/releases/.
-   The bundled `puppeteer-core` (`^5.5.0`) dependency has been upgraded to version `^9.0.0`. Puppeteer uses Chromium v91 instead of Chromium v88. See the full list of breaking changes of [9.0.0](https://github.com/puppeteer/puppeteer/releases/tag/v9.0.0) and lower versions ([#31138](https://github.com/WordPress/gutenberg/pull/31138)).

### New Features

-   Include a Jest Reporter that formats test results for GitHub Actions annotations ([#31041](https://github.com/WordPress/gutenberg/pull/31041)).
-   Have the `format` command ignore files listed in a `.prettierignore` file, add a fallback `.prettierignore` to the package ([30844](https://github.com/WordPress/gutenberg/pull/30844)).
-   The e2e tests are now using [`jest-circus`](https://github.com/facebook/jest/tree/master/packages/jest-circus) as the test runner. This enable us to capture screenshots at the time the tests failed. The unit tests are also using the same test runner for consistency ([#28449](https://github.com/WordPress/gutenberg/pull/28449), [#31178](https://github.com/WordPress/gutenberg/pull/31178)).

### Security

-   Update `postcss` dependency to the latest patch version. Versions before 8.2.10 are vulnerable to Regular Expression Denial of Service (ReDoS) during source map parsing ([#31685](https://github.com/WordPress/gutenberg/pull/31685)).

## 15.0.1 (2021-04-30)

### Bug Fixes

-   Add `postcss` as a dependency to ensure that the correct version gets installed.

## 15.0.0 (2021-04-29)

### Breaking Changes

-   Rename `format-js` script to `format` ([#30240](https://github.com/WordPress/gutenberg/pull/30240)).
-   Include YAML files when formatting files with `format` ([#30240](https://github.com/WordPress/gutenberg/pull/30240)).
-   The bundled `css-loader` dependency has been updated from requiring `^3.5.2` to requiring `^5.1.3` ([#27821](https://github.com/WordPress/gutenberg/pull/27821)).
-   The bundled `mini-css-extract-plugin` dependency has been updated from requiring `^0.9.0` to requiring `^1.3.9` ([#27821](https://github.com/WordPress/gutenberg/pull/27821)).
-   The bundled `postcss-loader` dependency has been updated from requiring `^3.0.0` to requiring `^4.2.0` ([#27821](https://github.com/WordPress/gutenberg/pull/27821)).
-   The bundled `sass-loader` dependency has been updated from requiring `^8.0.2` to requiring `^10.1.1` ([#27821](https://github.com/WordPress/gutenberg/pull/27821)).
-   The bundled `thread-loader` dependency has been updated from requiring `^2.1.3` to requiring `^3.0.1` ([#27821](https://github.com/WordPress/gutenberg/pull/27821)).
-   The bundled `url-loader` dependency has been updated from requiring `^3.0.0` to requiring `^4.1.1` ([#27821](https://github.com/WordPress/gutenberg/pull/27821)).

### New Features

-   `build` and `start` command now bundle files ending with `.module.css` as CSS modules and extracts `style.module.css` ([#29182](https://github.com/WordPress/gutenberg/pull/29182)).

### Enhancements

-   The bundled `webpack` dependency has been updated from requiring `4.42.0` to requiring `^4.46.0` ([#27821](https://github.com/WordPress/gutenberg/pull/27821)).

## 14.1.0 (2021-04-06)

### Enhancements

-   The bundled `babel-loader` dependency has been updated from requiring `^8.1.0` to requiring `^8.2.2` ([#30018](https://github.com/WordPress/gutenberg/pull/30018)).

## 14.0.0 (2021-03-17)

### Breaking Changes

-   Lint TypeScript files as part of `lint-js`. [#27143](https://github.com/WordPress/gutenberg/pull/27143)

### New Features

-   Default `check-engines` command to the `engines` config in `package.json` file of the current project ([#29066](https://github.com/WordPress/gutenberg/pull/29066)).

### Enhancements

-   Make `check-licenses` command compatible with npm v7 ([#28909](https://github.com/WordPress/gutenberg/pull/28909)).
-   Add `Python 2.0` to non-GPL compatible OSS licenses allowed for development in `check-licenses` command ([#29968](https://github.com/WordPress/gutenberg/pull/28968)).
-   Updated `check-node-version` to version `^4.1.0` that no longer processes unrelated engines with `check-engines` command ([#29066](https://github.com/WordPress/gutenberg/pull/29066)).
-   Replace `jest-puppeteer` with the forked version of `jest-environment-puppeteer` to use `puppeteer-core` directly ([#29418](https://github.com/WordPress/gutenberg/pull/29418)).

## 13.0.0 (2021-01-21)

### Breaking Changes

-   Increase the minimum Node.js version to 12 ([#27934](https://github.com/WordPress/gutenberg/pull/27934)).
-   The bundled `jest` dependency has been updated to the next major version `^26.6.3` (see [Breaking Changes](https://jestjs.io/blog/2020/05/05/jest-26), [#27956](https://github.com/WordPress/gutenberg/pull/27956)).
-   The bundled `@wordpress/eslint-plugin` dependency has been updated to the next major version `^8.0.0`. There are new ESLint rules enabled in the recommended config used by `lint-js` command.
-   The bundled `stylelint-config-wordpress` dependency has been replaced with `@wordpress/stylelint-config` (#27810)[https://github.com/WordPress/gutenberg/pull/27810].
-   The bundled `puppeteer-core` (`3.0.0`) dependency has been upgraded to version `5.5.0`. Puppeteer uses Chromium v88 instead of Chromium v71. See the full list of breaking changes of [4.0.0](https://github.com/puppeteer/puppeteer/releases/tag/v4.0.0) and [5.0.0](https://github.com/puppeteer/puppeteer/releases/tag/v5.0.0).

### Enhancements

-   `wordpress` subfolder is no longer ignored when detecting files for testing, linting or formatting.
-   The bundled `eslint` dependency has been updated from requiring `^7.1.0` to requiring `^7.17.0` ([#27965](https://github.com/WordPress/gutenberg/pull/27965)).
-   Make it possible to transpile `.jsx` files with `build` and `start` commands ([#28002](https://github.com/WordPress/gutenberg/pull/28002)).
-   Add support for static assets (fonts and images) for `build` and `start` commands ([#28043](https://github.com/WordPress/gutenberg/pull/28043)).

### Bug Fixes

-   Ensure that `check-engines` uses the same default version of Node.js and npm as this package ([#28143](https://github.com/WordPress/gutenberg/pull/28143)).
-   Prevent translation function names from being mangled to ensure stings are extracted ([#28231](https://github.com/WordPress/gutenberg/pull/28231)).

### Internal

-   The bundled `webpack-bundle-analyzer` dependency has been updated from requiring `^3.6.1` to requiring `^4.2.0`.

## 12.6.1 (2021-01-05)

### Bug Fixes

-   Fix multiple build (`build` command) runtimes conflicting when using globals ([#27985](https://github.com/WordPress/gutenberg/pull/27985)).

## 12.6.0 (2020-12-17)

### Enhancements

-   Autoformat TypeScript files (`*.ts` and `*.tsx`) in `format-js` script (#27138)[https://github.com/WordPress/gutenberg/pull/27138].
-   The bundled `wp-prettier` dependency has been upgraded from `2.0.5` to `2.2.1`.
-   The bundled Babel dependency has been upgraded from `7.11` to `7.12`.

### Internal

-   The bundled `ignore-emit-webpack-plugin` dependency has been updated from requiring `2.0.3` to requiring `^2.0.6`.

## 12.5.0 (2020-10-30)

### Enhancements

-   Ignore `/vendor` folder when searching for files to lint or format.

### Bug Fixes

-   Temporary pin `ignore-emit-webpack-plugin` to the version `2.0.3` to fix a known issue with version `2.0.4` ([GitHub issue](https://github.com/mrbar42/ignore-emit-webpack-plugin/issues/17)).

## 12.1.0 (2020-07-07)

### Enhancements

-   Update webpack configuration to preserve translator comments in minified output.

### Bug Fixes

-   Allow the CSS, SVG, and Sass loaders to process files from node_modules directory.
-   Improve the way licenses are validated with `check-licenses` by falling back to license files verification when the entry in `package.json` doesn't contain an allowed match ([#23550](https://github.com/WordPress/gutenberg/pull/23550)).
-   Fix `build` script error when importing `style.css` files ([#23710](https://github.com/WordPress/gutenberg/pull/23710)).
-   Exclude `node_modules` from source map processing in `start` script ([#23711](https://github.com/WordPress/gutenberg/pull/23711)).

## 12.0.0-rc.0 (2020-06-24)

### Breaking Changes

-   The bundled `stylelint` dependency has been updated from requiring `^9.10.1` to requiring `^13.6.0`.
-   The bundled `stylelint-config-wordpress` dependency has been updated from requiring `^13.1.0` to requiring `^17.0.0`.

### Bug Fixes

-   During rebuilds, all webpack assets that are not used anymore will be removed automatically.

## 11.0.0 (2020-06-15)

### Breaking Changes

-   The `env` family of scripts has been removed. Finally, exceeded in functionality and replaced by [`wp-env`](https://www.npmjs.com/package/@wordpress/env).
-   The default Babel configuration has changed to only support stage-4 proposals. This affects the `build` and `start` commands that use the bundled Babel configuration; if a project provides its own, this change doesn't affect it ([#22083](https://github.com/WordPress/gutenberg/pull/22083)).
-   The bundled `wp-prettier` dependency has been upgraded from `1.19.1` to `2.0.5`. Refer to the [Prettier 2.0 "2020" blog post](https://prettier.io/blog/2020/03/21/2.0.0.html) for full details about the major changes included in Prettier 2.0.
-   The bundled `eslint` dependency has been updated from requiring `^6.8.0` to requiring `^7.1.0`.

### New Features

-   The PostCSS loader now gives preference to a `postcss.config.js` configuration file if present.

### Bug Fixes

-   Update webpack configuration to not run the Sass loader on CSS files. It's now limited to .scss and .sass files.
-   Fix broken `style.(sc|sa|c)ss` handling in the `build` and `start` scripts ([#23127](https://github.com/WordPress/gutenberg/pull/23127)).

## 10.0.0 (2020-05-28)

### New Features

-   New `--webpack-no-externals` flag added to `build` and `start` scripts. It disables scripts' assets generation, and omits the list of default externals ([#22310](https://github.com/WordPress/gutenberg/pull/22310)).
-   New `--webpack-bundle-analyzer` flag added to `build` and `start` scripts. It enables visualization for the size of webpack output files with an interactive zoomable treemap ([#22310](https://github.com/WordPress/gutenberg/pull/22310)).
-   New `--webpack--devtool` flag added to `start` script. It controls how source maps are generated. See options at https://webpack.js.org/configuration/devtool/#devtool ([#22310](https://github.com/WordPress/gutenberg/pull/22310)).
-   The `test-e2e` and `test-unit` scripts will now disambiguate custom configurations, preferring a `jest-e2e.config.js`, `jest-e2e.config.json`, `jest-unit.config.js`, or `jest-unit.config.json` Jest configuration file if present, falling back to `jest.config.js` or `jest.config.json`. This allows for configurations which should only apply to one or the other test variant.

## 9.1.0 (2020-05-14)

### New Features

-   Add new capability to `build` and `start` scripts that automates handling CSS, SASS or SCSS files by importing them from JavaScript code ([#21730](https://github.com/WordPress/gutenberg/pull/21730)). You can find more details about CSS assets management in webpack at https://webpack.js.org/guides/asset-management/#loading-css.

### Enhancements

-   Bundle analysis in `build` script now runs with module concatenation disabled. This represents the size of individual modules more accurately, at the cost of not providing an exact byte-for-byte match to the final size in the production chunk.

### Deprecations

-   `env` script was marked as deprecated. We recommend using `@wordpress/env` package instead that lets you easily set up a local WordPress environment for building and testing plugins and themes.

## 9.0.0 (2020-04-30)

### Breaking Changes

-   The bundled `puppeteer` (`^2.0.0`) dependency has been replaced with `puppeteer-core` in version `3.0.0`. Puppeteer uses Chromium v81 instead of Chromium v79. See the [full list of changes](https://github.com/puppeteer/puppeteer/releases/tag/v3.0.0). It also allowed preventing Chromium installation together with `@wordpress/scripts`. It happens now on-demand when running `test-e2e` script, and it re-triggers only when a new version is required.

### New Features

-   Add support for passing [node CLI options](https://nodejs.org/api/cli.html) to scripts ([#21631](https://github.com/WordPress/gutenberg/pull/21631)).
-   Add debugging support for `test-unit-js` script ([#21631](https://github.com/WordPress/gutenberg/pull/21631)). Tests can be debugged by any [inspector client](https://nodejs.org/en/docs/guides/debugging-getting-started/#inspector-clients) that supports the [Chrome DevTools Protocol](https://chromedevtools.github.io/devtools-protocol/) using the `--inspect-brk` option.
-   Add debugging support for `test-e2e` script ([#21861](https://github.com/WordPress/gutenberg/pull/21861)). Tests can be debugged by using the `--inspect-brk` option and a new `--puppeteer-devtools` option (or `PUPPETEER_DEVTOOLS="true"` environment variable).

### Bug Fixes

-   The bundled `npm-package-json-lint` dependency has been updated from requiring `^4.0.3` to requiring `^5.0.0` ([#21597](https://github.com/WordPress/gutenberg/pull/21597)). [Breaking changes](https://npmpackagejsonlint.org/docs/en/v4-to-v5) don't break anything in this package. It fixes the abrupt shutdown when `"description"` field in `package.json` is empty.
-   Update `check-licenses` script to parse JSON dependency tree recursively so sub-dependencies of packages passed in `--ignore` flag are ignored as well.

## 8.0.0 (2020-04-15)

### Breaking Changes

-   The bundled `jest` dependency has been updated from requiring `^24.9.0` to requiring `^25.3.0` (see [Breaking Changes](https://jestjs.io/blog/2020/01/21/jest-25), [#20766](https://github.com/WordPress/gutenberg/pull/20766)).

### Enhancements

-   The bundled `eslint` dependency has been updated from requiring `^6.1.0` to requiring `^6.8.0` ([#21424](https://github.com/WordPress/gutenberg/pull/21424)).

## 7.2.0 (2020-04-01)

### Enhancements

-   Incompatibility between `@svgr/webpack` in version `4.3.3` and `url-loader` in version `3.0.0` was fixed by bumping `@svgr/webpack` to `^5.2.0`.
-   All webpack dependencies got minor version update if applicable.

### Internal

-   Package depends now on the shared Prettier config exposed in `@wordpress/prettier-config` dependency ([#20026](https://github.com/WordPress/gutenberg/pull/20026)).

## 7.1.2 (2020-02-25)

### Bug Fixes

-   Ensure `packages-update` work when `dependencies` or `devDependencies` are missing in the `package.json` file ([#20408](https://github.com/WordPress/gutenberg/pull/20408)).

## 7.1.0 (2020-02-10)

### Bug Fixes

-   Ensure the default Prettier config is used in the `lint-js` script when no Prettier config is found in the project ([#20071](https://github.com/WordPress/gutenberg/pull/20071)).

## 7.0.0 (2020-02-04)

### Breaking Changes

-   This package requires now `node` v10.0.0 or later, and `npm` v6.9.0 or later ([#18048](https://github.com/WordPress/gutenberg/pull/18048)).
-   The minimum version required for `npm` in `check-engines` script was increased to `6.9.0+` ([#18048](https://github.com/WordPress/gutenberg/pull/18048)).

### New Features

-   Add SVGR support to compile SVG files to React components using the `@svgr/webpack` plugin ([#18243](https://github.com/WordPress/gutenberg/pull/18243)).
-   Add `format-js` script to format JavaScript source code, it uses the [`wp-prettier`](https://github.com/Automattic/wp-prettier) – Prettier fork adjusted to WordPress coding style guidelines ([#18048](https://github.com/WordPress/gutenberg/pull/18048)).
-   Add `lint-md-js` script to lint JavaScript source code in markdown files, uses the `eslint-plugin-markdown` plugin ([#19518](https://github.com/WordPress/gutenberg/pull/19518)).
-   Add `lint-md-docs` script to lint the markup of markdown files, uses the `markdownlint` module ([#19855](https://github.com/WordPress/gutenberg/pull/19855)).
-   Add `packages-update` script to update WordPress packages to the latest version automatically ([#19448](https://github.com/WordPress/gutenberg/pull/19448)).

### Bug Fixes

-   Fixes and updates valid _rc_ configuration filenames for Babel, ESLint, markdownlint, npmpackagejsonlint, stylelint, and Prettier ([#19994](https://github.com/WordPress/gutenberg/pull/19994)).

## 6.1.1 (2020-01-01)

### Bug Fixes

-   Update `jest-preset-default` dependency to fix preset file extension for inclusion in NPM deployments ([#19306](https://github.com/WordPress/gutenberg/pull/19306)).

## 6.1.0 (2019-12-20)

### New Features

-   Added support to collapse or omit successful test results from Travis CI builds ([#16744](https://github.com/WordPress/gutenberg/issues/16744))

## 6.0.0 (2019-11-14)

### Breaking Changes

-   The bundled `npm-package-json-lint` dependency has been updated from requiring `^3.6.0` to requiring `^4.0.3` ([#18054](https://github.com/WordPress/gutenberg/pull/18054)). Please see the [migration guide](https://npmpackagejsonlint.org/docs/en/v3-to-v4). Note: `npmPackageJsonLintConfig` prop in the `package.json` file needs to be renamed to `npmpackagejsonlint`.
-   The bundled `puppeteer` dependency has been updated from requiring `^1.19.0` to requiring `^2.0.0` ([#18205](https://github.com/WordPress/gutenberg/pull/18205)). It uses Chromium v79 instead of Chromium v77. See the [full list of changes](https://github.com/GoogleChrome/puppeteer/releases/tag/v2.0.0).

## 5.1.0

### New Features

-   The bundled `webpack` dependency has been updated from requiring `4.8.3` to requiring `^4.41.0` ([#17746](https://github.com/WordPress/gutenberg/pull/17746)).

### Bug Fixes

-   Added a temporary workaround for the default config used with `lint-js` command. It uses linting rules for both e2e and unit tests with all files until override files globbing logic is fixed when using `eslint` with `--config` (related [issue](https://github.com/eslint/eslint/issues/11558)).

## 5.0.0 (2019-09-16)

### Breaking Changes

-   The bundled `@wordpress/dependency-extraction-webpack-plugin` dependency has been updated to the next major version `^2.0.0`. `start` and `build` scripts save now the generated asset file for each entry point in the new PHP output format.

## 4.1.0 (2019-09-03)

### New Features

-   Add the new `env` family of scripts [(#17004](https://github.com/WordPress/gutenberg/pull/17004/)).

### Bug Fixes

-   Add `wordpress` folder to the list of ignored paths in all applicable config files ([#17296](https://github.com/WordPress/gutenberg/pull/17296)).

## 4.0.0 (2019-08-29)

### Breaking Changes

-   Test files matching has changed to fix the overlap between two types of tests implemented with `test-e2e` and `test-unit`. Refer to the documentation of the corresponding scripts to learn about new file discovery rules.

### New Features

-   The bundled `puppeteer` dependency has been updated from requiring `1.6.1` to requiring `^1.19.0` ([#16875](https://github.com/WordPress/gutenberg/pull/16875)). It uses Chromium v77 instead of Chromium v69.
-   The bundled `jest-puppeteer` dependency has been updated from requiring `^4.0.0` to requiring `^4.3.0` ([#16875](https://github.com/WordPress/gutenberg/pull/16875)).
-   The bundled `eslint` dependency has been updated from requiring `^5.16.0` to requiring `^6.1.0`.
-   The bundled `@wordpress/eslint-plugin` dependency has been updated to the next major version `^3.0.0` due to new ESLint rules enabled for all test files.

### Bug Fixes

-   Use the SCSS shared `stylelint-config-wordpress` config so that both CSS and SCSS rules are used ([#17060](https://github.com/WordPress/gutenberg/pull/17060))

## 3.4.0 (2019-08-05)

### New Features

-   The `build` and `start` commands supports simplified syntax for multiple entry points: `wp-scripts build entry-one.js entry-two.js` ([15982](https://github.com/WordPress/gutenberg/pull/15982)).

### Bug Fixes

-   Added missing [babel-jest](https://www.npmjs.com/package/babel-jest) dependency ([#16259](https://github.com/WordPress/gutenberg/pull/16259)).

## 3.3.0 (2019-06-12)

### New Features

-   The `lint-js` command lints now JS files in the entire project's directories by default ([15890](https://github.com/WordPress/gutenberg/pull/15890)).
-   The `lint-pkg-json` command lints now `package.json` files in the entire project's directories by default ([15890](https://github.com/WordPress/gutenberg/pull/15890)).
-   The `lint-style` command lints now CSS and SCSS files in the entire project's directories by default ([15890](https://github.com/WordPress/gutenberg/pull/15890)).
-   The `lint-js`, `lint-pkg-json` and `lint-style` commands ignore now files located in `build` and `node_modules` folders by default ([15977](https://github.com/WordPress/gutenberg/pull/15977)).

## 3.2.0 (2019-05-21)

### New Features

-   Leverage `@wordpress/dependency-extraction-webpack-plugin` plugin to extract WordPress
    dependencies.
-   The bundled `eslint` dependency has been updated from requiring `^5.12.1` to requiring `^5.16.0`.

### Enhancements

-   The default Webpack configuration uses [`thread-loader`](https://github.com/webpack-contrib/thread-loader) to parallelize Babel processing.
-   The default Webpack configuration now opts-in to [the `cacheDirectory` option](https://webpack.js.org/loaders/babel-loader/#options) for its Babel loader.
-   The `source-map-loader` is excluded from production builds. This serves only as an optimization and should otherwise have no impact on build results.

## 3.1.0 (2019-03-20)

### New Features

-   The `build` and `start` commands will use a default webpack config if none is provided.

## 3.0.0 (2019-03-06)

### Breaking Changes

-   The bundled `eslint` dependency has been updated from requiring `^4.19.1` to requiring `^5.12.1` (see [Migration Guide](https://eslint.org/docs/user-guide/migrating-to-5.0.0)).
-   The bundled `jest` dependency has been updated from requiring `^23.6.0` to requiring `^24.1.0` (see [Breaking Changes](https://jestjs.io/blog/2019/01/25/jest-24-refreshing-polished-typescript-friendly#breaking-changes), [#13922](https://github.com/WordPress/gutenberg/pull/13922)).
-   The bundled `jest-puppeteer` dependency has been updated from requiring `3.2.1` to requiring `^4.0.0` ([#13922](https://github.com/WordPress/gutenberg/pull/13922)).

### New Features

-   Added support for `build` script ([#12837](https://github.com/WordPress/gutenberg/pull/12837))
-   Added support for `start` script ([#12837](https://github.com/WordPress/gutenberg/pull/12837))
-   Updated `npm-package-json-lint` dependency [#14200](https://github.com/WordPress/gutenberg/pull/14200)

### Bug Fixes

-   Avoid inheriting from ESLint configurations in ancestor directories when using the default configuration ([#13483](https://github.com/WordPress/gutenberg/pull/13483))

## 2.5.0 (2019-01-09)

### New Features

-   Added support for `check-engines` script ([#12721](https://github.com/WordPress/gutenberg/pull/12721))
-   Added support for `lint-style` script ([#12722](https://github.com/WordPress/gutenberg/pull/12722))
-   Added support for `test-e2e` script ([#12437](https://github.com/WordPress/gutenberg/pull/12437))
-   Update default config provided for `lint-js` script ([#12845](https://github.com/WordPress/gutenberg/pull/12845))

## 2.4.4 (2018-11-20)

## 2.4.3 (2018-11-09)

## 2.4.2 (2018-11-09)

## 2.4.1 (2018-11-03)

## 2.4.0 (2018-10-16)

### New Features

-   Added support for `lint-js` script ([#10504](https://github.com/WordPress/gutenberg/pull/10504))

## 2.3.0 (2018-09-30)

### Enhancements

-   New flag `--ignore` for `check-licenses` script
-   Try deferring to LICENSE file for `license` fields which include filename
-   Add "BSD-3-Clause-W3C" as GPL-compatible

## 2.2.1 (2018-09-05)

### Bug Fixes

-   Resolves an issue where npm package lint script did not work in Windows environments ([#9321](https://github.com/WordPress/gutenberg/pull/9321)

### Internal

-   Updated dependencies: `jest`, `npm-package-json-lint` and `read-pkg-up`

## 2.0.0 (2018-07-12)

### Breaking Changes

-   Updated code to work with Babel 7 ([#7832](https://github.com/WordPress/gutenberg/pull/7832))

### Internal

-   Moved `@WordPress/packages` repository to `@WordPress/gutenberg` ([#7805](https://github.com/WordPress/gutenberg/pull/7805))

## 1.2.0 (2018-05-29)

### New Features

-   Added support for `lint-pkg-json` script ([#128](https://github.com/WordPress/packages/pull/128))

## 1.1.5 (2018-05-18)

### Internal

-   Fix: Standardized `package.json` format ([#119](https://github.com/WordPress/packages/pull/119))<|MERGE_RESOLUTION|>--- conflicted
+++ resolved
@@ -2,11 +2,10 @@
 
 ## Unreleased
 
-<<<<<<< HEAD
 ### Breaking Changes
 
 -   Fixed the issue with having 5 high severity vulnerabilities by upgrading the `puppeteer-core` package to the latest major version `^23.1.0` ([#64597](https://github.com/WordPress/gutenberg/pull/64597)).
-=======
+
 ### Enhancements
 
 - Inlines CSS files imported from other CSS files before optimization in the `build` command ([#61121](https://github.com/WordPress/gutenberg/pull/61121)).
@@ -14,7 +13,6 @@
 ### Bug Fixes
 
 -   Added chunk filename in webpack config to avoid reading stale files ([#58176](https://github.com/WordPress/gutenberg/pull/58176)).
->>>>>>> 6730169b
 
 ## 28.6.0 (2024-08-21)
 
