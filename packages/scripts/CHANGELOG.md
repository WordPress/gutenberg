--- conflicted
+++ resolved
@@ -2,13 +2,11 @@
 
 ## Unreleased
 
-<<<<<<< HEAD
-### Bug Fixes
-
--   Fixed the issue with `@wordpress/scripts` having 5 high severity vulnerabilities by upgrading the `puppeteer-core` package to the latest version (23.1.0).
-=======
+### Bug Fixes
+
+-   Fixed the issue with `@wordpress/scripts` having 5 high severity vulnerabilities by upgrading the `puppeteer-core` package to the latest version `^23.1.0` ([#64597](https://github.com/WordPress/gutenberg/pull/64597)).
+
 ## 28.6.0 (2024-08-21)
->>>>>>> bab73af9
 
 ## 28.5.0 (2024-08-07)
 
