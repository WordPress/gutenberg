<!-- Learn how to maintain this file at https://github.com/WordPress/gutenberg/tree/HEAD/packages#maintaining-changelogs. -->

## Unreleased

<<<<<<< HEAD
### Enhancement
-   Add `--webpack-src-dir` CLI flag to allow customizing the source code directory. (`src` by default) ([#39618](https://github.com/WordPress/gutenberg/pull/39618)).

### Bug Fix
=======
### New Feature

-   Add `--webpack-src-dir` CLI flag to allow customizing the source code directory (`src` by default) ([#39618](https://github.com/WordPress/gutenberg/pull/39618)).

### Bug Fixes
>>>>>>> 0f50fcf7

-   Add `vendor/` to `.markdownlintignore`, to match `lint-md-docs` docs ([#39724](https://github.com/WordPress/gutenberg/pull/39724)).
-   Include files with `.jsx` extension in the build process ([#39613](https://github.com/WordPress/gutenberg/pull/39613)).
-   Ensure that the default logic for entry points in the build commands is executed only when used the default config ([#39618](https://github.com/WordPress/gutenberg/pull/39618)).

## 22.2.0 (2022-03-11)

### Enhancement

-   The bundled `@wordpress/eslint-plugin` package got updated to the new major version, but the breaking changes included don't affect this package ([#39244](https://github.com/WordPress/gutenberg/pull/39244)).

## 22.1.0 (2022-03-03)

### New Feature

-   Add `--webpack-copy-php` CLI flag to opt-in to copying php files from `src` and its subfolders to the output directory (`build` by default) ([#39171](https://github.com/WordPress/gutenberg/pull/39171)).

## 22.0.0 (2022-02-22)

### Breaking Changes

-   The bundled `@svgr/webpack` dependency has been updated from requiring `^5.5.0` to requiring `^6.2.1` ([#38866](https://github.com/WordPress/gutenberg/pull/38866)). See [official migration guide to v6](https://react-svgr.com/docs/migrate/) for details.

### New Feature

-   Automatically copy PHP files located in the `src` folder and its subfolders to the output directory (`build` by default) ([#38715](https://github.com/WordPress/gutenberg/pull/38715)).

## 21.0.2 (2022-02-15)

-   Entry points are not detected in Windows OS ([#38781](https://github.com/WordPress/gutenberg/pull/38781)).

## 21.0.1 (2022-02-11)

### Bug Fix

-   Return a default entry object in the `build` command when no entry files discovered in the project ([#38737](https://github.com/WordPress/gutenberg/pull/38737)).

## 21.0.0 (2022-02-10)

### Breaking Changes

-   The bundled `puppeteer-core` dependency has been updated from requiring `^11.0.0` to requiring `^13.2.0` ([#37078](https://github.com/WordPress/gutenberg/pull/37078)).

### Bug Fix

-   Fix the handling for entry points when running `build` command ([#38584](https://github.com/WordPress/gutenberg/pull/38584)).

## 20.0.2 (2022-01-31)

### Bug Fix

-   Fix the `build` command that does not generate assets on Windows OS ([#38348](https://github.com/WordPress/gutenberg/pull/38348)).
-   Adds fallback to `src/index.js` when no valid scripts discovered in metadata files when running the `build` command ([#38367](https://github.com/WordPress/gutenberg/pull/38367)).

## 20.0.1 (2022-01-28)

### Bug Fix

-   Ensure that React Fast Refresh is not wired when it isn't explicitly enabled with `--hot` CLI argument when running the `start` command.

## 20.0.0 (2022-01-27)

### Breaking Changes

-   The bundled `eslint` dependency has been updated from requiring `^7.17.0` to requiring `^8.3.0` ([#36283](https://github.com/WordPress/gutenberg/pull/36283)).
-   The `puppeteer-core` dependency has been updated from requiring `^10.1.0` to requiring `^11.0.0` (see [Breaking Changes](https://github.com/puppeteer/puppeteer/releases/tag/v11.0.0), [#36040](https://github.com/WordPress/gutenberg/pull/36040)).
-   Removed support for live reload in the `start` command ([#28273](https://github.com/WordPress/gutenberg/pull/28273)).
-   The bundled `webpack-cli` dependency has been updated to the next major version `^4.9.1` ([#28273](https://github.com/WordPress/gutenberg/pull/28273)).
-   The peer `jest` dependency has been updated from requiring `>=26` to requiring `>=27` (see [Breaking Changes](https://jestjs.io/blog/2021/05/25/jest-27), [#33287](https://github.com/WordPress/gutenberg/pull/33287)).
-   The bundled `jest-dev-server` dependency has been updated to the next major version `^6.0.0` ([#33287](https://github.com/WordPress/gutenberg/pull/33287)).
-   The bundled `stylelint` dependency has been updated from requiring `^13.8.0` to requiring `^14.2.0` ([#38091](https://github.com/WordPress/gutenberg/pull/38091)).

### New Features

-   Added a new `plugin-zip` command to create a zip file for a WordPress plugin ([#37687](https://github.com/WordPress/gutenberg/pull/37687)).
-   Added optional support for React Fast Refresh in the `start` command. It can be activated with `--hot` CLI argument ([#28273](https://github.com/WordPress/gutenberg/pull/28273)). For now, it requires that WordPress has the [`SCRIPT_DEBUG`](https://wordpress.org/support/article/debugging-in-wordpress/#script_debug) flag enabled and the [Gutenberg](https://wordpress.org/plugins/gutenberg/) plugin installed.
-   Automatically copy `block.json` files located in the `src` folder and its subfolders to the output folder (`build` by default) ([#37612](https://github.com/WordPress/gutenberg/pull/37612)).
-   Scan the `src` directory for `block.json` files to detect defined scripts to use them as entry points with the `start` and `build` commands. ([#37661](https://github.com/WordPress/gutenberg/pull/37661)).

### Bug Fixes

-   Prevent the `CleanWebpackPlugin` plugin from deleting webpack assets during multi-configuration builds [#35980](https://github.com/WordPress/gutenberg/issues/35980).
-   Remove temporary workaround fixing CommonJS import for `mini-css-extract-plugin` [#38027](https://github.com/WordPress/gutenberg/pull/38027).

### Internal

-   The bundled `read-pkg-up` dependency has been updated from requiring `^1.0.1` to requiring `^7.0.1` ([#37395](https://github.com/WordPress/gutenberg/pull/37395)).

## 19.2.3 (2022-01-17)

### Bug Fixes

-   Added temporary workaround to fix broken CommonJS import of `mini-css-extract-plugin` [#38004](https://github.com/WordPress/gutenberg/pull/38004).

## 19.2.0 (2021-11-15)

### New Features

-   Add basic support for TypeScript in `build`, `start`, `test-e2e` and `test-unit-js` commands ([#36260](https://github.com/WordPress/gutenberg/pull/36260)).

### Enhancements

-   The bundled `browserslist` dependency has been updated from requiring `^4.16.6` to requiring `^4.17.6` ([#36244](https://github.com/WordPress/gutenberg/pull/36244)).
-   Updated the default ESLint config to work correctly with the latest version of `@wordpress/eslint-plugin` ([#36244](https://github.com/WordPress/gutenberg/pull/36244)).

## 19.1.0 (2021-11-07)

### Enhancements

-   Increase the timeout for e2e tests to 30 seconds ([#35983](https://github.com/WordPress/gutenberg/pull/35983)).

## 19.0.0 (2021-10-22)

### Breaking Changes

-   The webpack config was updated to no longer include the polyfill by default when creating the `assets.php` file. If your usage requires the `wp-polyfill`, you must explicitly set it as a dependency ([#34536](https://github.com/WordPress/gutenberg/pull/35436)].

### Enhancements

-   Allow customization of the `ARTIFACTS_PATH` in the `jest-environment-puppeteer` failed test reporter via the `WP_ARTIFACTS_PATH` environment variable ([#35371](https://github.com/WordPress/gutenberg/pull/35371)).

## 18.1.0 (2021-10-12)

### Enhancements

-   The bundled `jest-dev-server` dependency has been updated to the next major version `^5.0.3` ([#34560](https://github.com/WordPress/gutenberg/pull/34560)).

## 18.0.1 (2021-09-09)

### Bug Fixes

-   Bring back support for SVG files in CSS ([#34394](https://github.com/WordPress/gutenberg/pull/34394)). It wasn't correctly migrated when integrating webpack v5.
-   Convert legacy entry point arguments supported in webpack 4 for compatibility with webpack 5 ([#34264](https://github.com/WordPress/gutenberg/pull/34264)).

## 18.0.0 (2021-08-23)

### Breaking Changes

-   Increase the minimum Node.js version to v12.13 matching requirements from bundled dependencies ([#33818](https://github.com/WordPress/gutenberg/pull/33818)).
-   The bundled `webpack` dependency has been updated to the next major version `^5.47.1` (see [Breaking Changes](https://webpack.js.org/migrate/5/), [#33818](https://github.com/WordPress/gutenberg/pull/33818)).
-   The bundled `webpack-cli` dependency has been updated to the next major version `^4.7.2` ([#33818](https://github.com/WordPress/gutenberg/pull/33818)).
-   The bundled `css-loader` dependency has been updated from requiring `^5.1.3` to requiring `^6.2.0` ([#33818](https://github.com/WordPress/gutenberg/pull/33818)).
-   The bundled `file-loader` dependency has been removed ([#33818](https://github.com/WordPress/gutenberg/pull/33818)).
-   The bundled `ignore-emit-webpack-plugin` dependency has been removed ([#33818](https://github.com/WordPress/gutenberg/pull/33818)).
-   The bundled `mini-css-extract-plugin` dependency has been updated from requiring `^1.3.9` to requiring `^2.1.0` ([#33818](https://github.com/WordPress/gutenberg/pull/33818)).
-   The bundled `postcss-loader` dependency has been updated from requiring `^4.2.0` to requiring `^6.1.1` ([#33818](https://github.com/WordPress/gutenberg/pull/33818)).
-   The bundled `sass-loader` dependency has been updated from requiring `^10.1.1` to requiring `^12.1.0` ([#33818](https://github.com/WordPress/gutenberg/pull/33818)).
-   The bundled `source-map-loader` dependency has been updated from requiring `^0.2.4` to requiring `^3.0.0` ([#33818](https://github.com/WordPress/gutenberg/pull/33818)).
-   The bundled `thread-loader` dependency has been removed ([#33818](https://github.com/WordPress/gutenberg/pull/33818)).
-   The bundled `terser-webpack-plugin` dependency has been updated from requiring `^3.0.3` to requiring `^5.1.4` ([#33818](https://github.com/WordPress/gutenberg/pull/33818)).
-   The bundled `webpack-live-reload-plugin` dependency has been updated from requiring `^2.3.0` to requiring `^3.0.1` ([#33818](https://github.com/WordPress/gutenberg/pull/33818)).
-   The bundled `webpack-sources` dependency has been removed ([#33818](https://github.com/WordPress/gutenberg/pull/33818)).

### Enhancements

-   The bundled `@svgr/webpack` dependency has been updated from requiring `^5.2.0` to requiring `^5.5.0` ([#33818](https://github.com/WordPress/gutenberg/pull/33818)).
-   The bundled `webpack-bundle-analyzer` dependency has been updated from requiring `^4.2.0` to requiring `^4.4.2` ([#33818](https://github.com/WordPress/gutenberg/pull/33818)).

### Bug Fixes

-   Add missing fallback for target in webpack 5 config ([#34112](https://github.com/WordPress/gutenberg/pull/34112)),

## 17.1.0 (2021-07-29)

### Enhancements

-   Update `eslint-plugin-markdown` package to `2.20.0` ([#33432](https://github.com/WordPress/gutenberg/pull/33432)).
-   Update `sass` package to `1.35.2` ([#33433](https://github.com/WordPress/gutenberg/pull/33433)).
-   Update webpack config to minimize also CSS files ([#33676](https://github.com/WordPress/gutenberg/pull/33676)).
-   The default PostCSS config uses cssnano to minimize CSS output ([#33750](https://github.com/WordPress/gutenberg/pull/33750)).

## 17.0.0 (2021-07-21)

### Breaking Changes

-   Upgrade `puppeteer-core` (`^9.0.0`) to version `^10.1.0`. This version drops support for Node v10.

### New Features

-   Add .markdownlintignore config and reference from lint-md-docs script ([#32633](https://github.com/WordPress/gutenberg/pull/32633)).

### Enhancements

-   Update `markdownlint` package to `0.23.1` ([#32633](https://github.com/WordPress/gutenberg/pull/32633)).
-   Update `markdownlint-cli` package to `0.27.1` ([#32633](https://github.com/WordPress/gutenberg/pull/32633)).

## 16.1.0 (2021-05-20)

### Bug Fix

-   The default Babel configuration has changed to respect a local Browserslist configuration.

## 16.0.0 (2021-05-14)

### Breaking Changes

-   Drop support for Internet Explorer 11 ([#31110](https://github.com/WordPress/gutenberg/pull/31110)). Learn more at https://make.wordpress.org/core/2021/04/22/ie-11-support-phase-out-plan/.
-   Increase the minimum Node.js version to v12 matching Long Term Support releases ([#31270](https://github.com/WordPress/gutenberg/pull/31270)). Learn more at https://nodejs.org/en/about/releases/.
-   The bundled `puppeteer-core` (`^5.5.0`) dependency has been upgraded to version `^9.0.0`. Puppeteer uses Chromium v91 instead of Chromium v88. See the full list of breaking changes of [9.0.0](https://github.com/puppeteer/puppeteer/releases/tag/v9.0.0) and lower versions ([#31138](https://github.com/WordPress/gutenberg/pull/31138)).

### New Features

-   Include a Jest Reporter that formats test results for GitHub Actions annotations ([#31041](https://github.com/WordPress/gutenberg/pull/31041)).
-   Have the `format` command ignore files listed in a `.prettierignore` file, add a fallback `.prettierignore` to the package ([30844](https://github.com/WordPress/gutenberg/pull/30844)).
-   The e2e tests are now using [`jest-circus`](https://github.com/facebook/jest/tree/master/packages/jest-circus) as the test runner. This enable us to capture screenshots at the time the tests failed. The unit tests are also using the same test runner for consistency ([#28449](https://github.com/WordPress/gutenberg/pull/28449), [#31178](https://github.com/WordPress/gutenberg/pull/31178)).

### Security Fix

-   Update `postcss` dependency to the latest patch version. Versions before 8.2.10 are vulnerable to Regular Expression Denial of Service (ReDoS) during source map parsing ([#31685](https://github.com/WordPress/gutenberg/pull/31685)).

## 15.0.1 (2021-04-30)

### Bug Fix

-   Add `postcss` as a dependency to ensure that the correct version gets installed.

## 15.0.0 (2021-04-29)

### Breaking Changes

-   Rename `format-js` script to `format` ([#30240](https://github.com/WordPress/gutenberg/pull/30240)).
-   Include YAML files when formatting files with `format` ([#30240](https://github.com/WordPress/gutenberg/pull/30240)).
-   The bundled `css-loader` dependency has been updated from requiring `^3.5.2` to requiring `^5.1.3` ([#27821](https://github.com/WordPress/gutenberg/pull/27821)).
-   The bundled `mini-css-extract-plugin` dependency has been updated from requiring `^0.9.0` to requiring `^1.3.9` ([#27821](https://github.com/WordPress/gutenberg/pull/27821)).
-   The bundled `postcss-loader` dependency has been updated from requiring `^3.0.0` to requiring `^4.2.0` ([#27821](https://github.com/WordPress/gutenberg/pull/27821)).
-   The bundled `sass-loader` dependency has been updated from requiring `^8.0.2` to requiring `^10.1.1` ([#27821](https://github.com/WordPress/gutenberg/pull/27821)).
-   The bundled `thread-loader` dependency has been updated from requiring `^2.1.3` to requiring `^3.0.1` ([#27821](https://github.com/WordPress/gutenberg/pull/27821)).
-   The bundled `url-loader` dependency has been updated from requiring `^3.0.0` to requiring `^4.1.1` ([#27821](https://github.com/WordPress/gutenberg/pull/27821)).

### New Features

-   `build` and `start` command now bundle files ending with `.module.css` as CSS modules and extracts `style.module.css` ([#29182](https://github.com/WordPress/gutenberg/pull/29182)).

### Enhancements

-   The bundled `webpack` dependency has been updated from requiring `4.42.0` to requiring `^4.46.0` ([#27821](https://github.com/WordPress/gutenberg/pull/27821)).

## 14.1.0 (2021-04-06)

### Enhancements

-   The bundled `babel-loader` dependency has been updated from requiring `^8.1.0` to requiring `^8.2.2` ([#30018](https://github.com/WordPress/gutenberg/pull/30018)).

## 14.0.0 (2021-03-17)

### Breaking Changes

-   Lint TypeScript files as part of `lint-js`. [#27143](https://github.com/WordPress/gutenberg/pull/27143)

### New Features

-   Default `check-engines` command to the `engines` config in `package.json` file of the current project ([#29066](https://github.com/WordPress/gutenberg/pull/29066)).

### Enhancements

-   Make `check-licenses` command compatible with npm v7 ([#28909](https://github.com/WordPress/gutenberg/pull/28909)).
-   Add `Python 2.0` to non-GPL compatible OSS licenses allowed for development in `check-licenses` command ([#29968](https://github.com/WordPress/gutenberg/pull/28968)).
-   Updated `check-node-version` to version `^4.1.0` that no longer processes unrelated engines with `check-engines` command ([#29066](https://github.com/WordPress/gutenberg/pull/29066)).
-   Replace `jest-puppeteer` with the forked version of `jest-environment-puppeteer` to use `puppeteer-core` directly ([#29418](https://github.com/WordPress/gutenberg/pull/29418)).

## 13.0.0 (2021-01-21)

### Breaking Changes

-   Increase the minimum Node.js version to 12 ([#27934](https://github.com/WordPress/gutenberg/pull/27934)).
-   The bundled `jest` dependency has been updated to the next major version `^26.6.3` (see [Breaking Changes](https://jestjs.io/blog/2020/05/05/jest-26), [#27956](https://github.com/WordPress/gutenberg/pull/27956)).
-   The bundled `@wordpress/eslint-plugin` dependency has been updated to the next major version `^8.0.0`. There are new ESLint rules enabled in the recommended config used by `lint-js` command.
-   The bundled `stylelint-config-wordpress` dependency has been replaced with `@wordpress/stylelint-config` (#27810)[https://github.com/WordPress/gutenberg/pull/27810].
-   The bundled `puppeteer-core` (`3.0.0`) dependency has been upgraded to version `5.5.0`. Puppeteer uses Chromium v88 instead of Chromium v71. See the full list of breaking changes of [4.0.0](https://github.com/puppeteer/puppeteer/releases/tag/v4.0.0) and [5.0.0](https://github.com/puppeteer/puppeteer/releases/tag/v5.0.0).

### Enhancements

-   `wordpress` subfolder is no longer ignored when detecting files for testing, linting or formatting.
-   The bundled `eslint` dependency has been updated from requiring `^7.1.0` to requiring `^7.17.0` ([#27965](https://github.com/WordPress/gutenberg/pull/27965)).
-   Make it possible to transpile `.jsx` files with `build` and `start` commands ([#28002](https://github.com/WordPress/gutenberg/pull/28002)).
-   Add support for static assets (fonts and images) for `build` and `start` commands ([#28043](https://github.com/WordPress/gutenberg/pull/28043)).

### Bug Fix

-   Ensure that `check-engines` uses the same default version of Node.js and npm as this package ([#28143](https://github.com/WordPress/gutenberg/pull/28143)).
-   Prevent translation function names from being mangled to ensure stings are extracted ([#28231](https://github.com/WordPress/gutenberg/pull/28231)).

### Internal

-   The bundled `webpack-bundle-analyzer` dependency has been updated from requiring `^3.6.1` to requiring `^4.2.0`.

## 12.6.1 (2021-01-05)

### Bug Fix

-   Fix multiple build (`build` command) runtimes conflicting when using globals ([#27985](https://github.com/WordPress/gutenberg/pull/27985)).

## 12.6.0 (2020-12-17)

### Enhancements

-   Autoformat TypeScript files (`*.ts` and `*.tsx`) in `format-js` script (#27138)[https://github.com/WordPress/gutenberg/pull/27138].
-   The bundled `wp-prettier` dependency has been upgraded from `2.0.5` to `2.2.1`.
-   The bundled Babel dependency has been upgraded from `7.11` to `7.12`.

### Internal

-   The bundled `ignore-emit-webpack-plugin` dependency has been updated from requiring `2.0.3` to requiring `^2.0.6`.

## 12.5.0 (2020-10-30)

### Enhancements

-   Ignore `/vendor` folder when searching for files to lint or format.

### Bug Fixes

-   Temporary pin `ignore-emit-webpack-plugin` to the version `2.0.3` to fix a known issue with version `2.0.4` ([GitHub issue](https://github.com/mrbar42/ignore-emit-webpack-plugin/issues/17)).

## 12.1.0 (2020-07-07)

### Enhancements

-   Update webpack configuration to preserve translator comments in minified output.

### Bug Fixes

-   Allow the CSS, SVG, and Sass loaders to process files from node_modules directory.
-   Improve the way licenses are validated with `check-licenses` by falling back to license files verification when the entry in `package.json` doesn't contain an allowed match ([#23550](https://github.com/WordPress/gutenberg/pull/23550)).
-   Fix `build` script error when importing `style.css` files ([#23710](https://github.com/WordPress/gutenberg/pull/23710)).
-   Exclude `node_modules` from source map processing in `start` script ([#23711](https://github.com/WordPress/gutenberg/pull/23711)).

## 12.0.0-rc.0 (2020-06-24)

### Breaking Changes

-   The bundled `stylelint` dependency has been updated from requiring `^9.10.1` to requiring `^13.6.0`.
-   The bundled `stylelint-config-wordpress` dependency has been updated from requiring `^13.1.0` to requiring `^17.0.0`.

### Bug Fixes

-   During rebuilds, all webpack assets that are not used anymore will be removed automatically.

## 11.0.0 (2020-06-15)

### Breaking Changes

-   The `env` family of scripts has been removed. Finally, exceeded in functionality and replaced by [`wp-env`](https://www.npmjs.com/package/@wordpress/env).
-   The default Babel configuration has changed to only support stage-4 proposals. This affects the `build` and `start` commands that use the bundled Babel configuration; if a project provides its own, this change doesn't affect it ([#22083](https://github.com/WordPress/gutenberg/pull/22083)).
-   The bundled `wp-prettier` dependency has been upgraded from `1.19.1` to `2.0.5`. Refer to the [Prettier 2.0 "2020" blog post](https://prettier.io/blog/2020/03/21/2.0.0.html) for full details about the major changes included in Prettier 2.0.
-   The bundled `eslint` dependency has been updated from requiring `^6.8.0` to requiring `^7.1.0`.

### New Feature

-   The PostCSS loader now gives preference to a `postcss.config.js` configuration file if present.

### Bug Fixes

-   Update webpack configuration to not run the Sass loader on CSS files. It's now limited to .scss and .sass files.
-   Fix broken `style.(sc|sa|c)ss` handling in the `build` and `start` scripts ([#23127](https://github.com/WordPress/gutenberg/pull/23127)).

## 10.0.0 (2020-05-28)

### New Feature

-   New `--webpack-no-externals` flag added to `build` and `start` scripts. It disables scripts' assets generation, and omits the list of default externals ([#22310](https://github.com/WordPress/gutenberg/pull/22310)).
-   New `--webpack-bundle-analyzer` flag added to `build` and `start` scripts. It enables visualization for the size of webpack output files with an interactive zoomable treemap ([#22310](https://github.com/WordPress/gutenberg/pull/22310)).
-   New `--webpack--devtool` flag added to `start` script. It controls how source maps are generated. See options at https://webpack.js.org/configuration/devtool/#devtool ([#22310](https://github.com/WordPress/gutenberg/pull/22310)).
-   The `test-e2e` and `test-unit` scripts will now disambiguate custom configurations, preferring a `jest-e2e.config.js`, `jest-e2e.config.json`, `jest-unit.config.js`, or `jest-unit.config.json` Jest configuration file if present, falling back to `jest.config.js` or `jest.config.json`. This allows for configurations which should only apply to one or the other test variant.

## 9.1.0 (2020-05-14)

### New Features

-   Add new capability to `build` and `start` scripts that automates handling CSS, SASS or SCSS files by importing them from JavaScript code ([#21730](https://github.com/WordPress/gutenberg/pull/21730)). You can find more details about CSS assets management in webpack at https://webpack.js.org/guides/asset-management/#loading-css.

### Enhancements

-   Bundle analysis in `build` script now runs with module concatenation disabled. This represents the size of individual modules more accurately, at the cost of not providing an exact byte-for-byte match to the final size in the production chunk.

### Deprecations

-   `env` script was marked as deprecated. We recommend using `@wordpress/env` package instead that lets you easily set up a local WordPress environment for building and testing plugins and themes.

## 9.0.0 (2020-04-30)

### Breaking Changes

-   The bundled `puppeteer` (`^2.0.0`) dependency has been replaced with `puppeteer-core` in version `3.0.0`. Puppeteer uses Chromium v81 instead of Chromium v79. See the [full list of changes](https://github.com/puppeteer/puppeteer/releases/tag/v3.0.0). It also allowed preventing Chromium installation together with `@wordpress/scripts`. It happens now on-demand when running `test-e2e` script, and it re-triggers only when a new version is required.

### New Features

-   Add support for passing [node CLI options](https://nodejs.org/api/cli.html) to scripts ([#21631](https://github.com/WordPress/gutenberg/pull/21631)).
-   Add debugging support for `test-unit-js` script ([#21631](https://github.com/WordPress/gutenberg/pull/21631)). Tests can be debugged by any [inspector client](https://nodejs.org/en/docs/guides/debugging-getting-started/#inspector-clients) that supports the [Chrome DevTools Protocol](https://chromedevtools.github.io/devtools-protocol/) using the `--inspect-brk` option.
-   Add debugging support for `test-e2e` script ([#21861](https://github.com/WordPress/gutenberg/pull/21861)). Tests can be debugged by using the `--inspect-brk` option and a new `--puppeteer-devtools` option (or `PUPPETEER_DEVTOOLS="true"` environment variable).

### Bug fix

-   The bundled `npm-package-json-lint` dependency has been updated from requiring `^4.0.3` to requiring `^5.0.0` ([#21597](https://github.com/WordPress/gutenberg/pull/21597)). [Breaking changes](https://npmpackagejsonlint.org/docs/en/v4-to-v5) don't break anything in this package. It fixes the abrupt shutdown when `"description"` field in `package.json` is empty.
-   Update `check-licenses` script to parse JSON dependency tree recursively so sub-dependencies of packages passed in `--ignore` flag are ignored as well.

## 8.0.0 (2020-04-15)

### Breaking Changes

-   The bundled `jest` dependency has been updated from requiring `^24.9.0` to requiring `^25.3.0` (see [Breaking Changes](https://jestjs.io/blog/2020/01/21/jest-25), [#20766](https://github.com/WordPress/gutenberg/pull/20766)).

### Enhancements

-   The bundled `eslint` dependency has been updated from requiring `^6.1.0` to requiring `^6.8.0` ([#21424](https://github.com/WordPress/gutenberg/pull/21424)).

## 7.2.0 (2020-04-01)

### Enhancements

-   Incompatibility between `@svgr/webpack` in version `4.3.3` and `url-loader` in version `3.0.0` was fixed by bumping `@svgr/webpack` to `^5.2.0`.
-   All webpack dependencies got minor version update if applicable.

### Internal

-   Package depends now on the shared Prettier config exposed in `@wordpress/prettier-config` dependency ([#20026](https://github.com/WordPress/gutenberg/pull/20026)).

## 7.1.2 (2020-02-25)

### Bug Fixes

-   Ensure `packages-update` work when `dependencies` or `devDependencies` are missing in the `package.json` file ([#20408](https://github.com/WordPress/gutenberg/pull/20408)).

## 7.1.0 (2020-02-10)

### Bug Fixes

-   Ensure the default Prettier config is used in the `lint-js` script when no Prettier config is found in the project ([#20071](https://github.com/WordPress/gutenberg/pull/20071)).

## 7.0.0 (2020-02-04)

### Breaking Changes

-   This package requires now `node` v10.0.0 or later, and `npm` v6.9.0 or later ([#18048](https://github.com/WordPress/gutenberg/pull/18048)).
-   The minimum version required for `npm` in `check-engines` script was increased to `6.9.0+` ([#18048](https://github.com/WordPress/gutenberg/pull/18048)).

### New Features

-   Add SVGR support to compile SVG files to React components using the `@svgr/webpack` plugin ([#18243](https://github.com/WordPress/gutenberg/pull/18243)).
-   Add `format-js` script to format JavaScript source code, it uses the [`wp-prettier`](https://github.com/Automattic/wp-prettier) – Prettier fork adjusted to WordPress coding style guidelines ([#18048](https://github.com/WordPress/gutenberg/pull/18048)).
-   Add `lint-md-js` script to lint JavaScript source code in markdown files, uses the `eslint-plugin-markdown` plugin ([#19518](https://github.com/WordPress/gutenberg/pull/19518)).
-   Add `lint-md-docs` script to lint the markup of markdown files, uses the `markdownlint` module ([#19855](https://github.com/WordPress/gutenberg/pull/19855)).
-   Add `packages-update` script to update WordPress packages to the latest version automatically ([#19448](https://github.com/WordPress/gutenberg/pull/19448)).

### Bug Fixes

-   Fixes and updates valid _rc_ configuration filenames for Babel, ESLint, markdownlint, npmpackagejsonlint, stylelint, and Prettier ([#19994](https://github.com/WordPress/gutenberg/pull/19994)).

## 6.1.1 (2020-01-01)

### Bug Fixes

-   Update `jest-preset-default` dependency to fix preset file extension for inclusion in NPM deployments ([#19306](https://github.com/WordPress/gutenberg/pull/19306)).

## 6.1.0 (2019-12-20)

### New Features

-   Added support to collapse or omit successful test results from Travis CI builds ([#16744](https://github.com/WordPress/gutenberg/issues/16744))

## 6.0.0 (2019-11-14)

### Breaking Changes

-   The bundled `npm-package-json-lint` dependency has been updated from requiring `^3.6.0` to requiring `^4.0.3` ([#18054](https://github.com/WordPress/gutenberg/pull/18054)). Please see the [migration guide](https://npmpackagejsonlint.org/docs/en/v3-to-v4). Note: `npmPackageJsonLintConfig` prop in the `package.json` file needs to be renamed to `npmpackagejsonlint`.
-   The bundled `puppeteer` dependency has been updated from requiring `^1.19.0` to requiring `^2.0.0` ([#18205](https://github.com/WordPress/gutenberg/pull/18205)). It uses Chromium v79 instead of Chromium v77. See the [full list of changes](https://github.com/GoogleChrome/puppeteer/releases/tag/v2.0.0).

## 5.1.0

### New Features

-   The bundled `webpack` dependency has been updated from requiring `4.8.3` to requiring `^4.41.0` ([#17746](https://github.com/WordPress/gutenberg/pull/17746)).

### Bug Fixes

-   Added a temporary workaround for the default config used with `lint-js` command. It uses linting rules for both e2e and unit tests with all files until override files globbing logic is fixed when using `eslint` with `--config` (related [issue](https://github.com/eslint/eslint/issues/11558)).

## 5.0.0 (2019-09-16)

### Breaking Changes

-   The bundled `@wordpress/dependency-extraction-webpack-plugin` dependency has been updated to the next major version `^2.0.0`. `start` and `build` scripts save now the generated asset file for each entry point in the new PHP output format.

## 4.1.0 (2019-09-03)

### New Features

-   Add the new `env` family of scripts [(#17004](https://github.com/WordPress/gutenberg/pull/17004/)).

### Bug Fixes

-   Add `wordpress` folder to the list of ignored paths in all applicable config files ([#17296](https://github.com/WordPress/gutenberg/pull/17296)).

## 4.0.0 (2019-08-29)

### Breaking Changes

-   Test files matching has changed to fix the overlap between two types of tests implemented with `test-e2e` and `test-unit`. Refer to the documentation of the corresponding scripts to learn about new file discovery rules.

### New Features

-   The bundled `puppeteer` dependency has been updated from requiring `1.6.1` to requiring `^1.19.0` ([#16875](https://github.com/WordPress/gutenberg/pull/16875)). It uses Chromium v77 instead of Chromium v69.
-   The bundled `jest-puppeteer` dependency has been updated from requiring `^4.0.0` to requiring `^4.3.0` ([#16875](https://github.com/WordPress/gutenberg/pull/16875)).
-   The bundled `eslint` dependency has been updated from requiring `^5.16.0` to requiring `^6.1.0`.
-   The bundled `@wordpress/eslint-plugin` dependency has been updated to the next major version `^3.0.0` due to new ESLint rules enabled for all test files.

### Bug Fix

-   Use the SCSS shared `stylelint-config-wordpress` config so that both CSS and SCSS rules are used ([#17060](https://github.com/WordPress/gutenberg/pull/17060))

## 3.4.0 (2019-08-05)

### New Features

-   The `build` and `start` commands supports simplified syntax for multiple entry points: `wp-scripts build entry-one.js entry-two.js` ([15982](https://github.com/WordPress/gutenberg/pull/15982)).

### Bug Fix

-   Added missing [babel-jest](https://www.npmjs.com/package/babel-jest) dependency ([#16259](https://github.com/WordPress/gutenberg/pull/16259)).

## 3.3.0 (2019-06-12)

### New Features

-   The `lint-js` command lints now JS files in the entire project's directories by default ([15890](https://github.com/WordPress/gutenberg/pull/15890)).
-   The `lint-pkg-json` command lints now `package.json` files in the entire project's directories by default ([15890](https://github.com/WordPress/gutenberg/pull/15890)).
-   The `lint-style` command lints now CSS and SCSS files in the entire project's directories by default ([15890](https://github.com/WordPress/gutenberg/pull/15890)).
-   The `lint-js`, `lint-pkg-json` and `lint-style` commands ignore now files located in `build` and `node_modules` folders by default ([15977](https://github.com/WordPress/gutenberg/pull/15977)).

## 3.2.0 (2019-05-21)

### New Features

-   Leverage `@wordpress/dependency-extraction-webpack-plugin` plugin to extract WordPress
    dependencies.
-   The bundled `eslint` dependency has been updated from requiring `^5.12.1` to requiring `^5.16.0`.

### Enhancements

-   The default Webpack configuration uses [`thread-loader`](https://github.com/webpack-contrib/thread-loader) to parallelize Babel processing.
-   The default Webpack configuration now opts-in to [the `cacheDirectory` option](https://webpack.js.org/loaders/babel-loader/#options) for its Babel loader.
-   The `source-map-loader` is excluded from production builds. This serves only as an optimization and should otherwise have no impact on build results.

## 3.1.0 (2019-03-20)

## New features

-   The `build` and `start` commands will use a default webpack config if none is provided.

## 3.0.0 (2019-03-06)

### Breaking Changes

-   The bundled `eslint` dependency has been updated from requiring `^4.19.1` to requiring `^5.12.1` (see [Migration Guide](https://eslint.org/docs/user-guide/migrating-to-5.0.0)).
-   The bundled `jest` dependency has been updated from requiring `^23.6.0` to requiring `^24.1.0` (see [Breaking Changes](https://jestjs.io/blog/2019/01/25/jest-24-refreshing-polished-typescript-friendly#breaking-changes), [#13922](https://github.com/WordPress/gutenberg/pull/13922)).
-   The bundled `jest-puppeteer` dependency has been updated from requiring `3.2.1` to requiring `^4.0.0` ([#13922](https://github.com/WordPress/gutenberg/pull/13922)).

### New Features

-   Added support for `build` script ([#12837](https://github.com/WordPress/gutenberg/pull/12837))
-   Added support for `start` script ([#12837](https://github.com/WordPress/gutenberg/pull/12837))
-   Updated `npm-package-json-lint` dependency [#14200](https://github.com/WordPress/gutenberg/pull/14200)

### Bug Fix

-   Avoid inheriting from ESLint configurations in ancestor directories when using the default configuration ([#13483](https://github.com/WordPress/gutenberg/pull/13483))

## 2.5.0 (2019-01-09)

### New Features

-   Added support for `check-engines` script ([#12721](https://github.com/WordPress/gutenberg/pull/12721))
-   Added support for `lint-style` script ([#12722](https://github.com/WordPress/gutenberg/pull/12722))
-   Added support for `test-e2e` script ([#12437](https://github.com/WordPress/gutenberg/pull/12437))
-   Update default config provided for `lint-js` script ([#12845](https://github.com/WordPress/gutenberg/pull/12845))

## 2.4.4 (2018-11-20)

## 2.4.3 (2018-11-09)

## 2.4.2 (2018-11-09)

## 2.4.1 (2018-11-03)

## 2.4.0 (2018-10-16)

### New Feature

-   Added support for `lint-js` script ([#10504](https://github.com/WordPress/gutenberg/pull/10504))

## 2.3.0 (2018-09-30)

### Improvements

-   New flag `--ignore` for `check-licenses` script
-   Try deferring to LICENSE file for `license` fields which include filename
-   Add "BSD-3-Clause-W3C" as GPL-compatible

## 2.2.1 (2018-09-05)

### Bug Fix

-   Resolves an issue where npm package lint script did not work in Windows environments ([#9321](https://github.com/WordPress/gutenberg/pull/9321)

### Polish

-   Updated dependencies: `jest`, `npm-package-json-lint` and `read-pkg-up`

## 2.0.0 (2018-07-12)

### Breaking Change

-   Updated code to work with Babel 7 ([#7832](https://github.com/WordPress/gutenberg/pull/7832))

### Internal

-   Moved `@WordPress/packages` repository to `@WordPress/gutenberg` ([#7805](https://github.com/WordPress/gutenberg/pull/7805))

## 1.2.0 (2018-05-29)

### New Feature

-   Added support for `lint-pkg-json` script ([#128](https://github.com/WordPress/packages/pull/128))

## 1.1.5 (2018-05-18)

### Polish

-   Fix: Standardized `package.json` format ([#119](https://github.com/WordPress/packages/pull/119))<|MERGE_RESOLUTION|>--- conflicted
+++ resolved
@@ -2,18 +2,11 @@
 
 ## Unreleased
 
-<<<<<<< HEAD
-### Enhancement
--   Add `--webpack-src-dir` CLI flag to allow customizing the source code directory. (`src` by default) ([#39618](https://github.com/WordPress/gutenberg/pull/39618)).
-
-### Bug Fix
-=======
 ### New Feature
 
 -   Add `--webpack-src-dir` CLI flag to allow customizing the source code directory (`src` by default) ([#39618](https://github.com/WordPress/gutenberg/pull/39618)).
 
 ### Bug Fixes
->>>>>>> 0f50fcf7
 
 -   Add `vendor/` to `.markdownlintignore`, to match `lint-md-docs` docs ([#39724](https://github.com/WordPress/gutenberg/pull/39724)).
 -   Include files with `.jsx` extension in the build process ([#39613](https://github.com/WordPress/gutenberg/pull/39613)).
