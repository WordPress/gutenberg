--- conflicted
+++ resolved
@@ -2,18 +2,17 @@
 
 ## Unreleased
 
-<<<<<<< HEAD
+
 ### Breaking Changes
 
 -   Updated `stylelint` dependency to `^16.8.2` ([#64828](https://github.com/WordPress/gutenberg/pull/64828)).
 -   Switched default config from `@wordpress/stylelint-config/scss` to use `@wordpress/stylelint-config/scss-stylistic` to keep stylistic rules ([#64828](https://github.com/WordPress/gutenberg/pull/64828)).
-=======
+
 ## 29.0.0 (2024-09-05)
 
 ### Breaking Changes
 
 -   Fixed the issue with having 5 high severity vulnerabilities by upgrading the `puppeteer-core` package to the latest major version `^23.1.0` ([#64597](https://github.com/WordPress/gutenberg/pull/64597)).
->>>>>>> f1403c4a
 
 ### Enhancements
 
