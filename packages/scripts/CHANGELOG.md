<!-- Learn how to maintain this file at https://github.com/WordPress/gutenberg/tree/HEAD/packages#maintaining-changelogs. -->

## Unreleased

## Breaking Changes

<<<<<<< HEAD
-   Remove `lint-md-js` script that was broken for some time and it's extemely hard to make it work correctly with the recommended ESLint config in Markdown files ([#40511](https://github.com/WordPress/gutenberg/pull/40511)).

## 22.5.0 (2022-04-21)

### Bug Fixes

-   Update `markdownlint` and `markdownlint-cli` to the latest versions ([#40479](https://github.com/WordPress/gutenberg/pull/40479)).
=======
-   Remove the previously deprecated and undocumented `format-js` command ([#40512](https://github.com/WordPress/gutenberg/pull/40512)). You should use the `format` command instead.
>>>>>>> ae9e1492

## 22.4.0 (2022-04-08)

### New Feature

-   Add `--webpack-src-dir` CLI flag to allow customizing the source code directory (`src` by default) ([#39618](https://github.com/WordPress/gutenberg/pull/39618)).

### Bug Fixes

-   Add `vendor/` to `.markdownlintignore`, to match `lint-md-docs` docs ([#39724](https://github.com/WordPress/gutenberg/pull/39724)).
-   Include files with `.jsx` extension in the build process ([#39613](https://github.com/WordPress/gutenberg/pull/39613)).
-   Ensure that the default logic for entry points in the build commands is executed only when used the default config ([#39618](https://github.com/WordPress/gutenberg/pull/39618)).

## 22.2.0 (2022-03-11)

### Enhancement

-   The bundled `@wordpress/eslint-plugin` package got updated to the new major version, but the breaking changes included don't affect this package ([#39244](https://github.com/WordPress/gutenberg/pull/39244)).

## 22.1.0 (2022-03-03)

### New Feature

-   Add `--webpack-copy-php` CLI flag to opt-in to copying php files from `src` and its subfolders to the output directory (`build` by default) ([#39171](https://github.com/WordPress/gutenberg/pull/39171)).

## 22.0.0 (2022-02-22)

### Breaking Changes

-   The bundled `@svgr/webpack` dependency has been updated from requiring `^5.5.0` to requiring `^6.2.1` ([#38866](https://github.com/WordPress/gutenberg/pull/38866)). See [official migration guide to v6](https://react-svgr.com/docs/migrate/) for details.

### New Feature

-   Automatically copy PHP files located in the `src` folder and its subfolders to the output directory (`build` by default) ([#38715](https://github.com/WordPress/gutenberg/pull/38715)).

## 21.0.2 (2022-02-15)

-   Entry points are not detected in Windows OS ([#38781](https://github.com/WordPress/gutenberg/pull/38781)).

## 21.0.1 (2022-02-11)

### Bug Fix

-   Return a default entry object in the `build` command when no entry files discovered in the project ([#38737](https://github.com/WordPress/gutenberg/pull/38737)).

## 21.0.0 (2022-02-10)

### Breaking Changes

-   The bundled `puppeteer-core` dependency has been updated from requiring `^11.0.0` to requiring `^13.2.0` ([#37078](https://github.com/WordPress/gutenberg/pull/37078)).

### Bug Fix

-   Fix the handling for entry points when running `build` command ([#38584](https://github.com/WordPress/gutenberg/pull/38584)).

## 20.0.2 (2022-01-31)

### Bug Fix

-   Fix the `build` command that does not generate assets on Windows OS ([#38348](https://github.com/WordPress/gutenberg/pull/38348)).
-   Adds fallback to `src/index.js` when no valid scripts discovered in metadata files when running the `build` command ([#38367](https://github.com/WordPress/gutenberg/pull/38367)).

## 20.0.1 (2022-01-28)

### Bug Fix

-   Ensure that React Fast Refresh is not wired when it isn't explicitly enabled with `--hot` CLI argument when running the `start` command.

## 20.0.0 (2022-01-27)

### Breaking Changes

-   The bundled `eslint` dependency has been updated from requiring `^7.17.0` to requiring `^8.3.0` ([#36283](https://github.com/WordPress/gutenberg/pull/36283)).
-   The `puppeteer-core` dependency has been updated from requiring `^10.1.0` to requiring `^11.0.0` (see [Breaking Changes](https://github.com/puppeteer/puppeteer/releases/tag/v11.0.0), [#36040](https://github.com/WordPress/gutenberg/pull/36040)).
-   Removed support for live reload in the `start` command ([#28273](https://github.com/WordPress/gutenberg/pull/28273)).
-   The bundled `webpack-cli` dependency has been updated to the next major version `^4.9.1` ([#28273](https://github.com/WordPress/gutenberg/pull/28273)).
-   The peer `jest` dependency has been updated from requiring `>=26` to requiring `>=27` (see [Breaking Changes](https://jestjs.io/blog/2021/05/25/jest-27), [#33287](https://github.com/WordPress/gutenberg/pull/33287)).
-   The bundled `jest-dev-server` dependency has been updated to the next major version `^6.0.0` ([#33287](https://github.com/WordPress/gutenberg/pull/33287)).
-   The bundled `stylelint` dependency has been updated from requiring `^13.8.0` to requiring `^14.2.0` ([#38091](https://github.com/WordPress/gutenberg/pull/38091)).

### New Features

-   Added a new `plugin-zip` command to create a zip file for a WordPress plugin ([#37687](https://github.com/WordPress/gutenberg/pull/37687)).
-   Added optional support for React Fast Refresh in the `start` command. It can be activated with `--hot` CLI argument ([#28273](https://github.com/WordPress/gutenberg/pull/28273)). For now, it requires that WordPress has the [`SCRIPT_DEBUG`](https://wordpress.org/support/article/debugging-in-wordpress/#script_debug) flag enabled and the [Gutenberg](https://wordpress.org/plugins/gutenberg/) plugin installed.
-   Automatically copy `block.json` files located in the `src` folder and its subfolders to the output folder (`build` by default) ([#37612](https://github.com/WordPress/gutenberg/pull/37612)).
-   Scan the `src` directory for `block.json` files to detect defined scripts to use them as entry points with the `start` and `build` commands. ([#37661](https://github.com/WordPress/gutenberg/pull/37661)).

### Enhancements

-   Disable `selector-class-pattern` rule when linting styles until we have more flexible handling ([#37531](https://github.com/WordPress/gutenberg/pull/37531)).

### Bug Fixes

-   Prevent the `CleanWebpackPlugin` plugin from deleting webpack assets during multi-configuration builds [#35980](https://github.com/WordPress/gutenberg/issues/35980).
-   Remove temporary workaround fixing CommonJS import for `mini-css-extract-plugin` [#38027](https://github.com/WordPress/gutenberg/pull/38027).

### Internal

-   The bundled `read-pkg-up` dependency has been updated from requiring `^1.0.1` to requiring `^7.0.1` ([#37395](https://github.com/WordPress/gutenberg/pull/37395)).

## 19.2.3 (2022-01-17)

### Bug Fixes

-   Added temporary workaround to fix broken CommonJS import of `mini-css-extract-plugin` [#38004](https://github.com/WordPress/gutenberg/pull/38004).

## 19.2.0 (2021-11-15)

### New Features

-   Add basic support for TypeScript in `build`, `start`, `test-e2e` and `test-unit-js` commands ([#36260](https://github.com/WordPress/gutenberg/pull/36260)).

### Enhancements

-   The bundled `browserslist` dependency has been updated from requiring `^4.16.6` to requiring `^4.17.6` ([#36244](https://github.com/WordPress/gutenberg/pull/36244)).
-   Updated the default ESLint config to work correctly with the latest version of `@wordpress/eslint-plugin` ([#36244](https://github.com/WordPress/gutenberg/pull/36244)).

## 19.1.0 (2021-11-07)

### Enhancements

-   Increase the timeout for e2e tests to 30 seconds ([#35983](https://github.com/WordPress/gutenberg/pull/35983)).

## 19.0.0 (2021-10-22)

### Breaking Changes

-   The webpack config was updated to no longer include the polyfill by default when creating the `assets.php` file. If your usage requires the `wp-polyfill`, you must explicitly set it as a dependency ([#34536](https://github.com/WordPress/gutenberg/pull/35436)].

### Enhancements

-   Allow customization of the `ARTIFACTS_PATH` in the `jest-environment-puppeteer` failed test reporter via the `WP_ARTIFACTS_PATH` environment variable ([#35371](https://github.com/WordPress/gutenberg/pull/35371)).

## 18.1.0 (2021-10-12)

### Enhancements

-   The bundled `jest-dev-server` dependency has been updated to the next major version `^5.0.3` ([#34560](https://github.com/WordPress/gutenberg/pull/34560)).

## 18.0.1 (2021-09-09)

### Bug Fixes

-   Bring back support for SVG files in CSS ([#34394](https://github.com/WordPress/gutenberg/pull/34394)). It wasn't correctly migrated when integrating webpack v5.
-   Convert legacy entry point arguments supported in webpack 4 for compatibility with webpack 5 ([#34264](https://github.com/WordPress/gutenberg/pull/34264)).

## 18.0.0 (2021-08-23)

### Breaking Changes

-   Increase the minimum Node.js version to v12.13 matching requirements from bundled dependencies ([#33818](https://github.com/WordPress/gutenberg/pull/33818)).
-   The bundled `webpack` dependency has been updated to the next major version `^5.47.1` (see [Breaking Changes](https://webpack.js.org/migrate/5/), [#33818](https://github.com/WordPress/gutenberg/pull/33818)).
-   The bundled `webpack-cli` dependency has been updated to the next major version `^4.7.2` ([#33818](https://github.com/WordPress/gutenberg/pull/33818)).
-   The bundled `css-loader` dependency has been updated from requiring `^5.1.3` to requiring `^6.2.0` ([#33818](https://github.com/WordPress/gutenberg/pull/33818)).
-   The bundled `file-loader` dependency has been removed ([#33818](https://github.com/WordPress/gutenberg/pull/33818)).
-   The bundled `ignore-emit-webpack-plugin` dependency has been removed ([#33818](https://github.com/WordPress/gutenberg/pull/33818)).
-   The bundled `mini-css-extract-plugin` dependency has been updated from requiring `^1.3.9` to requiring `^2.1.0` ([#33818](https://github.com/WordPress/gutenberg/pull/33818)).
-   The bundled `postcss-loader` dependency has been updated from requiring `^4.2.0` to requiring `^6.1.1` ([#33818](https://github.com/WordPress/gutenberg/pull/33818)).
-   The bundled `sass-loader` dependency has been updated from requiring `^10.1.1` to requiring `^12.1.0` ([#33818](https://github.com/WordPress/gutenberg/pull/33818)).
-   The bundled `source-map-loader` dependency has been updated from requiring `^0.2.4` to requiring `^3.0.0` ([#33818](https://github.com/WordPress/gutenberg/pull/33818)).
-   The bundled `thread-loader` dependency has been removed ([#33818](https://github.com/WordPress/gutenberg/pull/33818)).
-   The bundled `terser-webpack-plugin` dependency has been updated from requiring `^3.0.3` to requiring `^5.1.4` ([#33818](https://github.com/WordPress/gutenberg/pull/33818)).
-   The bundled `webpack-live-reload-plugin` dependency has been updated from requiring `^2.3.0` to requiring `^3.0.1` ([#33818](https://github.com/WordPress/gutenberg/pull/33818)).
-   The bundled `webpack-sources` dependency has been removed ([#33818](https://github.com/WordPress/gutenberg/pull/33818)).

### Enhancements

-   The bundled `@svgr/webpack` dependency has been updated from requiring `^5.2.0` to requiring `^5.5.0` ([#33818](https://github.com/WordPress/gutenberg/pull/33818)).
-   The bundled `webpack-bundle-analyzer` dependency has been updated from requiring `^4.2.0` to requiring `^4.4.2` ([#33818](https://github.com/WordPress/gutenberg/pull/33818)).

### Bug Fixes

-   Add missing fallback for target in webpack 5 config ([#34112](https://github.com/WordPress/gutenberg/pull/34112)),

## 17.1.0 (2021-07-29)

### Enhancements

-   Update `eslint-plugin-markdown` package to `2.20.0` ([#33432](https://github.com/WordPress/gutenberg/pull/33432)).
-   Update `sass` package to `1.35.2` ([#33433](https://github.com/WordPress/gutenberg/pull/33433)).
-   Update webpack config to minimize also CSS files ([#33676](https://github.com/WordPress/gutenberg/pull/33676)).
-   The default PostCSS config uses cssnano to minimize CSS output ([#33750](https://github.com/WordPress/gutenberg/pull/33750)).

## 17.0.0 (2021-07-21)

### Breaking Changes

-   Upgrade `puppeteer-core` (`^9.0.0`) to version `^10.1.0`. This version drops support for Node v10.

### New Features

-   Add .markdownlintignore config and reference from lint-md-docs script ([#32633](https://github.com/WordPress/gutenberg/pull/32633)).

### Enhancements

-   Update `markdownlint` package to `0.23.1` ([#32633](https://github.com/WordPress/gutenberg/pull/32633)).
-   Update `markdownlint-cli` package to `0.27.1` ([#32633](https://github.com/WordPress/gutenberg/pull/32633)).

## 16.1.0 (2021-05-20)

### Bug Fix

-   The default Babel configuration has changed to respect a local Browserslist configuration.

## 16.0.0 (2021-05-14)

### Breaking Changes

-   Drop support for Internet Explorer 11 ([#31110](https://github.com/WordPress/gutenberg/pull/31110)). Learn more at https://make.wordpress.org/core/2021/04/22/ie-11-support-phase-out-plan/.
-   Increase the minimum Node.js version to v12 matching Long Term Support releases ([#31270](https://github.com/WordPress/gutenberg/pull/31270)). Learn more at https://nodejs.org/en/about/releases/.
-   The bundled `puppeteer-core` (`^5.5.0`) dependency has been upgraded to version `^9.0.0`. Puppeteer uses Chromium v91 instead of Chromium v88. See the full list of breaking changes of [9.0.0](https://github.com/puppeteer/puppeteer/releases/tag/v9.0.0) and lower versions ([#31138](https://github.com/WordPress/gutenberg/pull/31138)).

### New Features

-   Include a Jest Reporter that formats test results for GitHub Actions annotations ([#31041](https://github.com/WordPress/gutenberg/pull/31041)).
-   Have the `format` command ignore files listed in a `.prettierignore` file, add a fallback `.prettierignore` to the package ([30844](https://github.com/WordPress/gutenberg/pull/30844)).
-   The e2e tests are now using [`jest-circus`](https://github.com/facebook/jest/tree/master/packages/jest-circus) as the test runner. This enable us to capture screenshots at the time the tests failed. The unit tests are also using the same test runner for consistency ([#28449](https://github.com/WordPress/gutenberg/pull/28449), [#31178](https://github.com/WordPress/gutenberg/pull/31178)).

### Security Fix

-   Update `postcss` dependency to the latest patch version. Versions before 8.2.10 are vulnerable to Regular Expression Denial of Service (ReDoS) during source map parsing ([#31685](https://github.com/WordPress/gutenberg/pull/31685)).

## 15.0.1 (2021-04-30)

### Bug Fix

-   Add `postcss` as a dependency to ensure that the correct version gets installed.

## 15.0.0 (2021-04-29)

### Breaking Changes

-   Rename `format-js` script to `format` ([#30240](https://github.com/WordPress/gutenberg/pull/30240)).
-   Include YAML files when formatting files with `format` ([#30240](https://github.com/WordPress/gutenberg/pull/30240)).
-   The bundled `css-loader` dependency has been updated from requiring `^3.5.2` to requiring `^5.1.3` ([#27821](https://github.com/WordPress/gutenberg/pull/27821)).
-   The bundled `mini-css-extract-plugin` dependency has been updated from requiring `^0.9.0` to requiring `^1.3.9` ([#27821](https://github.com/WordPress/gutenberg/pull/27821)).
-   The bundled `postcss-loader` dependency has been updated from requiring `^3.0.0` to requiring `^4.2.0` ([#27821](https://github.com/WordPress/gutenberg/pull/27821)).
-   The bundled `sass-loader` dependency has been updated from requiring `^8.0.2` to requiring `^10.1.1` ([#27821](https://github.com/WordPress/gutenberg/pull/27821)).
-   The bundled `thread-loader` dependency has been updated from requiring `^2.1.3` to requiring `^3.0.1` ([#27821](https://github.com/WordPress/gutenberg/pull/27821)).
-   The bundled `url-loader` dependency has been updated from requiring `^3.0.0` to requiring `^4.1.1` ([#27821](https://github.com/WordPress/gutenberg/pull/27821)).

### New Features

-   `build` and `start` command now bundle files ending with `.module.css` as CSS modules and extracts `style.module.css` ([#29182](https://github.com/WordPress/gutenberg/pull/29182)).

### Enhancements

-   The bundled `webpack` dependency has been updated from requiring `4.42.0` to requiring `^4.46.0` ([#27821](https://github.com/WordPress/gutenberg/pull/27821)).

## 14.1.0 (2021-04-06)

### Enhancements

-   The bundled `babel-loader` dependency has been updated from requiring `^8.1.0` to requiring `^8.2.2` ([#30018](https://github.com/WordPress/gutenberg/pull/30018)).

## 14.0.0 (2021-03-17)

### Breaking Changes

-   Lint TypeScript files as part of `lint-js`. [#27143](https://github.com/WordPress/gutenberg/pull/27143)

### New Features

-   Default `check-engines` command to the `engines` config in `package.json` file of the current project ([#29066](https://github.com/WordPress/gutenberg/pull/29066)).

### Enhancements

-   Make `check-licenses` command compatible with npm v7 ([#28909](https://github.com/WordPress/gutenberg/pull/28909)).
-   Add `Python 2.0` to non-GPL compatible OSS licenses allowed for development in `check-licenses` command ([#29968](https://github.com/WordPress/gutenberg/pull/28968)).
-   Updated `check-node-version` to version `^4.1.0` that no longer processes unrelated engines with `check-engines` command ([#29066](https://github.com/WordPress/gutenberg/pull/29066)).
-   Replace `jest-puppeteer` with the forked version of `jest-environment-puppeteer` to use `puppeteer-core` directly ([#29418](https://github.com/WordPress/gutenberg/pull/29418)).

## 13.0.0 (2021-01-21)

### Breaking Changes

-   Increase the minimum Node.js version to 12 ([#27934](https://github.com/WordPress/gutenberg/pull/27934)).
-   The bundled `jest` dependency has been updated to the next major version `^26.6.3` (see [Breaking Changes](https://jestjs.io/blog/2020/05/05/jest-26), [#27956](https://github.com/WordPress/gutenberg/pull/27956)).
-   The bundled `@wordpress/eslint-plugin` dependency has been updated to the next major version `^8.0.0`. There are new ESLint rules enabled in the recommended config used by `lint-js` command.
-   The bundled `stylelint-config-wordpress` dependency has been replaced with `@wordpress/stylelint-config` (#27810)[https://github.com/WordPress/gutenberg/pull/27810].
-   The bundled `puppeteer-core` (`3.0.0`) dependency has been upgraded to version `5.5.0`. Puppeteer uses Chromium v88 instead of Chromium v71. See the full list of breaking changes of [4.0.0](https://github.com/puppeteer/puppeteer/releases/tag/v4.0.0) and [5.0.0](https://github.com/puppeteer/puppeteer/releases/tag/v5.0.0).

### Enhancements

-   `wordpress` subfolder is no longer ignored when detecting files for testing, linting or formatting.
-   The bundled `eslint` dependency has been updated from requiring `^7.1.0` to requiring `^7.17.0` ([#27965](https://github.com/WordPress/gutenberg/pull/27965)).
-   Make it possible to transpile `.jsx` files with `build` and `start` commands ([#28002](https://github.com/WordPress/gutenberg/pull/28002)).
-   Add support for static assets (fonts and images) for `build` and `start` commands ([#28043](https://github.com/WordPress/gutenberg/pull/28043)).

### Bug Fix

-   Ensure that `check-engines` uses the same default version of Node.js and npm as this package ([#28143](https://github.com/WordPress/gutenberg/pull/28143)).
-   Prevent translation function names from being mangled to ensure stings are extracted ([#28231](https://github.com/WordPress/gutenberg/pull/28231)).

### Internal

-   The bundled `webpack-bundle-analyzer` dependency has been updated from requiring `^3.6.1` to requiring `^4.2.0`.

## 12.6.1 (2021-01-05)

### Bug Fix

-   Fix multiple build (`build` command) runtimes conflicting when using globals ([#27985](https://github.com/WordPress/gutenberg/pull/27985)).

## 12.6.0 (2020-12-17)

### Enhancements

-   Autoformat TypeScript files (`*.ts` and `*.tsx`) in `format-js` script (#27138)[https://github.com/WordPress/gutenberg/pull/27138].
-   The bundled `wp-prettier` dependency has been upgraded from `2.0.5` to `2.2.1`.
-   The bundled Babel dependency has been upgraded from `7.11` to `7.12`.

### Internal

-   The bundled `ignore-emit-webpack-plugin` dependency has been updated from requiring `2.0.3` to requiring `^2.0.6`.

## 12.5.0 (2020-10-30)

### Enhancements

-   Ignore `/vendor` folder when searching for files to lint or format.

### Bug Fixes

-   Temporary pin `ignore-emit-webpack-plugin` to the version `2.0.3` to fix a known issue with version `2.0.4` ([GitHub issue](https://github.com/mrbar42/ignore-emit-webpack-plugin/issues/17)).

## 12.1.0 (2020-07-07)

### Enhancements

-   Update webpack configuration to preserve translator comments in minified output.

### Bug Fixes

-   Allow the CSS, SVG, and Sass loaders to process files from node_modules directory.
-   Improve the way licenses are validated with `check-licenses` by falling back to license files verification when the entry in `package.json` doesn't contain an allowed match ([#23550](https://github.com/WordPress/gutenberg/pull/23550)).
-   Fix `build` script error when importing `style.css` files ([#23710](https://github.com/WordPress/gutenberg/pull/23710)).
-   Exclude `node_modules` from source map processing in `start` script ([#23711](https://github.com/WordPress/gutenberg/pull/23711)).

## 12.0.0-rc.0 (2020-06-24)

### Breaking Changes

-   The bundled `stylelint` dependency has been updated from requiring `^9.10.1` to requiring `^13.6.0`.
-   The bundled `stylelint-config-wordpress` dependency has been updated from requiring `^13.1.0` to requiring `^17.0.0`.

### Bug Fixes

-   During rebuilds, all webpack assets that are not used anymore will be removed automatically.

## 11.0.0 (2020-06-15)

### Breaking Changes

-   The `env` family of scripts has been removed. Finally, exceeded in functionality and replaced by [`wp-env`](https://www.npmjs.com/package/@wordpress/env).
-   The default Babel configuration has changed to only support stage-4 proposals. This affects the `build` and `start` commands that use the bundled Babel configuration; if a project provides its own, this change doesn't affect it ([#22083](https://github.com/WordPress/gutenberg/pull/22083)).
-   The bundled `wp-prettier` dependency has been upgraded from `1.19.1` to `2.0.5`. Refer to the [Prettier 2.0 "2020" blog post](https://prettier.io/blog/2020/03/21/2.0.0.html) for full details about the major changes included in Prettier 2.0.
-   The bundled `eslint` dependency has been updated from requiring `^6.8.0` to requiring `^7.1.0`.

### New Feature

-   The PostCSS loader now gives preference to a `postcss.config.js` configuration file if present.

### Bug Fixes

-   Update webpack configuration to not run the Sass loader on CSS files. It's now limited to .scss and .sass files.
-   Fix broken `style.(sc|sa|c)ss` handling in the `build` and `start` scripts ([#23127](https://github.com/WordPress/gutenberg/pull/23127)).

## 10.0.0 (2020-05-28)

### New Feature

-   New `--webpack-no-externals` flag added to `build` and `start` scripts. It disables scripts' assets generation, and omits the list of default externals ([#22310](https://github.com/WordPress/gutenberg/pull/22310)).
-   New `--webpack-bundle-analyzer` flag added to `build` and `start` scripts. It enables visualization for the size of webpack output files with an interactive zoomable treemap ([#22310](https://github.com/WordPress/gutenberg/pull/22310)).
-   New `--webpack--devtool` flag added to `start` script. It controls how source maps are generated. See options at https://webpack.js.org/configuration/devtool/#devtool ([#22310](https://github.com/WordPress/gutenberg/pull/22310)).
-   The `test-e2e` and `test-unit` scripts will now disambiguate custom configurations, preferring a `jest-e2e.config.js`, `jest-e2e.config.json`, `jest-unit.config.js`, or `jest-unit.config.json` Jest configuration file if present, falling back to `jest.config.js` or `jest.config.json`. This allows for configurations which should only apply to one or the other test variant.

## 9.1.0 (2020-05-14)

### New Features

-   Add new capability to `build` and `start` scripts that automates handling CSS, SASS or SCSS files by importing them from JavaScript code ([#21730](https://github.com/WordPress/gutenberg/pull/21730)). You can find more details about CSS assets management in webpack at https://webpack.js.org/guides/asset-management/#loading-css.

### Enhancements

-   Bundle analysis in `build` script now runs with module concatenation disabled. This represents the size of individual modules more accurately, at the cost of not providing an exact byte-for-byte match to the final size in the production chunk.

### Deprecations

-   `env` script was marked as deprecated. We recommend using `@wordpress/env` package instead that lets you easily set up a local WordPress environment for building and testing plugins and themes.

## 9.0.0 (2020-04-30)

### Breaking Changes

-   The bundled `puppeteer` (`^2.0.0`) dependency has been replaced with `puppeteer-core` in version `3.0.0`. Puppeteer uses Chromium v81 instead of Chromium v79. See the [full list of changes](https://github.com/puppeteer/puppeteer/releases/tag/v3.0.0). It also allowed preventing Chromium installation together with `@wordpress/scripts`. It happens now on-demand when running `test-e2e` script, and it re-triggers only when a new version is required.

### New Features

-   Add support for passing [node CLI options](https://nodejs.org/api/cli.html) to scripts ([#21631](https://github.com/WordPress/gutenberg/pull/21631)).
-   Add debugging support for `test-unit-js` script ([#21631](https://github.com/WordPress/gutenberg/pull/21631)). Tests can be debugged by any [inspector client](https://nodejs.org/en/docs/guides/debugging-getting-started/#inspector-clients) that supports the [Chrome DevTools Protocol](https://chromedevtools.github.io/devtools-protocol/) using the `--inspect-brk` option.
-   Add debugging support for `test-e2e` script ([#21861](https://github.com/WordPress/gutenberg/pull/21861)). Tests can be debugged by using the `--inspect-brk` option and a new `--puppeteer-devtools` option (or `PUPPETEER_DEVTOOLS="true"` environment variable).

### Bug fix

-   The bundled `npm-package-json-lint` dependency has been updated from requiring `^4.0.3` to requiring `^5.0.0` ([#21597](https://github.com/WordPress/gutenberg/pull/21597)). [Breaking changes](https://npmpackagejsonlint.org/docs/en/v4-to-v5) don't break anything in this package. It fixes the abrupt shutdown when `"description"` field in `package.json` is empty.
-   Update `check-licenses` script to parse JSON dependency tree recursively so sub-dependencies of packages passed in `--ignore` flag are ignored as well.

## 8.0.0 (2020-04-15)

### Breaking Changes

-   The bundled `jest` dependency has been updated from requiring `^24.9.0` to requiring `^25.3.0` (see [Breaking Changes](https://jestjs.io/blog/2020/01/21/jest-25), [#20766](https://github.com/WordPress/gutenberg/pull/20766)).

### Enhancements

-   The bundled `eslint` dependency has been updated from requiring `^6.1.0` to requiring `^6.8.0` ([#21424](https://github.com/WordPress/gutenberg/pull/21424)).

## 7.2.0 (2020-04-01)

### Enhancements

-   Incompatibility between `@svgr/webpack` in version `4.3.3` and `url-loader` in version `3.0.0` was fixed by bumping `@svgr/webpack` to `^5.2.0`.
-   All webpack dependencies got minor version update if applicable.

### Internal

-   Package depends now on the shared Prettier config exposed in `@wordpress/prettier-config` dependency ([#20026](https://github.com/WordPress/gutenberg/pull/20026)).

## 7.1.2 (2020-02-25)

### Bug Fixes

-   Ensure `packages-update` work when `dependencies` or `devDependencies` are missing in the `package.json` file ([#20408](https://github.com/WordPress/gutenberg/pull/20408)).

## 7.1.0 (2020-02-10)

### Bug Fixes

-   Ensure the default Prettier config is used in the `lint-js` script when no Prettier config is found in the project ([#20071](https://github.com/WordPress/gutenberg/pull/20071)).

## 7.0.0 (2020-02-04)

### Breaking Changes

-   This package requires now `node` v10.0.0 or later, and `npm` v6.9.0 or later ([#18048](https://github.com/WordPress/gutenberg/pull/18048)).
-   The minimum version required for `npm` in `check-engines` script was increased to `6.9.0+` ([#18048](https://github.com/WordPress/gutenberg/pull/18048)).

### New Features

-   Add SVGR support to compile SVG files to React components using the `@svgr/webpack` plugin ([#18243](https://github.com/WordPress/gutenberg/pull/18243)).
-   Add `format-js` script to format JavaScript source code, it uses the [`wp-prettier`](https://github.com/Automattic/wp-prettier) – Prettier fork adjusted to WordPress coding style guidelines ([#18048](https://github.com/WordPress/gutenberg/pull/18048)).
-   Add `lint-md-js` script to lint JavaScript source code in markdown files, uses the `eslint-plugin-markdown` plugin ([#19518](https://github.com/WordPress/gutenberg/pull/19518)).
-   Add `lint-md-docs` script to lint the markup of markdown files, uses the `markdownlint` module ([#19855](https://github.com/WordPress/gutenberg/pull/19855)).
-   Add `packages-update` script to update WordPress packages to the latest version automatically ([#19448](https://github.com/WordPress/gutenberg/pull/19448)).

### Bug Fixes

-   Fixes and updates valid _rc_ configuration filenames for Babel, ESLint, markdownlint, npmpackagejsonlint, stylelint, and Prettier ([#19994](https://github.com/WordPress/gutenberg/pull/19994)).

## 6.1.1 (2020-01-01)

### Bug Fixes

-   Update `jest-preset-default` dependency to fix preset file extension for inclusion in NPM deployments ([#19306](https://github.com/WordPress/gutenberg/pull/19306)).

## 6.1.0 (2019-12-20)

### New Features

-   Added support to collapse or omit successful test results from Travis CI builds ([#16744](https://github.com/WordPress/gutenberg/issues/16744))

## 6.0.0 (2019-11-14)

### Breaking Changes

-   The bundled `npm-package-json-lint` dependency has been updated from requiring `^3.6.0` to requiring `^4.0.3` ([#18054](https://github.com/WordPress/gutenberg/pull/18054)). Please see the [migration guide](https://npmpackagejsonlint.org/docs/en/v3-to-v4). Note: `npmPackageJsonLintConfig` prop in the `package.json` file needs to be renamed to `npmpackagejsonlint`.
-   The bundled `puppeteer` dependency has been updated from requiring `^1.19.0` to requiring `^2.0.0` ([#18205](https://github.com/WordPress/gutenberg/pull/18205)). It uses Chromium v79 instead of Chromium v77. See the [full list of changes](https://github.com/GoogleChrome/puppeteer/releases/tag/v2.0.0).

## 5.1.0

### New Features

-   The bundled `webpack` dependency has been updated from requiring `4.8.3` to requiring `^4.41.0` ([#17746](https://github.com/WordPress/gutenberg/pull/17746)).

### Bug Fixes

-   Added a temporary workaround for the default config used with `lint-js` command. It uses linting rules for both e2e and unit tests with all files until override files globbing logic is fixed when using `eslint` with `--config` (related [issue](https://github.com/eslint/eslint/issues/11558)).

## 5.0.0 (2019-09-16)

### Breaking Changes

-   The bundled `@wordpress/dependency-extraction-webpack-plugin` dependency has been updated to the next major version `^2.0.0`. `start` and `build` scripts save now the generated asset file for each entry point in the new PHP output format.

## 4.1.0 (2019-09-03)

### New Features

-   Add the new `env` family of scripts [(#17004](https://github.com/WordPress/gutenberg/pull/17004/)).

### Bug Fixes

-   Add `wordpress` folder to the list of ignored paths in all applicable config files ([#17296](https://github.com/WordPress/gutenberg/pull/17296)).

## 4.0.0 (2019-08-29)

### Breaking Changes

-   Test files matching has changed to fix the overlap between two types of tests implemented with `test-e2e` and `test-unit`. Refer to the documentation of the corresponding scripts to learn about new file discovery rules.

### New Features

-   The bundled `puppeteer` dependency has been updated from requiring `1.6.1` to requiring `^1.19.0` ([#16875](https://github.com/WordPress/gutenberg/pull/16875)). It uses Chromium v77 instead of Chromium v69.
-   The bundled `jest-puppeteer` dependency has been updated from requiring `^4.0.0` to requiring `^4.3.0` ([#16875](https://github.com/WordPress/gutenberg/pull/16875)).
-   The bundled `eslint` dependency has been updated from requiring `^5.16.0` to requiring `^6.1.0`.
-   The bundled `@wordpress/eslint-plugin` dependency has been updated to the next major version `^3.0.0` due to new ESLint rules enabled for all test files.

### Bug Fix

-   Use the SCSS shared `stylelint-config-wordpress` config so that both CSS and SCSS rules are used ([#17060](https://github.com/WordPress/gutenberg/pull/17060))

## 3.4.0 (2019-08-05)

### New Features

-   The `build` and `start` commands supports simplified syntax for multiple entry points: `wp-scripts build entry-one.js entry-two.js` ([15982](https://github.com/WordPress/gutenberg/pull/15982)).

### Bug Fix

-   Added missing [babel-jest](https://www.npmjs.com/package/babel-jest) dependency ([#16259](https://github.com/WordPress/gutenberg/pull/16259)).

## 3.3.0 (2019-06-12)

### New Features

-   The `lint-js` command lints now JS files in the entire project's directories by default ([15890](https://github.com/WordPress/gutenberg/pull/15890)).
-   The `lint-pkg-json` command lints now `package.json` files in the entire project's directories by default ([15890](https://github.com/WordPress/gutenberg/pull/15890)).
-   The `lint-style` command lints now CSS and SCSS files in the entire project's directories by default ([15890](https://github.com/WordPress/gutenberg/pull/15890)).
-   The `lint-js`, `lint-pkg-json` and `lint-style` commands ignore now files located in `build` and `node_modules` folders by default ([15977](https://github.com/WordPress/gutenberg/pull/15977)).

## 3.2.0 (2019-05-21)

### New Features

-   Leverage `@wordpress/dependency-extraction-webpack-plugin` plugin to extract WordPress
    dependencies.
-   The bundled `eslint` dependency has been updated from requiring `^5.12.1` to requiring `^5.16.0`.

### Enhancements

-   The default Webpack configuration uses [`thread-loader`](https://github.com/webpack-contrib/thread-loader) to parallelize Babel processing.
-   The default Webpack configuration now opts-in to [the `cacheDirectory` option](https://webpack.js.org/loaders/babel-loader/#options) for its Babel loader.
-   The `source-map-loader` is excluded from production builds. This serves only as an optimization and should otherwise have no impact on build results.

## 3.1.0 (2019-03-20)

## New features

-   The `build` and `start` commands will use a default webpack config if none is provided.

## 3.0.0 (2019-03-06)

### Breaking Changes

-   The bundled `eslint` dependency has been updated from requiring `^4.19.1` to requiring `^5.12.1` (see [Migration Guide](https://eslint.org/docs/user-guide/migrating-to-5.0.0)).
-   The bundled `jest` dependency has been updated from requiring `^23.6.0` to requiring `^24.1.0` (see [Breaking Changes](https://jestjs.io/blog/2019/01/25/jest-24-refreshing-polished-typescript-friendly#breaking-changes), [#13922](https://github.com/WordPress/gutenberg/pull/13922)).
-   The bundled `jest-puppeteer` dependency has been updated from requiring `3.2.1` to requiring `^4.0.0` ([#13922](https://github.com/WordPress/gutenberg/pull/13922)).

### New Features

-   Added support for `build` script ([#12837](https://github.com/WordPress/gutenberg/pull/12837))
-   Added support for `start` script ([#12837](https://github.com/WordPress/gutenberg/pull/12837))
-   Updated `npm-package-json-lint` dependency [#14200](https://github.com/WordPress/gutenberg/pull/14200)

### Bug Fix

-   Avoid inheriting from ESLint configurations in ancestor directories when using the default configuration ([#13483](https://github.com/WordPress/gutenberg/pull/13483))

## 2.5.0 (2019-01-09)

### New Features

-   Added support for `check-engines` script ([#12721](https://github.com/WordPress/gutenberg/pull/12721))
-   Added support for `lint-style` script ([#12722](https://github.com/WordPress/gutenberg/pull/12722))
-   Added support for `test-e2e` script ([#12437](https://github.com/WordPress/gutenberg/pull/12437))
-   Update default config provided for `lint-js` script ([#12845](https://github.com/WordPress/gutenberg/pull/12845))

## 2.4.4 (2018-11-20)

## 2.4.3 (2018-11-09)

## 2.4.2 (2018-11-09)

## 2.4.1 (2018-11-03)

## 2.4.0 (2018-10-16)

### New Feature

-   Added support for `lint-js` script ([#10504](https://github.com/WordPress/gutenberg/pull/10504))

## 2.3.0 (2018-09-30)

### Improvements

-   New flag `--ignore` for `check-licenses` script
-   Try deferring to LICENSE file for `license` fields which include filename
-   Add "BSD-3-Clause-W3C" as GPL-compatible

## 2.2.1 (2018-09-05)

### Bug Fix

-   Resolves an issue where npm package lint script did not work in Windows environments ([#9321](https://github.com/WordPress/gutenberg/pull/9321)

### Polish

-   Updated dependencies: `jest`, `npm-package-json-lint` and `read-pkg-up`

## 2.0.0 (2018-07-12)

### Breaking Change

-   Updated code to work with Babel 7 ([#7832](https://github.com/WordPress/gutenberg/pull/7832))

### Internal

-   Moved `@WordPress/packages` repository to `@WordPress/gutenberg` ([#7805](https://github.com/WordPress/gutenberg/pull/7805))

## 1.2.0 (2018-05-29)

### New Feature

-   Added support for `lint-pkg-json` script ([#128](https://github.com/WordPress/packages/pull/128))

## 1.1.5 (2018-05-18)

### Polish

-   Fix: Standardized `package.json` format ([#119](https://github.com/WordPress/packages/pull/119))<|MERGE_RESOLUTION|>--- conflicted
+++ resolved
@@ -4,17 +4,17 @@
 
 ## Breaking Changes
 
-<<<<<<< HEAD
 -   Remove `lint-md-js` script that was broken for some time and it's extemely hard to make it work correctly with the recommended ESLint config in Markdown files ([#40511](https://github.com/WordPress/gutenberg/pull/40511)).
 
+### Bug Fixes
+
+-   Remove the previously deprecated and undocumented `format-js` command ([#40512](https://github.com/WordPress/gutenberg/pull/40512)). You should use the `format` command instead.
+
 ## 22.5.0 (2022-04-21)
 
 ### Bug Fixes
 
 -   Update `markdownlint` and `markdownlint-cli` to the latest versions ([#40479](https://github.com/WordPress/gutenberg/pull/40479)).
-=======
--   Remove the previously deprecated and undocumented `format-js` command ([#40512](https://github.com/WordPress/gutenberg/pull/40512)). You should use the `format` command instead.
->>>>>>> ae9e1492
 
 ## 22.4.0 (2022-04-08)
 
