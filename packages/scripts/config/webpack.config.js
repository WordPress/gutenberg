/**
 * External dependencies
 */
const { BundleAnalyzerPlugin } = require( 'webpack-bundle-analyzer' );
const LiveReloadPlugin = require( 'webpack-livereload-plugin' );
const MiniCSSExtractPlugin = require( 'mini-css-extract-plugin' );
<<<<<<< HEAD
const TerserPlugin = require( 'terser-webpack-plugin' );
=======
const { CleanWebpackPlugin } = require( 'clean-webpack-plugin' );
>>>>>>> ef846368
const path = require( 'path' );

/**
 * WordPress dependencies
 */
const DependencyExtractionWebpackPlugin = require( '@wordpress/dependency-extraction-webpack-plugin' );
const postcssPlugins = require( '@wordpress/postcss-plugins-preset' );

/**
 * Internal dependencies
 */
const { hasBabelConfig, hasPostCSSConfig } = require( '../utils' );
const FixStyleWebpackPlugin = require( './fix-style-webpack-plugin' );

const isProduction = process.env.NODE_ENV === 'production';
const mode = isProduction ? 'production' : 'development';

const cssLoaders = [
	{
		loader: MiniCSSExtractPlugin.loader,
	},
	{
		loader: require.resolve( 'css-loader' ),
		options: {
			sourceMap: ! isProduction,
		},
	},
	{
		loader: require.resolve( 'postcss-loader' ),
		options: {
			// Provide a fallback configuration if there's not
			// one explicitly available in the project.
			...( ! hasPostCSSConfig() && {
				ident: 'postcss',
				plugins: postcssPlugins,
			} ),
		},
	},
];

const config = {
	mode,
	entry: {
		index: path.resolve( process.cwd(), 'src', 'index.js' ),
	},
	output: {
		filename: '[name].js',
		path: path.resolve( process.cwd(), 'build' ),
	},
	resolve: {
		alias: {
			'lodash-es': 'lodash',
		},
	},
	optimization: {
		// Only concatenate modules in production, when not analyzing bundles.
		concatenateModules:
			mode === 'production' && ! process.env.WP_BUNDLE_ANALYZER,
		splitChunks: {
			cacheGroups: {
				style: {
					test: /[\\/]style\.(sc|sa|c)ss$/,
					chunks: 'all',
					enforce: true,
					automaticNameDelimiter: '-',
				},
				default: false,
			},
		},
		minimizer: [
			new TerserPlugin( {
				cache: true,
				parallel: true,
				sourceMap: ! isProduction,
				terserOptions: {
					output: {
						comments: /translators:/i,
					},
				},
				extractComments: false,
			} ),
		],
	},
	module: {
		rules: [
			{
				test: /\.js$/,
				exclude: /node_modules/,
				use: [
					require.resolve( 'thread-loader' ),
					{
						loader: require.resolve( 'babel-loader' ),
						options: {
							// Babel uses a directory within local node_modules
							// by default. Use the environment variable option
							// to enable more persistent caching.
							cacheDirectory:
								process.env.BABEL_CACHE_DIRECTORY || true,

							// Provide a fallback configuration if there's not
							// one explicitly available in the project.
							...( ! hasBabelConfig() && {
								babelrc: false,
								configFile: false,
								presets: [
									require.resolve(
										'@wordpress/babel-preset-default'
									),
								],
							} ),
						},
					},
				],
			},
			{
				test: /\.svg$/,
				use: [ '@svgr/webpack', 'url-loader' ],
			},
			{
				test: /\.css$/,
				use: cssLoaders,
			},
			{
				test: /\.(sc|sa)ss$/,
				use: [
					...cssLoaders,
					{
						loader: require.resolve( 'sass-loader' ),
						options: {
							sourceMap: ! isProduction,
						},
					},
				],
			},
		],
	},
	plugins: [
		// During rebuilds, all webpack assets that are not used anymore
		// will be removed automatically.
		new CleanWebpackPlugin(),
		// The WP_BUNDLE_ANALYZER global variable enables a utility that represents
		// bundle content as a convenient interactive zoomable treemap.
		process.env.WP_BUNDLE_ANALYZER && new BundleAnalyzerPlugin(),
		// MiniCSSExtractPlugin to extract the CSS thats gets imported into JavaScript.
		new MiniCSSExtractPlugin( { esModule: false, filename: '[name].css' } ),
		// MiniCSSExtractPlugin creates JavaScript assets for CSS that are
		// obsolete and should be removed. Related webpack issue:
		// https://github.com/webpack-contrib/mini-css-extract-plugin/issues/85
		new FixStyleWebpackPlugin(),
		// WP_LIVE_RELOAD_PORT global variable changes port on which live reload
		// works when running watch mode.
		! isProduction &&
			new LiveReloadPlugin( {
				port: process.env.WP_LIVE_RELOAD_PORT || 35729,
			} ),
		// WP_NO_EXTERNALS global variable controls whether scripts' assets get
		// generated, and the default externals set.
		! process.env.WP_NO_EXTERNALS &&
			new DependencyExtractionWebpackPlugin( { injectPolyfill: true } ),
	].filter( Boolean ),
	stats: {
		children: false,
	},
};

if ( ! isProduction ) {
	// WP_DEVTOOL global variable controls how source maps are generated.
	// See: https://webpack.js.org/configuration/devtool/#devtool.
	config.devtool = process.env.WP_DEVTOOL || 'source-map';
	config.module.rules.unshift( {
		test: /\.js$/,
		use: require.resolve( 'source-map-loader' ),
		enforce: 'pre',
	} );
}

module.exports = config;<|MERGE_RESOLUTION|>--- conflicted
+++ resolved
@@ -4,11 +4,8 @@
 const { BundleAnalyzerPlugin } = require( 'webpack-bundle-analyzer' );
 const LiveReloadPlugin = require( 'webpack-livereload-plugin' );
 const MiniCSSExtractPlugin = require( 'mini-css-extract-plugin' );
-<<<<<<< HEAD
 const TerserPlugin = require( 'terser-webpack-plugin' );
-=======
 const { CleanWebpackPlugin } = require( 'clean-webpack-plugin' );
->>>>>>> ef846368
 const path = require( 'path' );
 
 /**
