{
<<<<<<< HEAD
	"name": "wordpress/gutenberg",
	"type": "wordpress-plugin",
	"license": "GPL-2.0+",
	"description": "Prototyping since 1440. Development hub for the editor focus in core.",
	"homepage": "https://wordpress.github.io/gutenberg/",
	"keywords": [
		"gutenberg", "wordpress", "editor", "wp", "react", "javascript"
	],
	"support": {
		"issues": "https://github.com/WordPress/gutenberg/issues"
	},
	"require-dev": {
		"dealerdirect/phpcodesniffer-composer-installer": "^0.4.3",
		"squizlabs/php_codesniffer": "^3.1",
		"wimg/php-compatibility": "^8",
		"wp-coding-standards/wpcs": "^0.14.0"
	},
	"require": {
		"composer/installers": "~1.0"
	}
=======
  "name": "wordpress/gutenberg",
  "type": "wordpress-plugin",
  "license": "GPL-2.0-or-later",
  "description": "Prototyping since 1440. Development hub for the editor focus in core.",
  "homepage": "https://wordpress.github.io/gutenberg/",
  "keywords": [
    "gutenberg", "wordpress", "editor", "wp", "react", "javascript"
  ],
  "support": {
    "issues": "https://github.com/WordPress/gutenberg/issues"
  },
  "require-dev": {
    "dealerdirect/phpcodesniffer-composer-installer": "^0.4.3",
    "squizlabs/php_codesniffer": "^3.1",
    "wimg/php-compatibility": "^8",
    "wp-coding-standards/wpcs": "^0.14.0"
  },
  "require": {
    "composer/installers": "~1.0"
  }
>>>>>>> 59fb411c
}<|MERGE_RESOLUTION|>--- conflicted
+++ resolved
@@ -1,8 +1,7 @@
 {
-<<<<<<< HEAD
 	"name": "wordpress/gutenberg",
 	"type": "wordpress-plugin",
-	"license": "GPL-2.0+",
+	"license": "GPL-2.0-or-later",
 	"description": "Prototyping since 1440. Development hub for the editor focus in core.",
 	"homepage": "https://wordpress.github.io/gutenberg/",
 	"keywords": [
@@ -20,26 +19,4 @@
 	"require": {
 		"composer/installers": "~1.0"
 	}
-=======
-  "name": "wordpress/gutenberg",
-  "type": "wordpress-plugin",
-  "license": "GPL-2.0-or-later",
-  "description": "Prototyping since 1440. Development hub for the editor focus in core.",
-  "homepage": "https://wordpress.github.io/gutenberg/",
-  "keywords": [
-    "gutenberg", "wordpress", "editor", "wp", "react", "javascript"
-  ],
-  "support": {
-    "issues": "https://github.com/WordPress/gutenberg/issues"
-  },
-  "require-dev": {
-    "dealerdirect/phpcodesniffer-composer-installer": "^0.4.3",
-    "squizlabs/php_codesniffer": "^3.1",
-    "wimg/php-compatibility": "^8",
-    "wp-coding-standards/wpcs": "^0.14.0"
-  },
-  "require": {
-    "composer/installers": "~1.0"
-  }
->>>>>>> 59fb411c
 }