# Code Contributions

A guide on how to get started contributing code to the Gutenberg project.

## Discussions

The [Make WordPress Core blog](https://make.wordpress.org/core/) is the primary spot for the latest information around WordPress development: including announcements, product goals, meeting notes, meeting agendas, and more.

Real-time discussions for development take place in `#core-editor` and `#core-js` channels in [Make WordPress Slack](https://make.wordpress.org/chat) (registration required). Weekly meetings for the editor component are on Wednesdays at 14:00UTC, and for the JavaScript component on Tuesday at 14:00UTC, in their respective Slack channels.

## Development Hub

The Gutenberg project uses GitHub for managing code and tracking issues. The main repository is at: [https://github.com/WordPress/gutenberg](https://github.com/WordPress/gutenberg).

Browse [the issues list](https://github.com/wordpress/gutenberg/issues) to find issues to work on. The [good first issue](https://github.com/wordpress/gutenberg/issues?q=is%3Aopen+is%3Aissue+label%3A%22Good+First+Issue%22) and [good first review](https://github.com/wordpress/gutenberg/issues?q=is%3Aopen+is%3Aissue+label%3A%22Good+First+Issue%22) labels are good starting points.

## Contributor Resources

* [Getting Started](/docs/contributors/getting-started.md) documents getting your development environment setup, this includes your test site and developer tools suggestions.
* [Git Workflow](/docs/contributors/git-workflow.md) documents the git process for deploying changes using pull requests.
* [Coding Guidelines](/docs/contributors/coding-guidelines.md) outline additional patterns and conventions used in the Gutenberg project.
* [Testing Overview](/docs/contributors/testing-overview.md) for PHP and JavaScript development in Gutenberg.
* [Managing Packages](/docs/contributors/managing-packages.md) documents the process for managing the npm packages.
<<<<<<< HEAD
* [Gutenberg Release Process](/docs/contributors/release.md) - a checklist for the different types of releases for Gutenberg project.
=======
* [Gutenberg Release Process](/docs/contributors/release.md) - a checklist for the different type of releases for the Gutenberg project.
>>>>>>> 2195a382
* [React Native mobile Gutenberg](/docs/contributors/native-mobile.md) - a guide on the React Native based mobile Gutenberg editor.<|MERGE_RESOLUTION|>--- conflicted
+++ resolved
@@ -21,9 +21,5 @@
 * [Coding Guidelines](/docs/contributors/coding-guidelines.md) outline additional patterns and conventions used in the Gutenberg project.
 * [Testing Overview](/docs/contributors/testing-overview.md) for PHP and JavaScript development in Gutenberg.
 * [Managing Packages](/docs/contributors/managing-packages.md) documents the process for managing the npm packages.
-<<<<<<< HEAD
-* [Gutenberg Release Process](/docs/contributors/release.md) - a checklist for the different types of releases for Gutenberg project.
-=======
-* [Gutenberg Release Process](/docs/contributors/release.md) - a checklist for the different type of releases for the Gutenberg project.
->>>>>>> 2195a382
+* [Gutenberg Release Process](/docs/contributors/release.md) - a checklist for the different types of releases for the Gutenberg project.
 * [React Native mobile Gutenberg](/docs/contributors/native-mobile.md) - a guide on the React Native based mobile Gutenberg editor.