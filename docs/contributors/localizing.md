--- conflicted
+++ resolved
@@ -1,12 +1,8 @@
 # Localizing Gutenberg Plugin
 
-<<<<<<< HEAD
 As general WordPress Plugins, Gutenberg Plugin is translated via translation management system at https://translate.wordpress.org. If you are not familiar with this system and translation process, refer [this document](https://make.wordpress.org/polyglots/handbook/tools/glotpress-translate-wordpress-org/) first.
-As general WordPress Plugins, Gutenberg Plugin is translated via a translation management system at https://translate.wordpress.org. If you are not familiar with this system and translation process, refer to [this document](https://make.wordpress.org/polyglots/handbook/tools/glotpress-translate-wordpress-org/) first.
+
 To translate Gutenberg in your locale or language, [select your locale here](https://translate.wordpress.org/projects/wp-plugins/gutenberg) and translate *Development* (which contains the plugin's string) and/or *Development Readme* (please translate what you see in the Details tab of the [plugin page](https://wordpress.org/plugins/gutenberg/)).
-=======
-To translate Gutenberg in your locale or language, [select your locale here](https://translate.wordpress.org/projects/wp-plugins/gutenberg) and translate _Development_ (which contains the plugin's string) and/or _Development Readme_ (please translate what you see in the Details tab of the [plugin page](https://wordpress.org/plugins/gutenberg/)).
->>>>>>> 58a7d3f0
 
 A Global Translation Editor (GTE) or Project Translation Editor (PTE) with suitable rights will process your translations in due time.
 
