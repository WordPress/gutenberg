--- conflicted
+++ resolved
@@ -82,22 +82,13 @@
 
 ## color
 
-<<<<<<< HEAD
-- Type: `Object`
-- Default value: null
-- Subproperties:
-  - `background`: type `boolean`, default value `true`
-  - `duotone`: type `string`, default value undefined
-  - `gradients`: type `boolean`, default value `false`
-  - `text`: type `boolean`, default value `true`
-=======
 -   Type: `Object`
 -   Default value: null
 -   Subproperties:
     -   `background`: type `boolean`, default value `true`
+    -   `duotone`: type `string`, default value undefined
     -   `gradients`: type `boolean`, default value `false`
     -   `text`: type `boolean`, default value `true`
->>>>>>> b2017335
 
 This value signals that a block supports some of the properties related to color. When it does, the block editor will show UI controls for the user to set their values.
 
@@ -127,11 +118,7 @@
 
 This property adds UI controls which allow the user to apply a solid background color to a block.
 
-<<<<<<< HEAD
 When color support is declared, this property is enabled by default (along with text), so simply setting color will enable background color.
-=======
--   `style`: attribute of `object` type with no default assigned. This is added when any of support color properties are declared. It stores the custom values set by the user. The block can apply a default style by specifying its own `style` attribute with a default e.g.:
->>>>>>> b2017335
 
 ```js
 supports: {
@@ -150,7 +137,6 @@
 }
 ```
 
-<<<<<<< HEAD
 When the block declares support for `color.background`, the attributes definition is extended to include two new attributes: `backgroundColor` and `style`:
 
 - `backgroundColor`: attribute of `string` type with no default assigned.
@@ -192,9 +178,6 @@
 ### color.duotone
 
 This property adds UI controls which allow to apply a duotone filter to a block or part of a block.
-=======
--   When `background` support is declared: it'll be added a new `backgroundColor` attribute of type `string` with no default assigned. It stores the preset values set by the user. The block can apply a default background color by specifying its own attribute with a default e.g.:
->>>>>>> b2017335
 
 ```js
 supports: {
@@ -209,7 +192,6 @@
 }
 ```
 
-<<<<<<< HEAD
 Duotone presets are sourced from `color.duotone` in [theme.json](https://developer.wordpress.org/block-editor/developers/themes/theme-json/).
 
 When the block declares support for `color.duotone`, the attributes definition is extended to include the attribute `style`:
@@ -242,9 +224,6 @@
 ### color.gradients
 
 This property adds UI controls which allow the user to apply a gradient background to a block.
-=======
--   When `gradients` support is declared: it'll be added a new `gradient` attribute of type `string` with no default assigned. It stores the preset values set by the user. The block can apply a default text color by specifying its own attribute with a default e.g.:
->>>>>>> b2017335
 
 ```js
 supports: {
@@ -258,7 +237,6 @@
 }
 ```
 
-<<<<<<< HEAD
 Gradient presets are sourced from `editor-gradient-presets` [theme support](https://developer.wordpress.org/block-editor/developers/themes/theme-support/#block-gradient-presets).
 
 
@@ -303,9 +281,6 @@
 This property adds block controls which allow the user to set text color in a block.
 
 When color support is declared, this property is enabled by default (along with background), so simply setting color will enable text color.
-=======
--   When `text` support is declared: it'll be added a new `textColor` attribute of type `string` with no default assigned. It stores the preset values set by the user. The block can apply a default text color by specifying its own attribute with a default e.g.:
->>>>>>> b2017335
 
 ```js
 supports: {
