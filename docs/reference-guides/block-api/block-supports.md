# Supports

Block Supports is the API that allows a block to declare support for certain features.

Opting into any of these features will register additional attributes on the block and provide the UI to manipulate that attribute.

In order for the attribute to get applied to the block the generated properties get added to the wrapping element of the block. They get added to the object you get returned from the `useBlockProps` hook.

`BlockEdit` function:

```js
function BlockEdit() {
	const blockProps = useBlockProps();

	return <div { ...blockProps }>Hello World!</div>;
}
```

`save` function:

```js
function BlockEdit() {
	const blockProps = useBlockProps.save();

	return <div { ...blockProps }>Hello World!</div>;
}
```

For dynamic blocks that get rendered via a `render_callback` in PHP you can use the `get_block_wrapper_attributes()` function. It returns a string containing all the generated properties and needs to get output in the opening tag of the wrapping block element.

`render_callback` function:

```php
function render_block() {
	$wrapper_attributes = get_block_wrapper_attributes();

	return sprintf(
		'<div %1$s>%2$s</div>',
		$wrapper_attributes,
		'Hello World!'
	);
}
```

## anchor

-   Type: `boolean`
-   Default value: `false`

Anchors let you link directly to a specific block on a page. This property adds a field to define an id for the block and a button to copy the direct link. _Important: It doesn't work with dynamic blocks yet._

```js
// Declare support for anchor links.
supports: {
	anchor: true
}
```

## align

-   Type: `boolean` or `array`
-   Default value: `false`

This property adds block controls which allow you to change the block's alignment.

```js
supports: {
	// Declare support for block's alignment.
	// This adds support for all the options:
	// left, center, right, wide, and full.
	align: true
}
```

```js
supports: {
	// Declare support for specific alignment options.
	align: [ 'left', 'right', 'full' ]
}
```

When the block declares support for `align`, the attributes definition is extended to include an align attribute with a `string` type. By default, no alignment is assigned. The block can apply a default alignment by specifying its own `align` attribute with a default. For example:

```js
attributes: {
    align: {
        type: 'string',
        default: 'right'
    }
}
```

## alignWide

-   Type: `boolean`
-   Default value: `true`

This property allows to enable [wide alignment](/docs/how-to-guides/themes/theme-support.md#wide-alignment) for your theme. To disable this behavior for a single block, set this flag to `false`.

```js
supports: {
	// Remove the support for wide alignment.
	alignWide: false
}
```

## ariaLabel

-   Type: `boolean`
-   Default value: `false`

ARIA-labels let you define an accessible label for elements. This property allows enabling the definition of an aria-label for the block, without exposing a UI field.

```js
supports: {
	// Add support for the aria label.
	ariaLabel: true
}
```

## background

_**Note:** Since WordPress 6.5._

-   Type: `Object`
-   Default value: `null`
-   Subproperties
    -   `backgroundImage`: type `boolean`, default value `false`
    -   `backgroundSize`: type `boolean`, default value `false`

This value signals that a block supports some of the CSS style properties related to background. When it does, the block editor will show UI controls for the user to set their values if [the theme declares support](/docs/how-to-guides/themes/global-settings-and-styles.md#opt-in-into-ui-controls).

`backgroundImage` adds UI controls which allow the user to select a background image.
`backgroundSize` adds the FocalPointPicker to pick the position of the background image and allow the user to select the background size (cover, contain, fixed).

```js
supports: {
	background: {
		backgroundImage: true // Enable background image control.
		backgroundSize: true // Enable background image + size control.
	}
}
```

When a block declares support for a specific background property, its attributes definition is extended to include the `style` attribute.

When a background image is selected, the image data is stored in the `style.background.backgroundImage`.

When a background images is selected and its position or size are changed, the background-position is stored in the `style.background.backgroundPosition` and its background-size in `style.background.backgroundSize` attribute.

-   `style`: an attribute of `object` type with no default assigned. This is added when `backgroundImage` or `backgroundSize` support is declared. It stores the custom values set by the user.
    -   `background`: an attribute of `object` type. 
        - `backgroundImage`: an attribute of `object` type, containing information about the selected image 
            - `url`: type `string`, URL to the image
            - `id`: type `int`, media attachment ID
            - `source`: type `string`, at the moment the only value is `file`
            - `title`: type `string`, title of the media attachment 
        - `backgroundPosition`: an attribute of `string` type, defining the background images position, selected by FocalPointPicker and used in CSS as the [`background-position`](https://developer.mozilla.org/en-US/docs/Web/CSS/background-position) value. 
        - `backgroundSize`: an attribute of `string` type. defining the CSS [`background-size`](https://developer.mozilla.org/en-US/docs/Web/CSS/background-size) value.

The block can apply a default background image, position and size by specifying its own attribute with a default. For example:

```js
attributes: {
    style: {
        background: {
            backgroundImage: {
				"url":"IMAGE_URL"
			}
			backgroundPosition:"50% 50%",
            backgroundSize: "cover"
        }
    }
}
```

## className

-   Type: `boolean`
-   Default value: `true`

By default, the class `.wp-block-your-block-name` is added to the root element of your saved markup. This helps by providing a consistent mechanism for styling blocks that themes and plugins can rely on. If, for whatever reason, a class is not desired on the markup, this functionality can be disabled.

```js
supports: {
	// Remove the support for the generated className.
	className: false
}
```

## color

-   Type: `Object`
-   Default value: null
-   Subproperties:
    -   `background`: type `boolean`, default value `true`
    -   `button`: type `boolean`, default value `false`
    -   `enableContrastChecker`: type `boolean`, default value `true`
    -   `gradients`: type `boolean`, default value `false`
    -   `heading`: type `boolean`, default value `false`
    -   `link`: type `boolean`, default value `false`
    -   `text`: type `boolean`, default value `true`

This value signals that a block supports some of the properties related to color. When this value is present, the block editor will show UI controls for the user to set their values.

Note that the `background` and `text` keys have a default value of `true`, so if the `color` property is present they will also be considered enabled:

```js
supports: {
	color: {
		// This also enables text and background UI controls.
		gradients: true // Enables the gradients UI control.
	}
}
```

It's possible to disable them individually:

```js
supports: {
    color: { // Text UI control is enabled.
        background: false, // Disables the background UI control.
        gradients: true // Enables the gradients UI control.
    }
}
```

### color.background

This property adds UI controls which allow the user to apply a solid background color to a block.

When color support is declared, this property is enabled by default (along with text), so simply setting color will enable background color.

```js
supports: {
    color: true // Enables background and text color support.
}
```

To disable background support while keeping other color supports enabled, set to `false`.

```js
supports: {
    color: {
        // Disables background support. Text color support is still enabled.
        background: false
    }
}
```

When the block declares support for `color.background`, the attributes definition is extended to include two new attributes: `backgroundColor` and `style`:

-   `backgroundColor`: an attribute of `string` type with no default assigned.

    When a user chooses from the list of preset background colors, the preset slug is stored in the `backgroundColor` attribute.

    Background color presets are sourced from the `editor-color-palette` [theme support](/docs/how-to-guides/themes/theme-support.md#block-color-palettes).

    The block can apply a default preset background color by specifying its own attribute with a default. For example:

    ```js
    attributes: {
        backgroundColor: {
            type: 'string',
            default: 'some-preset-background-slug',
        }
    }
    ```

-   `style`: attribute of `object` type with no default assigned.

    When a custom background color is selected (i.e. using the custom color picker), the custom color value is stored in the `style.color.background` attribute.

    The block can apply a default custom background color by specifying its own attribute with a default. For example:

    ```js
    attributes: {
        style: {
            type: 'object',
            default: {
                color: {
                    background: '#aabbcc',
                }
            }
        }
    }
    ```

### color.button

_**Note:** Since WordPress 6.5._

This property adds block controls which allow the user to set button colors (text, background) in a block. Button colors are disabled by default.

To enable button color support, set `color.button` to `true`.

```js
supports: {
	color: {
		button: true
	}
}
```

Button color presets are sourced from the `editor-color-palette` [theme support](/docs/how-to-guides/themes/theme-support.md#block-color-palettes).

When the block declares support for `color.button`, the attributes definition is extended to include the `style` attribute:

-   `style`: an attribute of `object` type with no default assigned.

    When a button color is selected, the color value is stored in the `style.elements.button.color.text` and `style.elements.button.color.background` attribute.

    The block can apply a default button colors by specifying its own attribute with a default. For example:

    ```js
    attributes: {
        style: {
            type: 'object',
            default: {
                elements: {
                    button: {
                        color: {
                            text: 'var:preset|color|contrast',
    					    background: '#000000',
                        }
                    }
                }
            }
        }
    }
    ```

### color.enableContrastChecker

_**Note:** Since WordPress 6.5._

Determines whether the contrast checker widget displays in the block editor UI.

The contrast checker appears only if the block declares support for color. It tests the readability of color combinations and warns if there is a potential issue. The property is enabled by default. Set to `false` to explicitly disable:

```js
supports: {
	color: {
		enableContrastChecker: false
	}
}
```

### color.\_\_experimentalDuotone

_**Note:** Deprecated since WordPress 6.3._

This property has been replaced by [`filter.duotone`](#filterduotone).

### color.gradients

This property adds UI controls which allow the user to apply a gradient background to a block.

```js
supports: {
    color: {
        gradients: true,
        // Default values must be disabled if you don't want to use them with gradients.
        background: false,
        text: false
    }
}
```

Gradient presets are sourced from `editor-gradient-presets` [theme support](/docs/how-to-guides/themes/theme-support.md#block-gradient-presets).

When the block declares support for `color.gradient`, the attributes definition is extended to include two new attributes: `gradient` and `style`:

-   `gradient`: an attribute of `string` type with no default assigned.

    When a user chooses from the list of preset gradients, the preset slug is stored in the `gradient` attribute.

    The block can apply a default preset gradient by specifying its own attribute with a default. For example:

    ```js
    attributes: {
        gradient: {
            type: 'string',
            default: 'some-preset-gradient-slug',
        }
    }
    ```

-   `style`: an attribute of `object` type with no default assigned.

    When a custom gradient is selected (i.e. using the custom gradient picker), the custom gradient value is stored in the `style.color.gradient` attribute.

    The block can apply a default custom gradient by specifying its own attribute with a default. For example:

    ```js
    attributes: {
        style: {
            type: 'object',
            default: {
                color: {
                    gradient: 'linear-gradient(135deg,rgb(170,187,204) 0%,rgb(17,34,51) 100%)',
                }
            }
        }
    }
    ```

### color.heading

_**Note:** Since WordPress 6.5._

This property adds block controls which allow the user to set heading colors in a block. Heading colors are disabled by default.

To enable heading color support, set `color.heading` to `true`.

```js
supports: {
	color: {
		// Enable heading color support.
		heading: true
	}
}
```

Heading color presets are sourced from the `editor-color-palette` [theme support](/docs/how-to-guides/themes/theme-support.md#block-color-palettes).

When the block declares support for `color.heading`, the attributes definition is extended to include the `style` attribute:

-   `style`: an attribute of `object` type with no default assigned.

    When a heading color is selected, the color value is stored in the `style.elements.heading.color.text` and `style.elements.heading.color.background` attribute.

    The block can apply default heading colors by specifying its own attribute with a default. For example:

    ```js
    attributes: {
        style: {
            type: 'object',
            default: {
                elements: {
                    heading: {
                        color: {
                            text: 'var:preset|color|contrast',
    					    background: '#000000',
                        }
                    }
                }
            }
        }
    }
    ```

### color.link

This property adds block controls which allow the user to set link colors in a block. Link colors are disabled by default.

To enable link color support, set `color.link` to `true`.

```js
supports: {
	color: {
		link: true
	}
}
```

Link color presets are sourced from the `editor-color-palette` [theme support](/docs/how-to-guides/themes/theme-support.md#block-color-palettes).

When the block declares support for `color.link`, the attributes definition is extended to include the `style` attribute:

-   `style`: an attribute of `object` type with no default assigned.

    When a link color is selected, the color value is stored in the `style.elements.link.color.text` and `style.elements.link.:hover.color.text` attribute.

    The block can apply default link colors by specifying its own attribute with a default. For example:

    ```js
    attributes: {
        style: {
            type: 'object',
            default: {
                elements: {
                    link: {
                        color: {
                            text: 'var:preset|color|contrast',
                        },
						":hover": { 
							color: { 
								text: "#000000" 
							} 
						}
                    }
                }
            }
        }
    }
    ```

### color.text

This property adds block controls which allow the user to set text color in a block.

When color support is declared, this property is enabled by default (along with background), so simply setting color will enable text color.

```js
supports: {
	color: true // Enables background and text, but not link.
}
```

To disable text color support while keeping other color supports enabled, set `color.text` to `false`.

```js
supports: {
	color: {
		// Disable text color support.
		text: false
	}
}
```

Text color presets are sourced from the `editor-color-palette` [theme support](/docs/how-to-guides/themes/theme-support.md#block-color-palettes).

When the block declares support for `color.text`, the attributes definition is extended to include two new attributes: `textColor` and `style`:

-   `textColor`: an attribute of `string` type with no default assigned.

    When a user chooses from the list of preset text colors, the preset slug is stored in the `textColor` attribute.

    The block can apply a default preset text color by specifying its own attribute with a default. For example:

    ```js
    attributes: {
        textColor: {
            type: 'string',
            default: 'some-preset-text-color-slug',
        }
    }
    ```

-   `style`: an attribute of `object` type with no default assigned.

    When a custom text color is selected (i.e. using the custom color picker), the custom color value is stored in the `style.color.text` attribute.

    The block can apply a default custom text color by specifying its own attribute with a default. For example:

    ```js
    attributes: {
        style: {
            type: 'object',
            default: {
                color: {
                    text: '#aabbcc',
                }
            }
        }
    }
    ```

## customClassName

-   Type: `boolean`
-   Default value: `true`

This property adds a field to define a custom className for the block's wrapper.

```js
supports: {
	// Remove the support for the custom className.
	customClassName: false
}
```

## dimensions

_**Note:** Since WordPress 6.2._

-   Type: `Object`
-   Default value: null
-   Subproperties:
    -   `minHeight`: type `boolean`, default value `false`

This value signals that a block supports some of the CSS style properties related to dimensions. When it does, the block editor will show UI controls for the user to set their values if [the theme declares support](/docs/how-to-guides/themes/global-settings-and-styles.md#opt-in-into-ui-controls).

```js
supports: {
	dimensions: {
		aspectRatio: true // Enable aspect ratio control.
		minHeight: true // Enable min height control.
	}
}
```

When a block declares support for a specific dimensions property, its attributes definition is extended to include the `style` attribute.

-   `style`: an attribute of `object` type with no default assigned. This is added when `aspectRatio` or `minHeight` support is declared. It stores the custom values set by the user. For example:

```js
attributes: {
    style: {
        dimensions: {
            aspectRatio: "16/9",
            minHeight: "50vh"
        }
    }
}
```

## filter

-   Type: `Object`
-   Default value: null
-   Subproperties:
    -   `duotone`: type `boolean`, default value `false`

This value signals that a block supports some of the properties related to filters. When it does, the block editor will show UI controls for the user to set their values.

### filter.duotone

This property adds UI controls which allow the user to apply a duotone filter to
a block or part of a block.

```js
supports: {
    filter: {
        // Enable duotone support
        duotone: true
    }
},
selectors: {
    filter: {
        // Apply the filter to img elements inside the image block
        duotone: '.wp-block-image img'
    }
}
```

The filter can be applied to an element inside the block by setting the `selectors.filter.duotone` selector.

Duotone presets are sourced from `color.duotone` in [theme.json](/docs/how-to-guides/themes/global-settings-and-styles.md).

When the block declares support for `filter.duotone`, the attributes definition is extended to include the attribute `style`:

-   `style`: an attribute of `object` type with no default assigned.

    The block can apply a default duotone color by specifying its own attribute with a default. For example:

    ```js
    attributes: {
        style: {
            type: 'object',
            default: {
                color: {
                    duotone: [
                        '#FFF',
                        '#000'
                    ]
                }
            }
        }
    }
    ```

## html

-   Type: `boolean`
-   Default value: `true`

By default, a block's markup can be edited individually. To disable this behavior, set `html` to `false`.

```js
supports: {
	// Remove support for an HTML mode.
	html: false
}
```

## inserter

-   Type: `boolean`
-   Default value: `true`

By default, all blocks will appear in the inserter, block transforms menu, Style Book, etc. To hide a block from all parts of the user interface so that it can only be inserted programmatically, set `inserter` to `false`.

```js
supports: {
	// Hide this block from the inserter.
	inserter: false
}
```

## interactivity

-   Type: `boolean` or `object`
-   Default value: `false`
-   Subproperties:
    -   `clientNavigation`: type `boolean`, default value `false`
    -   `interactive`: type `boolean`, default value `false`

Indicates if the block is using Interactivity API features.

The `clientNavigation` sub-property indicates whether a block is compatible with the Interactivity API client-side navigation.
Set it to true only if the block is not interactive or if it is interactive using the Interactivity API. Set it to false if the block is interactive but uses vanilla JS, jQuery or another JS framework/library other than the Interactivity API.

The `interactive` sub-property indicates whether the block is using the Interactivity API directives.

## layout

-   Type: `boolean` or `Object`
-   Default value: null
-   Subproperties:
    -   `default`: type `Object`, default value null
    -   `allowSwitching`: type `boolean`, default value `false`
    -   `allowEditing`: type `boolean`, default value `true`
    -   `allowInheriting`: type `boolean`, default value `true`
    -   `allowSizingOnChildren`: type `boolean`, default value `false`
    -   `allowVerticalAlignment`: type `boolean`, default value `true`
    -   `allowJustification`: type `boolean`, default value `true`
    -   `allowOrientation`: type `boolean`, default value `true`
    -   `allowCustomContentAndWideSize`: type `boolean`, default value `true`

This value only applies to blocks that are containers for inner blocks. If set to `true` the layout type will be `flow`. For other layout types it's necessary to set the `type` explicitly inside the `default` object.

### layout.default

-   Type: `Object`
-   Default value: null

Allows setting the `type` property to define what layout type is default for the block, and also default values for any properties inherent to that layout type. For example, for a `flex` layout, a default value can be set for `flexWrap`.

### layout.allowSwitching

-   Type: `boolean`
-   Default value: `false`

Exposes a switcher control that allows toggling between all existing layout types.

### layout.allowEditing

-   Type: `boolean`
-   Default value: `true`

Determines display of layout controls in the block sidebar. If set to false, layout controls will be hidden.

### layout.allowInheriting

-   Type: `boolean`
-   Default value: `true`

For the `flow` layout type only, determines display of the "Inner blocks use content width" toggle.

### layout.allowSizingOnChildren

-   Type: `boolean`
-   Default value: `false`

For the `flex` layout type only, determines display of sizing controls (Fit/Fill/Fixed) on all child blocks of the flex block.

### layout.allowVerticalAlignment

-   Type: `boolean`
-   Default value: `true`

For the `flex` layout type only, determines display of the vertical alignment control in the block toolbar.

### layout.allowJustification

-   Type: `boolean`
-   Default value: `true`

For the `flex` layout type, determines display of the justification control in the block toolbar and block sidebar. For the `constrained` layout type, determines display of justification control in the block sidebar.

### layout.allowOrientation

-   Type: `boolean`
-   Default value: `true`

For the `flex` layout type only, determines display of the orientation control in the block toolbar.

### layout.allowCustomContentAndWideSize

-   Type: `boolean`
-   Default value: `true`

For the `constrained` layout type only, determines display of the custom content and wide size controls in the block sidebar.

## lock

-   Type: `boolean`
-   Default value: `true`

A block may want to disable the ability to toggle the lock state. It can be locked/unlocked by a user from the block "Options" dropdown by default. To disable this behavior, set `lock` to `false`.

```js
supports: {
	// Remove support for locking UI.
	lock: false
}
```

## multiple

-   Type: `boolean`
-   Default value: `true`

A non-multiple block can be inserted into each post, one time only. For example, the built-in 'More' block cannot be inserted again if it already exists in the post being edited. A non-multiple block's icon is automatically dimmed (unclickable) to prevent multiple instances.

```js
supports: {
	// Use the block just once per post
	multiple: false
}
```

## position

_**Note:** Since WordPress 6.2._

-   Type: `Object`
-   Default value: null
-   Subproperties:
    -   `sticky`: type `boolean`, default value `false`

This value signals that a block supports some of the CSS style properties related to position. When it does, the block editor will show UI controls for the user to set their values if [the theme declares support](/docs/how-to-guides/themes/global-settings-and-styles.md#opt-in-into-ui-controls).

Note that sticky position controls are currently only available for blocks set at the root level of the document. Setting a block to the `sticky` position will stick the block to its most immediate parent when the user scrolls the page.

```js
supports: {
	position: {
		sticky: true // Enable selecting sticky position.
	}
}
```

When the block declares support for a specific position property, its attributes definition is extended to include the `style` attribute.

-   `style`: an attribute of `object` type with no default assigned. This is added when `sticky` support is declared. It stores the custom values set by the user. For example:

```js
attributes: {
    style: {
        position: {
            type: "sticky",
            top: "0px"
        }
    }
}
```

## renaming

_**Note:** Since WordPress 6.5._

-   Type: `boolean`
-   Default value: `true`

By default, a block can be renamed by a user from the block 'Options' dropdown or the 'Advanced' panel. To disable this behavior, set renaming to false.

```js
supports: {
	// Don't allow the block to be renamed in the editor.
	renaming: false,
}
```

## reusable

-   Type: `boolean`
-   Default value: `true`

A block may want to disable the ability of being converted into a reusable block. By default all blocks can be converted to a reusable block. If supports reusable is set to false, the option to convert the block into a reusable block will not appear.

```js
supports: {
	// Don't allow the block to be converted into a reusable block.
	reusable: false,
}
```

## shadow

_**Note:** Since WordPress 6.5._

-   Type: `boolean`
-   Default value: `false`

This property adds block controls which allow the user to set a box shadow for a block. Shadows are disabled by default.

```js
supports: {
	shadow: true // Enable the box-shadow picker.
}
```

Shadow presets are sourced from the shadow presets defined in `theme.json`.

When the block declares support for `shadow`, the attributes definition is extended to include the `style` attribute:

-   `style`: an attribute of `object` type with no default assigned.

    When a shadow is selected, the color value is stored in the `style.shadow`.

    The block can apply a default shadow by specifying its own attribute with a default. For example:

    ```js
    attributes: {
        style: {
            type: 'object',
            default: {
    			shadow: "var:preset|shadow|deep"
            }
        }
    }
    ```

## spacing

-   Type: `Object`
-   Default value: null
-   Subproperties:
    -   `margin`: type `boolean` or `array`, default value `false`
    -   `padding`: type `boolean` or `array`, default value `false`
    -   `blockGap`: type `boolean` or `array`, default value `false`

This value signals that a block supports some of the CSS style properties related to spacing. When it does, the block editor will show UI controls for the user to set their values if [the theme declares support](/docs/how-to-guides/themes/theme-support.md#cover-block-padding).

```js
supports: {
    spacing: {
        margin: true,  // Enable margin UI control.
        padding: true, // Enable padding UI control.
        blockGap: true,  // Enables block spacing UI control for blocks that also use `layout`.
    }
}
```

When the block declares support for a specific spacing property, its attributes definition is extended to include the `style` attribute.

-   `style`: an attribute of `object` type with no default assigned. This is added when `margin` or `padding` support is declared. It stores the custom values set by the user. For example:

```js
attributes: {
    style: {
        margin: 'value',
        padding: {
            top: 'value',
        }
    }
}
```

A spacing property may define an array of allowable sides – 'top', 'right', 'bottom', 'left' – that can be configured. When such arbitrary sides are defined, only UI controls for those sides are displayed.

Axial sides are defined with the `vertical` and `horizontal` terms, and display a single UI control for each axial pair (for example, `vertical` controls both the top and bottom sides). A spacing property may support arbitrary individual sides **or** axial sides, but not a mix of both.

Note: `blockGap` accepts `vertical` and `horizontal` axial sides, which adjust gap column and row values. `blockGap` doesn't support arbitrary sides.

```js
supports: {
    spacing: {
        margin: [ 'top', 'bottom' ],             // Enable margin for arbitrary sides.
        padding: true,                           // Enable padding for all sides.
        blockGap: [ 'horizontal', 'vertical' ],  // Enables axial (column/row) block spacing controls
    }
}
```

## typography

-   Type: `Object`
-   Default value: `null`
-   Subproperties:
<<<<<<< HEAD
    - `fontSize`: type `boolean`, default value `false`
    - `lineHeight`: type `boolean`, default value `false`
    - `textAlign`: type `boolean` or `array`, default value `false`
=======
    -   `fontSize`: type `boolean`, default value `false`
    -   `lineHeight`: type `boolean`, default value `false`
>>>>>>> 97576883

The presence of this object signals that a block supports some typography related properties. When it does, the block editor will show a typography UI allowing the user to control their values.

```js
supports: {
    typography: {
        // Enable support and UI control for font-size.
        fontSize: true,
        // Enable support and UI control for line-height.
        lineHeight: true,
        // Enable support and UI control for text alignment.
        textAlign: true,
    },
}
```

### typography.fontSize

-   Type: `boolean`
-   Default value: `false`

This value signals that a block supports the font-size CSS style property. When it does, the block editor will show an UI control for the user to set its value.

The values shown in this control are the ones declared by the theme via the `editor-font-sizes` [theme support](/docs/how-to-guides/themes/theme-support.md#block-font-sizes), or the default ones if none are provided.

```js
supports: {
    typography: {
        // Enable support and UI control for font-size.
        fontSize: true,
    },
}
```

When the block declares support for `fontSize`, the attributes definition is extended to include two new attributes: `fontSize` and `style`:

-   `fontSize`: an attribute of `string` type with no default assigned. It stores any preset value selected by the user. The block can apply a default fontSize by specifying its own `fontSize` attribute with a default. For example:

```js
attributes: {
    fontSize: {
        type: 'string',
        default: 'some-value',
    }
}
```

-   `style`: an attribute of `object` type with no default assigned. It stores the custom values set by the user and is shared with other block supports such as color. The block can apply a default style by specifying its own `style` attribute with a default. For example:

```js
attributes: {
    style: {
        type: 'object',
        default: {
            typography: {
                fontSize: 'value'
            }
        }
    }
}
```

### typography.lineHeight

-   Type: `boolean`
-   Default value: `false`

This value signals that a block supports the line-height CSS style property. When it does, the block editor will show an UI control for the user to set its value if [the theme declares support](/docs/how-to-guides/themes/theme-support.md#supporting-custom-line-heights).

```js
supports: {
    typography: {
        // Enable support and UI control for line-height.
        lineHeight: true,
    },
}
```

When the block declares support for `lineHeight`, the attributes definition is extended to include a new attribute `style` of `object` type with no default assigned. It stores the custom value set by the user. The block can apply a default style by specifying its own `style` attribute with a default. For example:

```js
attributes: {
    style: {
        type: 'object',
        default: {
            typography: {
                lineHeight: 'value'
            }
        }
    }
}
```

### typography.textAlign

_**Note:** Since WordPress 6.6._

-   Type: `boolean` or `array`
-   Default value: `false`

This property adds block toolbar controls which allow to change block's text alignment.

```js
supports: {
    typography: {
        // Declare support for block's text alignment.
        // This adds support for all the options:
        // left, center, right.
        textAlign: true
    }
}
```

```js
supports: {
    typography: {
        // Declare support for specific text alignment options.
        textAlign: [ 'left', 'right' ]
    }
}
```

When the block declares support for `textAlign`, the attributes definition is extended to include a text align attribute with a `string` type. By default, no text alignment is assigned. The block can apply a default text alignment by specifying its own `textAlign` attribute with a default e.g.:

```js
attributes: {
    textAlign: {
        type: 'string',
        default: 'right'
    }
}
```<|MERGE_RESOLUTION|>--- conflicted
+++ resolved
@@ -149,13 +149,13 @@
 When a background images is selected and its position or size are changed, the background-position is stored in the `style.background.backgroundPosition` and its background-size in `style.background.backgroundSize` attribute.
 
 -   `style`: an attribute of `object` type with no default assigned. This is added when `backgroundImage` or `backgroundSize` support is declared. It stores the custom values set by the user.
-    -   `background`: an attribute of `object` type. 
-        - `backgroundImage`: an attribute of `object` type, containing information about the selected image 
+    -   `background`: an attribute of `object` type.
+        - `backgroundImage`: an attribute of `object` type, containing information about the selected image
             - `url`: type `string`, URL to the image
             - `id`: type `int`, media attachment ID
             - `source`: type `string`, at the moment the only value is `file`
-            - `title`: type `string`, title of the media attachment 
-        - `backgroundPosition`: an attribute of `string` type, defining the background images position, selected by FocalPointPicker and used in CSS as the [`background-position`](https://developer.mozilla.org/en-US/docs/Web/CSS/background-position) value. 
+            - `title`: type `string`, title of the media attachment
+        - `backgroundPosition`: an attribute of `string` type, defining the background images position, selected by FocalPointPicker and used in CSS as the [`background-position`](https://developer.mozilla.org/en-US/docs/Web/CSS/background-position) value.
         - `backgroundSize`: an attribute of `string` type. defining the CSS [`background-size`](https://developer.mozilla.org/en-US/docs/Web/CSS/background-size) value.
 
 The block can apply a default background image, position and size by specifying its own attribute with a default. For example:
@@ -484,10 +484,10 @@
                         color: {
                             text: 'var:preset|color|contrast',
                         },
-						":hover": { 
-							color: { 
-								text: "#000000" 
-							} 
+						":hover": {
+							color: {
+								text: "#000000"
+							}
 						}
                     }
                 }
@@ -971,14 +971,9 @@
 -   Type: `Object`
 -   Default value: `null`
 -   Subproperties:
-<<<<<<< HEAD
-    - `fontSize`: type `boolean`, default value `false`
-    - `lineHeight`: type `boolean`, default value `false`
-    - `textAlign`: type `boolean` or `array`, default value `false`
-=======
     -   `fontSize`: type `boolean`, default value `false`
     -   `lineHeight`: type `boolean`, default value `false`
->>>>>>> 97576883
+    -   `textAlign`: type `boolean` or `array`, default value `false`
 
 The presence of this object signals that a block supports some typography related properties. When it does, the block editor will show a typography UI allowing the user to control their values.
 
