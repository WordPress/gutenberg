# Supports

Block Supports is the API that allows a block to declare support for certain features.

Opting into any of these features will register additional attributes on the block and provide the UI to manipulate that attribute.

In order for the attribute to get applied to the block the generated properties get added to the wrapping element of the block. They get added to the object you get returned from the `useBlockProps` hook.

`BlockEdit` function:

```js
function BlockEdit() {
	const blockProps = useBlockProps();

	return <div { ...blockProps }>Hello World!</div>;
}
```

`save` function:

```js
function BlockEdit() {
	const blockProps = useBlockProps.save();

	return <div { ...blockProps }>Hello World!</div>;
}
```

For dynamic blocks that get rendered via a `render_callback` in PHP you can use the `get_block_wrapper_attributes()` function. It returns a string containing all the generated properties and needs to get output in the opening tag of the wrapping block element.

`render_callback` function:

```php
function render_block() {
	$wrapper_attributes = get_block_wrapper_attributes();

	return sprintf(
		'<div %1$s>%2$s</div>',
		$wrapper_attributes,
		'Hello World!'
	);
}
```

## anchor

-   Type: `boolean`
-   Default value: `false`

Anchors let you link directly to a specific block on a page. This property adds a field to define an id for the block and a button to copy the direct link. _Important: It doesn't work with dynamic blocks yet._

```js
// Declare support for anchor links.
supports: {
	anchor: true
}
```

## align

-   Type: `boolean` or `array`
-   Default value: `false`

<<<<<<< HEAD
This property adds block controls, which enable changes to a block's alignment.
=======
This property adds block controls which allow you to change the block's alignment.
>>>>>>> d9326f0b

```js
supports: {
	// Declare support for block's alignment.
	// This adds support for all the options:
	// left, center, right, wide, and full.
	align: true
}
```

```js
supports: {
	// Declare support for specific alignment options.
	align: [ 'left', 'right', 'full' ]
}
```

When the block declares support for `align`, the attributes definition is extended to include an align attribute with a `string` type. By default, no alignment is assigned. The block can apply a default alignment by specifying its own `align` attribute with a default. For example:

```js
attributes: {
    align: {
        type: 'string',
        default: 'right'
    }
}
```

## alignWide

-   Type: `boolean`
-   Default value: `true`

This property allows to enable [wide alignment](/docs/how-to-guides/themes/theme-support.md#wide-alignment) for your theme. To disable this behavior for a single block, set this flag to `false`.

```js
supports: {
	// Remove the support for wide alignment.
	alignWide: false
}
```

## ariaLabel

-   Type: `boolean`
-   Default value: `false`

ARIA-labels let you define an accessible label for elements. This property allows enabling the definition of an aria-label for the block, without exposing a UI field.

```js
supports: {
<<<<<<< HEAD
	// Add support for an aria label.
=======
	// Add support for the aria label.
>>>>>>> d9326f0b
	ariaLabel: true
}
```

## background

_**Note:** Since WordPress 6.5._

-   Type: `Object`
-   Default value: `null`
-   Subproperties
    -   `backgroundImage`: type `boolean`, default value `false`
    -   `backgroundSize`: type `boolean`, default value `false`

This value signals that a block supports some of the CSS style properties related to background. When it does, the block editor will show UI controls for the user to set their values if [the theme declares support](/docs/how-to-guides/themes/global-settings-and-styles.md#opt-in-into-ui-controls).

`backgroundImage` adds UI controls which allow the user to select a background image.
`backgroundSize` adds the FocalPointPicker to pick the position of the background image and allow the user to select the background size (cover, contain, fixed).

```js
supports: {
	background: {
		backgroundImage: true // Enable background image control.
		backgroundSize: true // Enable background image + size control.
	}
}
```

When a block declares support for a specific background property, its attributes definition is extended to include the `style` attribute.

When a background image is selected, the image data is stored in the `style.background.backgroundImage`.

When a background images is selected and its position or size are changed, the background-position is stored in the `style.background.backgroundPosition` and its background-size in `style.background.backgroundSize` attribute.

-   `style`: an attribute of `object` type with no default assigned. This is added when `backgroundImage` or `backgroundSize` support is declared. It stores the custom values set by the user.
    -   `background`: an attribute of `object` type. 
        - `backgroundImage`: an attribute of `object` type, containing information about the selected image 
            - `url`: type `string`, URL to the image
            - `id`: type `int`, media attachment ID
            - `source`: type `string`, at the moment the only value is `file`
            - `title`: type `string`, title of the media attachment 
        - `backgroundPosition`: an attribute of `string` type, defining the background images position, selected by FocalPointPicker and used in CSS as the [`background-position`](https://developer.mozilla.org/en-US/docs/Web/CSS/background-position) value. 
        - `backgroundSize`: an attribute of `string` type. defining the CSS [`background-size`](https://developer.mozilla.org/en-US/docs/Web/CSS/background-size) value.

The block can apply a default background image, position and size by specifying its own attribute with a default. For example:

```js
attributes: {
    style: {
        background: {
            backgroundImage: {
				"url":"IMAGE_URL"
			}
			backgroundPosition:"50% 50%",
            backgroundSize: "cover"
        }
    }
}
```

## className

-   Type: `boolean`
-   Default value: `true`

By default, the class `.wp-block-your-block-name` is added to the root element of your saved markup. This helps by providing a consistent mechanism for styling blocks that themes and plugins can rely on. If, for whatever reason, a class is not desired on the markup, this functionality can be disabled.

```js
supports: {
	// Remove the support for the generated className.
	className: false
}
```

## color

-   Type: `Object`
-   Default value: null
-   Subproperties:
    -   `background`: type `boolean`, default value `true`
    -   `button`: type `boolean`, default value `false`
    -   `enableContrastChecker`: type `boolean`, default value `true`
    -   `gradients`: type `boolean`, default value `false`
    -   `heading`: type `boolean`, default value `false`
    -   `link`: type `boolean`, default value `false`
    -   `text`: type `boolean`, default value `true`

This value signals that a block supports some of the properties related to color. When this value is present, the block editor will show UI controls for the user to set their values.

Note that the `background` and `text` keys have a default value of `true`, so if the `color` property is present they will also be considered enabled:

```js
supports: {
	color: {
		// This also enables text and background UI controls.
		gradients: true // Enables the gradients UI control.
	}
}
```

It's possible to disable them individually:

```js
supports: {
    color: { // Text UI control is enabled.
        background: false, // Disables the background UI control.
        gradients: true // Enables the gradients UI control.
    }
}
```

### color.background

This property adds UI controls which allow the user to apply a solid background color to a block.

When color support is declared, this property is enabled by default (along with text), so simply setting color will enable background color.

```js
supports: {
    color: true // Enables background and text color support.
}
```

To disable background support while keeping other color supports enabled, set to `false`.

```js
supports: {
    color: {
        // Disables background support. Text color support is still enabled.
        background: false
    }
}
```

When the block declares support for `color.background`, the attributes definition is extended to include two new attributes: `backgroundColor` and `style`:

-   `backgroundColor`: an attribute of `string` type with no default assigned.

    When a user chooses from the list of preset background colors, the preset slug is stored in the `backgroundColor` attribute.

    Background color presets are sourced from the `editor-color-palette` [theme support](/docs/how-to-guides/themes/theme-support.md#block-color-palettes).

    The block can apply a default preset background color by specifying its own attribute with a default. For example:

    ```js
    attributes: {
        backgroundColor: {
            type: 'string',
            default: 'some-preset-background-slug',
        }
    }
    ```

-   `style`: attribute of `object` type with no default assigned.

    When a custom background color is selected (i.e. using the custom color picker), the custom color value is stored in the `style.color.background` attribute.

    The block can apply a default custom background color by specifying its own attribute with a default. For example:

    ```js
    attributes: {
        style: {
            type: 'object',
            default: {
                color: {
                    background: '#aabbcc',
                }
            }
        }
    }
    ```

### color.button

_**Note:** Since WordPress 6.5._

This property adds block controls which allow the user to set button colors (text, background) in a block. Button colors are disabled by default.

To enable button color support, set `color.button` to `true`.

```js
supports: {
	color: {
		button: true
	}
}
```

Button color presets are sourced from the `editor-color-palette` [theme support](/docs/how-to-guides/themes/theme-support.md#block-color-palettes).

When the block declares support for `color.button`, the attributes definition is extended to include the `style` attribute:

-   `style`: an attribute of `object` type with no default assigned.

    When a button color is selected, the color value is stored in the `style.elements.button.color.text` and `style.elements.button.color.background` attribute.

    The block can apply a default button colors by specifying its own attribute with a default. For example:

    ```js
    attributes: {
        style: {
            type: 'object',
            default: {
                elements: {
                    button: {
                        color: {
                            text: 'var:preset|color|contrast',
    					    background: '#000000',
                        }
                    }
                }
            }
        }
    }
    ```

### color.enableContrastChecker

_**Note:** Since WordPress 6.5._

Determines whether the contrast checker widget displays in the block editor UI.

The contrast checker appears only if the block declares support for color. It tests the readability of color combinations and warns if there is a potential issue. The property is enabled by default. Set to `false` to explicitly disable:

```js
supports: {
	color: {
		enableContrastChecker: false
	}
}
```

### color.\_\_experimentalDuotone

_**Note:** Deprecated since WordPress 6.3._

This property has been replaced by [`filter.duotone`](#filterduotone).

### color.gradients

This property adds UI controls which allow the user to apply a gradient background to a block.

```js
supports: {
    color: {
        gradients: true,
<<<<<<< HEAD

=======
>>>>>>> d9326f0b
        // Default values must be disabled if you don't want to use them with gradients.
        background: false,
        text: false
    }
}
```

Gradient presets are sourced from `editor-gradient-presets` [theme support](/docs/how-to-guides/themes/theme-support.md#block-gradient-presets).

When the block declares support for `color.gradient`, the attributes definition is extended to include two new attributes: `gradient` and `style`:

-   `gradient`: an attribute of `string` type with no default assigned.

    When a user chooses from the list of preset gradients, the preset slug is stored in the `gradient` attribute.

    The block can apply a default preset gradient by specifying its own attribute with a default. For example:

    ```js
    attributes: {
        gradient: {
            type: 'string',
            default: 'some-preset-gradient-slug',
        }
    }
    ```

-   `style`: an attribute of `object` type with no default assigned.

    When a custom gradient is selected (i.e. using the custom gradient picker), the custom gradient value is stored in the `style.color.gradient` attribute.

    The block can apply a default custom gradient by specifying its own attribute with a default. For example:

    ```js
    attributes: {
        style: {
            type: 'object',
            default: {
                color: {
                    gradient: 'linear-gradient(135deg,rgb(170,187,204) 0%,rgb(17,34,51) 100%)',
                }
            }
        }
    }
    ```

### color.heading

_**Note:** Since WordPress 6.5._

This property adds block controls which allow the user to set heading colors in a block. Heading colors are disabled by default.

To enable heading color support, set `color.heading` to `true`.

```js
supports: {
	color: {
		// Enable heading color support.
		heading: true
	}
}
```

<<<<<<< HEAD
To enable link color support, set the link value to `true`.
=======
Heading color presets are sourced from the `editor-color-palette` [theme support](/docs/how-to-guides/themes/theme-support.md#block-color-palettes).

When the block declares support for `color.heading`, the attributes definition is extended to include the `style` attribute:

-   `style`: an attribute of `object` type with no default assigned.

    When a heading color is selected, the color value is stored in the `style.elements.heading.color.text` and `style.elements.heading.color.background` attribute.

    The block can apply default heading colors by specifying its own attribute with a default. For example:

    ```js
    attributes: {
        style: {
            type: 'object',
            default: {
                elements: {
                    heading: {
                        color: {
                            text: 'var:preset|color|contrast',
    					    background: '#000000',
                        }
                    }
                }
            }
        }
    }
    ```

### color.link

This property adds block controls which allow the user to set link colors in a block. Link colors are disabled by default.

To enable link color support, set `color.link` to `true`.
>>>>>>> d9326f0b

```js
supports: {
	color: {
		link: true
	}
}
```

Link color presets are sourced from the `editor-color-palette` [theme support](/docs/how-to-guides/themes/theme-support.md#block-color-palettes).

When the block declares support for `color.link`, the attributes definition is extended to include the `style` attribute:

-   `style`: an attribute of `object` type with no default assigned.

    When a link color is selected, the color value is stored in the `style.elements.link.color.text` and `style.elements.link.:hover.color.text` attribute.

    The block can apply default link colors by specifying its own attribute with a default. For example:

    ```js
    attributes: {
        style: {
            type: 'object',
            default: {
                elements: {
                    link: {
                        color: {
                            text: 'var:preset|color|contrast',
                        },
						":hover": { 
							color: { 
								text: "#000000" 
							} 
						}
                    }
                }
            }
        }
    }
    ```

### color.text

This property adds block controls which allow the user to set text color in a block.

When color support is declared, this property is enabled by default (along with background), so simply setting color will enable text color.

```js
supports: {
	color: true // Enables background and text, but not link.
}
```

To disable text color support while keeping other color supports enabled, set `color.text` to `false`.

```js
supports: {
	color: {
		// Disable text color support.
		text: false
	}
}
```

Text color presets are sourced from the `editor-color-palette` [theme support](/docs/how-to-guides/themes/theme-support.md#block-color-palettes).

When the block declares support for `color.text`, the attributes definition is extended to include two new attributes: `textColor` and `style`:

-   `textColor`: an attribute of `string` type with no default assigned.

    When a user chooses from the list of preset text colors, the preset slug is stored in the `textColor` attribute.

    The block can apply a default preset text color by specifying its own attribute with a default. For example:

    ```js
    attributes: {
        textColor: {
            type: 'string',
            default: 'some-preset-text-color-slug',
        }
    }
    ```

-   `style`: an attribute of `object` type with no default assigned.

    When a custom text color is selected (i.e. using the custom color picker), the custom color value is stored in the `style.color.text` attribute.

    The block can apply a default custom text color by specifying its own attribute with a default. For example:

    ```js
    attributes: {
        style: {
            type: 'object',
            default: {
                color: {
                    text: '#aabbcc',
                }
            }
        }
    }
    ```

## customClassName

-   Type: `boolean`
-   Default value: `true`

This property adds a field to define a custom className for the block's wrapper.

```js
supports: {
	// Remove the support for the custom className.
	customClassName: false
}
```

## dimensions

_**Note:** Since WordPress 6.2._

-   Type: `Object`
-   Default value: null
-   Subproperties:
    -   `minHeight`: type `boolean`, default value `false`

This value signals that a block supports some of the CSS style properties related to dimensions. When it does, the block editor will show UI controls for the user to set their values if [the theme declares support](/docs/how-to-guides/themes/global-settings-and-styles.md#opt-in-into-ui-controls).

```js
supports: {
	dimensions: {
		aspectRatio: true // Enable aspect ratio control.
		minHeight: true // Enable min height control.
	}
}
```

When a block declares support for a specific dimensions property, its attributes definition is extended to include the `style` attribute.

-   `style`: an attribute of `object` type with no default assigned. This is added when `aspectRatio` or `minHeight` support is declared. It stores the custom values set by the user. For example:

```js
attributes: {
    style: {
        dimensions: {
            aspectRatio: "16/9",
            minHeight: "50vh"
        }
    }
}
```

## filter

-   Type: `Object`
-   Default value: null
-   Subproperties:
    -   `duotone`: type `boolean`, default value `false`

This value signals that a block supports some of the properties related to filters. When it does, the block editor will show UI controls for the user to set their values.

### filter.duotone

This property adds UI controls which allow the user to apply a duotone filter to
a block or part of a block.

```js
supports: {
    filter: {
        // Enable duotone support
        duotone: true
    }
},
selectors: {
    filter: {
        // Apply the filter to img elements inside the image block
        duotone: '.wp-block-image img'
    }
}
```

The filter can be applied to an element inside the block by setting the `selectors.filter.duotone` selector.

Duotone presets are sourced from `color.duotone` in [theme.json](/docs/how-to-guides/themes/global-settings-and-styles.md).

When the block declares support for `filter.duotone`, the attributes definition is extended to include the attribute `style`:

-   `style`: an attribute of `object` type with no default assigned.

    The block can apply a default duotone color by specifying its own attribute with a default. For example:

    ```js
    attributes: {
        style: {
            type: 'object',
            default: {
                color: {
                    duotone: [
                        '#FFF',
                        '#000'
                    ]
                }
            }
        }
    }
    ```

## html

-   Type: `boolean`
-   Default value: `true`

By default, a block's markup can be edited individually. To disable this behavior, set `html` to `false`.

```js
supports: {
	// Remove support for an HTML mode.
	html: false
}
```

## inserter

-   Type: `boolean`
-   Default value: `true`

By default, all blocks will appear in the inserter, block transforms menu, Style Book, etc. To hide a block from all parts of the user interface so that it can only be inserted programmatically, set `inserter` to `false`.

```js
supports: {
	// Hide this block from the inserter.
	inserter: false
}
```

## interactivity

-   Type: `boolean` or `object`
-   Default value: `false`
-   Subproperties:
    -   `clientNavigation`: type `boolean`, default value `false`
    -   `interactive`: type `boolean`, default value `false`

Indicates if the block is using Interactivity API features.

The `clientNavigation` sub-property indicates whether a block is compatible with the Interactivity API client-side navigation.
Set it to true only if the block is not interactive or if it is interactive using the Interactivity API. Set it to false if the block is interactive but uses vanilla JS, jQuery or another JS framework/library other than the Interactivity API.

The `interactive` sub-property indicates whether the block is using the Interactivity API directives.

## layout

-   Type: `boolean` or `Object`
-   Default value: null
-   Subproperties:
    -   `default`: type `Object`, default value null
    -   `allowSwitching`: type `boolean`, default value `false`
    -   `allowEditing`: type `boolean`, default value `true`
    -   `allowInheriting`: type `boolean`, default value `true`
    -   `allowSizingOnChildren`: type `boolean`, default value `false`
    -   `allowVerticalAlignment`: type `boolean`, default value `true`
    -   `allowJustification`: type `boolean`, default value `true`
    -   `allowOrientation`: type `boolean`, default value `true`
    -   `allowCustomContentAndWideSize`: type `boolean`, default value `true`

This value only applies to blocks that are containers for inner blocks. If set to `true` the layout type will be `flow`. For other layout types it's necessary to set the `type` explicitly inside the `default` object.

### layout.default

-   Type: `Object`
-   Default value: null

Allows setting the `type` property to define what layout type is default for the block, and also default values for any properties inherent to that layout type. For example, for a `flex` layout, a default value can be set for `flexWrap`.

### layout.allowSwitching

-   Type: `boolean`
-   Default value: `false`

Exposes a switcher control that allows toggling between all existing layout types.

### layout.allowEditing

-   Type: `boolean`
-   Default value: `true`

Determines display of layout controls in the block sidebar. If set to false, layout controls will be hidden.

### layout.allowInheriting

-   Type: `boolean`
-   Default value: `true`

For the `flow` layout type only, determines display of the "Inner blocks use content width" toggle.

### layout.allowSizingOnChildren

-   Type: `boolean`
-   Default value: `false`

For the `flex` layout type only, determines display of sizing controls (Fit/Fill/Fixed) on all child blocks of the flex block.

### layout.allowVerticalAlignment

-   Type: `boolean`
-   Default value: `true`

For the `flex` layout type only, determines display of the vertical alignment control in the block toolbar.

### layout.allowJustification

-   Type: `boolean`
-   Default value: `true`

For the `flex` layout type, determines display of the justification control in the block toolbar and block sidebar. For the `constrained` layout type, determines display of justification control in the block sidebar.

### layout.allowOrientation

-   Type: `boolean`
-   Default value: `true`

For the `flex` layout type only, determines display of the orientation control in the block toolbar.

### layout.allowCustomContentAndWideSize

-   Type: `boolean`
-   Default value: `true`

For the `constrained` layout type only, determines display of the custom content and wide size controls in the block sidebar.

## lock

-   Type: `boolean`
-   Default value: `true`

A block may want to disable the ability to toggle the lock state. It can be locked/unlocked by a user from the block "Options" dropdown by default. To disable this behavior, set `lock` to `false`.

```js
supports: {
	// Remove support for locking UI.
	lock: false
}
```

## multiple

-   Type: `boolean`
-   Default value: `true`

A non-multiple block can be inserted into each post, one time only. For example, the built-in 'More' block cannot be inserted again if it already exists in the post being edited. A non-multiple block's icon is automatically dimmed (unclickable) to prevent multiple instances.

```js
supports: {
	// Use the block just once per post
	multiple: false
}
```

## position

_**Note:** Since WordPress 6.2._

-   Type: `Object`
-   Default value: null
-   Subproperties:
    -   `sticky`: type `boolean`, default value `false`

This value signals that a block supports some of the CSS style properties related to position. When it does, the block editor will show UI controls for the user to set their values if [the theme declares support](/docs/how-to-guides/themes/global-settings-and-styles.md#opt-in-into-ui-controls).

Note that sticky position controls are currently only available for blocks set at the root level of the document. Setting a block to the `sticky` position will stick the block to its most immediate parent when the user scrolls the page.

```js
supports: {
	position: {
		sticky: true // Enable selecting sticky position.
	}
}
```

When the block declares support for a specific position property, its attributes definition is extended to include the `style` attribute.

-   `style`: an attribute of `object` type with no default assigned. This is added when `sticky` support is declared. It stores the custom values set by the user. For example:

```js
attributes: {
    style: {
        position: {
            type: "sticky",
            top: "0px"
        }
    }
}
```

## renaming

_**Note:** Since WordPress 6.5._

-   Type: `boolean`
-   Default value: `true`

By default, a block can be renamed by a user from the block 'Options' dropdown or the 'Advanced' panel. To disable this behavior, set renaming to false.

```js
supports: {
	// Don't allow the block to be renamed in the editor.
	renaming: false,
}
```

## reusable

-   Type: `boolean`
-   Default value: `true`

A block may want to disable the ability of being converted into a reusable block. By default all blocks can be converted to a reusable block. If supports reusable is set to false, the option to convert the block into a reusable block will not appear.

```js
supports: {
	// Don't allow the block to be converted into a reusable block.
	reusable: false,
}
```

## shadow

_**Note:** Since WordPress 6.5._

-   Type: `boolean`
-   Default value: `false`

This property adds block controls which allow the user to set a box shadow for a block. Shadows are disabled by default.

```js
supports: {
	shadow: true // Enable the box-shadow picker.
}
```

Shadow presets are sourced from the shadow presets defined in `theme.json`.

When the block declares support for `shadow`, the attributes definition is extended to include the `style` attribute:

-   `style`: an attribute of `object` type with no default assigned.

    When a shadow is selected, the color value is stored in the `style.shadow`.

    The block can apply a default shadow by specifying its own attribute with a default. For example:

    ```js
    attributes: {
        style: {
            type: 'object',
            default: {
    			shadow: "var:preset|shadow|deep"
            }
        }
    }
    ```

## spacing

-   Type: `Object`
-   Default value: null
-   Subproperties:
    -   `margin`: type `boolean` or `array`, default value `false`
    -   `padding`: type `boolean` or `array`, default value `false`
    -   `blockGap`: type `boolean` or `array`, default value `false`

This value signals that a block supports some of the CSS style properties related to spacing. When it does, the block editor will show UI controls for the user to set their values if [the theme declares support](/docs/how-to-guides/themes/theme-support.md#cover-block-padding).

```js
supports: {
    spacing: {
        margin: true,  // Enable margin UI control.
        padding: true, // Enable padding UI control.
        blockGap: true,  // Enables block spacing UI control for blocks that also use `layout`.
    }
}
```

When the block declares support for a specific spacing property, its attributes definition is extended to include the `style` attribute.

-   `style`: an attribute of `object` type with no default assigned. This is added when `margin` or `padding` support is declared. It stores the custom values set by the user. For example:

```js
attributes: {
    style: {
        margin: 'value',
        padding: {
            top: 'value',
        }
    }
}
```

A spacing property may define an array of allowable sides – 'top', 'right', 'bottom', 'left' – that can be configured. When such arbitrary sides are defined, only UI controls for those sides are displayed.

Axial sides are defined with the `vertical` and `horizontal` terms, and display a single UI control for each axial pair (for example, `vertical` controls both the top and bottom sides). A spacing property may support arbitrary individual sides **or** axial sides, but not a mix of both.

Note: `blockGap` accepts `vertical` and `horizontal` axial sides, which adjust gap column and row values. `blockGap` doesn't support arbitrary sides.

```js
supports: {
    spacing: {
        margin: [ 'top', 'bottom' ],             // Enable margin for arbitrary sides.
        padding: true,                           // Enable padding for all sides.
        blockGap: [ 'horizontal', 'vertical' ],  // Enables axial (column/row) block spacing controls
    }
}
```

## typography

-   Type: `Object`
-   Default value: `null`
-   Subproperties:
    -   `fontSize`: type `boolean`, default value `false`
    -   `lineHeight`: type `boolean`, default value `false`

The presence of this object signals that a block supports some typography related properties. When it does, the block editor will show a typography UI allowing the user to control their values.

```js
supports: {
    typography: {
        // Enable support and UI control for font-size.
        fontSize: true,
        // Enable support and UI control for line-height.
        lineHeight: true,
    },
}
```

### typography.fontSize

-   Type: `boolean`
-   Default value: `false`

This value signals that a block supports the font-size CSS style property. When it does, the block editor will show an UI control for the user to set its value.

The values shown in this control are the ones declared by the theme via the `editor-font-sizes` [theme support](/docs/how-to-guides/themes/theme-support.md#block-font-sizes), or the default ones if none are provided.

```js
supports: {
    typography: {
        // Enable support and UI control for font-size.
        fontSize: true,
    },
}
```

When the block declares support for `fontSize`, the attributes definition is extended to include two new attributes: `fontSize` and `style`:

-   `fontSize`: an attribute of `string` type with no default assigned. It stores any preset value selected by the user. The block can apply a default fontSize by specifying its own `fontSize` attribute with a default. For example:

```js
attributes: {
    fontSize: {
        type: 'string',
        default: 'some-value',
    }
}
```

-   `style`: an attribute of `object` type with no default assigned. It stores the custom values set by the user and is shared with other block supports such as color. The block can apply a default style by specifying its own `style` attribute with a default. For example:

```js
attributes: {
    style: {
        type: 'object',
        default: {
            typography: {
                fontSize: 'value'
            }
        }
    }
}
```

### typography.lineHeight

-   Type: `boolean`
-   Default value: `false`

This value signals that a block supports the line-height CSS style property. When it does, the block editor will show an UI control for the user to set its value if [the theme declares support](/docs/how-to-guides/themes/theme-support.md#supporting-custom-line-heights).

```js
supports: {
    typography: {
        // Enable support and UI control for line-height.
        lineHeight: true,
    },
}
```

When the block declares support for `lineHeight`, the attributes definition is extended to include a new attribute `style` of `object` type with no default assigned. It stores the custom value set by the user. The block can apply a default style by specifying its own `style` attribute with a default. For example:

```js
attributes: {
    style: {
        type: 'object',
        default: {
            typography: {
                lineHeight: 'value'
            }
        }
    }
}
```<|MERGE_RESOLUTION|>--- conflicted
+++ resolved
@@ -61,11 +61,7 @@
 -   Type: `boolean` or `array`
 -   Default value: `false`
 
-<<<<<<< HEAD
 This property adds block controls, which enable changes to a block's alignment.
-=======
-This property adds block controls which allow you to change the block's alignment.
->>>>>>> d9326f0b
 
 ```js
 supports: {
@@ -117,11 +113,7 @@
 
 ```js
 supports: {
-<<<<<<< HEAD
 	// Add support for an aria label.
-=======
-	// Add support for the aria label.
->>>>>>> d9326f0b
 	ariaLabel: true
 }
 ```
@@ -368,10 +360,6 @@
 supports: {
     color: {
         gradients: true,
-<<<<<<< HEAD
-
-=======
->>>>>>> d9326f0b
         // Default values must be disabled if you don't want to use them with gradients.
         background: false,
         text: false
@@ -434,9 +422,6 @@
 }
 ```
 
-<<<<<<< HEAD
-To enable link color support, set the link value to `true`.
-=======
 Heading color presets are sourced from the `editor-color-palette` [theme support](/docs/how-to-guides/themes/theme-support.md#block-color-palettes).
 
 When the block declares support for `color.heading`, the attributes definition is extended to include the `style` attribute:
@@ -470,7 +455,6 @@
 This property adds block controls which allow the user to set link colors in a block. Link colors are disabled by default.
 
 To enable link color support, set `color.link` to `true`.
->>>>>>> d9326f0b
 
 ```js
 supports: {
