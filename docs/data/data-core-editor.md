--- conflicted
+++ resolved
@@ -49,8 +49,6 @@
 
 Whether unsaved values exist.
 
-<<<<<<< HEAD
-=======
 ### isCleanNewPost
 
 Returns true if there are no unsaved values for the current edit session and
@@ -64,7 +62,6 @@
 
 Whether new post and unsaved values exist.
 
->>>>>>> dff9ec9d
 ### getCurrentPost
 
 Returns the post currently being edited in its last known saved state, not
