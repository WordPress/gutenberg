--- conflicted
+++ resolved
@@ -461,8 +461,4 @@
 
 The `edit` and `save` functions define the editor interface with which a user would interact, and the markup to be serialized back when a post is saved. They are the heart of how a block operates, so they are [covered separately](../docs/block-api/block-edit-save.md).
 
-<<<<<<< HEAD
-*Some [block supports](#supports) — for example, `anchor` or `className` — apply their attributes by adding additional props on the element returned by `save`. This will work automatically for default HTML tag elements (`div`, etc). However, if the return value of your `save` is a custom component element, you will need to ensure that your custom component handles these props in order for the attributes to be persisted.*
-=======
-Note: Some [block supports](#supports-optional) — for example, `anchor` or `className` — apply their attributes by adding additional props on the element returned by `save`. This will work automatically for default HTML tag elements (`div`, etc). However, if the return value of your `save` is a custom component element, you will need to ensure that your custom component handles these props in order for the attributes to be persisted.
->>>>>>> a7b4d66f
+*Some [block supports](#supports-optional) — for example, `anchor` or `className` — apply their attributes by adding additional props on the element returned by `save`. This will work automatically for default HTML tag elements (`div`, etc). However, if the return value of your `save` is a custom component element, you will need to ensure that your custom component handles these props in order for the attributes to be persisted.*