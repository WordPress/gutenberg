[
	{
		"title": "Block Editor Handbook",
		"slug": "handbook",
		"markdown_source": "../docs/README.md",
		"parent": null
	},
	{
		"title": "Getting Started",
		"slug": "getting-started",
		"markdown_source": "../docs/getting-started/README.md",
		"parent": null
	},
	{
		"title": "Development Environment",
		"slug": "devenv",
		"markdown_source": "../docs/getting-started/devenv/README.md",
		"parent": "getting-started"
	},
	{
		"title": "How to setup local WordPress environment on Ubuntu",
		"slug": "docker-ubuntu",
		"markdown_source": "../docs/getting-started/devenv/docker-ubuntu.md",
		"parent": "devenv"
	},
	{
		"title": "Create a Block Tutorial",
		"slug": "create-block",
		"markdown_source": "../docs/getting-started/create-block/README.md",
		"parent": "getting-started"
	},
	{
		"title": "WordPress Plugin",
		"slug": "wp-plugin",
		"markdown_source": "../docs/getting-started/create-block/wp-plugin.md",
		"parent": "create-block"
	},
	{
		"title": "Anatomy of a Block",
		"slug": "block-anatomy",
		"markdown_source": "../docs/getting-started/create-block/block-anatomy.md",
		"parent": "create-block"
	},
	{
		"title": "Block Attributes",
		"slug": "attributes",
		"markdown_source": "../docs/getting-started/create-block/attributes.md",
		"parent": "create-block"
	},
	{
		"title": "Code Implementation",
		"slug": "block-code",
		"markdown_source": "../docs/getting-started/create-block/block-code.md",
		"parent": "create-block"
	},
	{
		"title": "Authoring Experience",
		"slug": "author-experience",
		"markdown_source": "../docs/getting-started/create-block/author-experience.md",
		"parent": "create-block"
	},
	{
		"title": "Finishing Touches",
		"slug": "finishing",
		"markdown_source": "../docs/getting-started/create-block/finishing.md",
		"parent": "create-block"
	},
	{
		"title": "Share your Block with the World",
		"slug": "submitting-to-block-directory",
		"markdown_source": "../docs/getting-started/create-block/submitting-to-block-directory.md",
		"parent": "create-block"
	},
	{
		"title": "Full Site Editing",
		"slug": "full-site-editing",
		"markdown_source": "../docs/getting-started/full-site-editing.md",
		"parent": "getting-started"
	},
	{
		"title": "Outreach",
		"slug": "outreach",
		"markdown_source": "../docs/getting-started/outreach.md",
		"parent": "getting-started"
	},
	{
<<<<<<< HEAD
		"title": "Glossary",
		"slug": "glossary",
		"markdown_source": "../docs/getting-started/glossary.md",
=======
		"title": "Frequently Asked Questions",
		"slug": "faq",
		"markdown_source": "../docs/getting-started/faq.md",
>>>>>>> 96d79269
		"parent": "getting-started"
	},
	{
		"title": "How-to Guides",
		"slug": "how-to-guides",
		"markdown_source": "../docs/how-to-guides/README.md",
		"parent": null
	},
	{
		"title": "Accessibility",
		"slug": "accessibility",
		"markdown_source": "../docs/how-to-guides/accessibility.md",
		"parent": "how-to-guides"
	},
	{
		"title": "Blocks",
		"slug": "block-tutorial",
		"markdown_source": "../docs/how-to-guides/block-tutorial/README.md",
		"parent": "how-to-guides"
	},
	{
		"title": "Create a basic block",
		"slug": "writing-your-first-block-type",
		"markdown_source": "../docs/how-to-guides/block-tutorial/writing-your-first-block-type.md",
		"parent": "block-tutorial"
	},
	{
		"title": "Use styles and stylesheets",
		"slug": "applying-styles-with-stylesheets",
		"markdown_source": "../docs/how-to-guides/block-tutorial/applying-styles-with-stylesheets.md",
		"parent": "block-tutorial"
	},
	{
		"title": "Introducing Attributes and Editable Fields",
		"slug": "introducing-attributes-and-editable-fields",
		"markdown_source": "../docs/how-to-guides/block-tutorial/introducing-attributes-and-editable-fields.md",
		"parent": "block-tutorial"
	},
	{
		"title": "Block Controls: Block Toolbar and Settings Sidebar",
		"slug": "block-controls-toolbar-and-sidebar",
		"markdown_source": "../docs/how-to-guides/block-tutorial/block-controls-toolbar-and-sidebar.md",
		"parent": "block-tutorial"
	},
	{
		"title": "Block Supports",
		"slug": "block-supports-in-static-blocks",
		"markdown_source": "../docs/how-to-guides/block-tutorial/block-supports-in-static-blocks.md",
		"parent": "block-tutorial"
	},
	{
		"title": "Creating dynamic blocks",
		"slug": "creating-dynamic-blocks",
		"markdown_source": "../docs/how-to-guides/block-tutorial/creating-dynamic-blocks.md",
		"parent": "block-tutorial"
	},
	{
		"title": "Block Supports in dynamic blocks",
		"slug": "block-supports-in-dynamic-blocks",
		"markdown_source": "../docs/how-to-guides/block-tutorial/block-supports-in-dynamic-blocks.md",
		"parent": "block-tutorial"
	},
	{
		"title": "Generate Blocks with WP-CLI",
		"slug": "generate-blocks-with-wp-cli",
		"markdown_source": "../docs/how-to-guides/block-tutorial/generate-blocks-with-wp-cli.md",
		"parent": "block-tutorial"
	},
	{
		"title": "Nested Blocks: Using InnerBlocks",
		"slug": "nested-blocks-inner-blocks",
		"markdown_source": "../docs/how-to-guides/block-tutorial/nested-blocks-inner-blocks.md",
		"parent": "block-tutorial"
	},
	{
		"title": "Extending the Query Loop block",
		"slug": "extending-the-query-loop-block",
		"markdown_source": "../docs/how-to-guides/block-tutorial/extending-the-query-loop-block.md",
		"parent": "block-tutorial"
	},
	{
		"title": "Development Platform",
		"slug": "platform",
		"markdown_source": "../docs/how-to-guides/platform/README.md",
		"parent": "how-to-guides"
	},
	{
		"title": "Building a custom block editor",
		"slug": "custom-block-editor",
		"markdown_source": "../docs/how-to-guides/platform/custom-block-editor.md",
		"parent": "platform"
	},
	{
		"title": "Create your First App with Gutenberg Data",
		"slug": "data-basics",
		"markdown_source": "../docs/how-to-guides/data-basics/README.md",
		"parent": "how-to-guides"
	},
	{
		"title": "Setup",
		"slug": "1-data-basics-setup",
		"markdown_source": "../docs/how-to-guides/data-basics/1-data-basics-setup.md",
		"parent": "data-basics"
	},
	{
		"title": "Building a list of pages",
		"slug": "2-building-a-list-of-pages",
		"markdown_source": "../docs/how-to-guides/data-basics/2-building-a-list-of-pages.md",
		"parent": "data-basics"
	},
	{
		"title": "Building an edit form",
		"slug": "3-building-an-edit-form",
		"markdown_source": "../docs/how-to-guides/data-basics/3-building-an-edit-form.md",
		"parent": "data-basics"
	},
	{
		"title": "Part 4: Building a Create page form",
		"slug": "4-building-a-create-page-form",
		"markdown_source": "../docs/how-to-guides/data-basics/4-building-a-create-page-form.md",
		"parent": "data-basics"
	},
	{
		"title": "Adding a delete button",
		"slug": "5-adding-a-delete-button",
		"markdown_source": "../docs/how-to-guides/data-basics/5-adding-a-delete-button.md",
		"parent": "data-basics"
	},
	{
		"title": "Curating the Editor Experience",
		"slug": "curating-the-editor-experience",
		"markdown_source": "../docs/how-to-guides/curating-the-editor-experience.md",
		"parent": "how-to-guides"
	},
	{
		"title": "Enqueueing assets in the Editor",
		"slug": "enqueueing-assets-in-the-editor",
		"markdown_source": "../docs/how-to-guides/enqueueing-assets-in-the-editor.md",
		"parent": "how-to-guides"
	},
	{
		"title": "Feature Flags",
		"slug": "feature-flags",
		"markdown_source": "../docs/how-to-guides/feature-flags.md",
		"parent": "how-to-guides"
	},
	{
		"title": "Formatting Toolbar API",
		"slug": "format-api",
		"markdown_source": "../docs/how-to-guides/format-api.md",
		"parent": "how-to-guides"
	},
	{
		"title": "How to use JavaScript with the Block Editor",
		"slug": "javascript",
		"markdown_source": "../docs/how-to-guides/javascript/README.md",
		"parent": "how-to-guides"
	},
	{
		"title": "Plugins Background",
		"slug": "plugins-background",
		"markdown_source": "../docs/how-to-guides/javascript/plugins-background.md",
		"parent": "javascript"
	},
	{
		"title": "Loading JavaScript",
		"slug": "loading-javascript",
		"markdown_source": "../docs/how-to-guides/javascript/loading-javascript.md",
		"parent": "javascript"
	},
	{
		"title": "Extending the Block Editor",
		"slug": "extending-the-block-editor",
		"markdown_source": "../docs/how-to-guides/javascript/extending-the-block-editor.md",
		"parent": "javascript"
	},
	{
		"title": "Troubleshooting",
		"slug": "troubleshooting",
		"markdown_source": "../docs/how-to-guides/javascript/troubleshooting.md",
		"parent": "javascript"
	},
	{
		"title": "JavaScript Versions and Build Step",
		"slug": "versions-and-building",
		"markdown_source": "../docs/how-to-guides/javascript/versions-and-building.md",
		"parent": "javascript"
	},
	{
		"title": "Scope Your Code",
		"slug": "scope-your-code",
		"markdown_source": "../docs/how-to-guides/javascript/scope-your-code.md",
		"parent": "javascript"
	},
	{
		"title": "JavaScript Build Setup",
		"slug": "js-build-setup",
		"markdown_source": "../docs/how-to-guides/javascript/js-build-setup.md",
		"parent": "javascript"
	},
	{
		"title": "ESNext Syntax",
		"slug": "esnext-js",
		"markdown_source": "../docs/how-to-guides/javascript/esnext-js.md",
		"parent": "javascript"
	},
	{
		"title": "Internationalization",
		"slug": "internationalization",
		"markdown_source": "../docs/how-to-guides/internationalization.md",
		"parent": "how-to-guides"
	},
	{
		"title": "Meta Boxes",
		"slug": "metabox",
		"markdown_source": "../docs/how-to-guides/metabox.md",
		"parent": "how-to-guides"
	},
	{
		"title": "Notices",
		"slug": "notices",
		"markdown_source": "../docs/how-to-guides/notices/README.md",
		"parent": "how-to-guides"
	},
	{
		"title": "Plugin Sidebar",
		"slug": "plugin-sidebar-0",
		"markdown_source": "../docs/how-to-guides/plugin-sidebar-0.md",
		"parent": "how-to-guides"
	},
	{
		"title": "Propagating updates for block types",
		"slug": "propagating-updates",
		"markdown_source": "../docs/how-to-guides/propagating-updates.md",
		"parent": "how-to-guides"
	},
	{
		"title": "Themes",
		"slug": "themes",
		"markdown_source": "../docs/how-to-guides/themes/README.md",
		"parent": "how-to-guides"
	},
	{
		"title": "Block Theme",
		"slug": "block-theme-overview",
		"markdown_source": "../docs/how-to-guides/themes/block-theme-overview.md",
		"parent": "themes"
	},
	{
		"title": "Global Settings & Styles (theme.json)",
		"slug": "theme-json",
		"markdown_source": "../docs/how-to-guides/themes/theme-json.md",
		"parent": "themes"
	},
	{
		"title": "Theme Support",
		"slug": "theme-support",
		"markdown_source": "../docs/how-to-guides/themes/theme-support.md",
		"parent": "themes"
	},
	{
		"title": "Thunks in Core-Data",
		"slug": "thunks",
		"markdown_source": "../docs/how-to-guides/thunks.md",
		"parent": "how-to-guides"
	},
	{
		"title": "Widgets",
		"slug": "widgets",
		"markdown_source": "../docs/how-to-guides/widgets/README.md",
		"parent": "how-to-guides"
	},
	{
		"title": "Widgets Block Editor overview",
		"slug": "overview",
		"markdown_source": "../docs/how-to-guides/widgets/overview.md",
		"parent": "widgets"
	},
	{
		"title": "Restoring the classic Widgets Editor",
		"slug": "opting-out",
		"markdown_source": "../docs/how-to-guides/widgets/opting-out.md",
		"parent": "widgets"
	},
	{
		"title": "About the Legacy Widget block",
		"slug": "legacy-widget-block",
		"markdown_source": "../docs/how-to-guides/widgets/legacy-widget-block.md",
		"parent": "widgets"
	},
	{
		"title": "Reference Guides",
		"slug": "reference-guides",
		"markdown_source": "../docs/reference-guides/README.md",
		"parent": null
	},
	{
		"title": "Block API Reference",
		"slug": "block-api",
		"markdown_source": "../docs/reference-guides/block-api/README.md",
		"parent": "reference-guides"
	},
	{
		"title": "Annotations",
		"slug": "block-annotations",
		"markdown_source": "../docs/reference-guides/block-api/block-annotations.md",
		"parent": "block-api"
	},
	{
		"title": "API Versions",
		"slug": "block-api-versions",
		"markdown_source": "../docs/reference-guides/block-api/block-api-versions.md",
		"parent": "block-api"
	},
	{
		"title": "Attributes",
		"slug": "block-attributes",
		"markdown_source": "../docs/reference-guides/block-api/block-attributes.md",
		"parent": "block-api"
	},
	{
		"title": "Context",
		"slug": "block-context",
		"markdown_source": "../docs/reference-guides/block-api/block-context.md",
		"parent": "block-api"
	},
	{
		"title": "Deprecation",
		"slug": "block-deprecation",
		"markdown_source": "../docs/reference-guides/block-api/block-deprecation.md",
		"parent": "block-api"
	},
	{
		"title": "Edit and Save",
		"slug": "block-edit-save",
		"markdown_source": "../docs/reference-guides/block-api/block-edit-save.md",
		"parent": "block-api"
	},
	{
		"title": "Metadata in block.json",
		"slug": "block-metadata",
		"markdown_source": "../docs/reference-guides/block-api/block-metadata.md",
		"parent": "block-api"
	},
	{
		"title": "Patterns",
		"slug": "block-patterns",
		"markdown_source": "../docs/reference-guides/block-api/block-patterns.md",
		"parent": "block-api"
	},
	{
		"title": "Registration",
		"slug": "block-registration",
		"markdown_source": "../docs/reference-guides/block-api/block-registration.md",
		"parent": "block-api"
	},
	{
		"title": "Selectors",
		"slug": "block-selectors",
		"markdown_source": "../docs/reference-guides/block-api/block-selectors.md",
		"parent": "block-api"
	},
	{
		"title": "Styles",
		"slug": "block-styles",
		"markdown_source": "../docs/reference-guides/block-api/block-styles.md",
		"parent": "block-api"
	},
	{
		"title": "Supports",
		"slug": "block-supports",
		"markdown_source": "../docs/reference-guides/block-api/block-supports.md",
		"parent": "block-api"
	},
	{
		"title": "Templates",
		"slug": "block-templates",
		"markdown_source": "../docs/reference-guides/block-api/block-templates.md",
		"parent": "block-api"
	},
	{
		"title": "Transforms",
		"slug": "block-transforms",
		"markdown_source": "../docs/reference-guides/block-api/block-transforms.md",
		"parent": "block-api"
	},
	{
		"title": "Variations",
		"slug": "block-variations",
		"markdown_source": "../docs/reference-guides/block-api/block-variations.md",
		"parent": "block-api"
	},
	{
		"title": "Core Blocks Reference",
		"slug": "core-blocks",
		"markdown_source": "../docs/reference-guides/core-blocks.md",
		"parent": "reference-guides"
	},
	{
		"title": "Hooks Reference",
		"slug": "filters",
		"markdown_source": "../docs/reference-guides/filters/README.md",
		"parent": "reference-guides"
	},
	{
		"title": "Block Hooks",
		"slug": "block-filters",
		"markdown_source": "../docs/reference-guides/filters/block-filters.md",
		"parent": "filters"
	},
	{
		"title": "Editor Hooks",
		"slug": "editor-filters",
		"markdown_source": "../docs/reference-guides/filters/editor-filters.md",
		"parent": "filters"
	},
	{
		"title": "i18n Filters",
		"slug": "i18n-filters",
		"markdown_source": "../docs/reference-guides/filters/i18n-filters.md",
		"parent": "filters"
	},
	{
		"title": "Parser Filters",
		"slug": "parser-filters",
		"markdown_source": "../docs/reference-guides/filters/parser-filters.md",
		"parent": "filters"
	},
	{
		"title": "Autocomplete",
		"slug": "autocomplete-filters",
		"markdown_source": "../docs/reference-guides/filters/autocomplete-filters.md",
		"parent": "filters"
	},
	{
		"title": "Global Styles Filters",
		"slug": "global-styles-filters",
		"markdown_source": "../docs/reference-guides/filters/global-styles-filters.md",
		"parent": "filters"
	},
	{
		"title": "SlotFills Reference",
		"slug": "slotfills",
		"markdown_source": "../docs/reference-guides/slotfills/README.md",
		"parent": "reference-guides"
	},
	{
		"title": "MainDashboardButton",
		"slug": "main-dashboard-button",
		"markdown_source": "../docs/reference-guides/slotfills/main-dashboard-button.md",
		"parent": "slotfills"
	},
	{
		"title": "PluginBlockSettingsMenuItem",
		"slug": "plugin-block-settings-menu-item",
		"markdown_source": "../docs/reference-guides/slotfills/plugin-block-settings-menu-item.md",
		"parent": "slotfills"
	},
	{
		"title": "PluginDocumentSettingPanel",
		"slug": "plugin-document-setting-panel",
		"markdown_source": "../docs/reference-guides/slotfills/plugin-document-setting-panel.md",
		"parent": "slotfills"
	},
	{
		"title": "PluginMoreMenuItem",
		"slug": "plugin-more-menu-item",
		"markdown_source": "../docs/reference-guides/slotfills/plugin-more-menu-item.md",
		"parent": "slotfills"
	},
	{
		"title": "PluginPostPublishPanel",
		"slug": "plugin-post-publish-panel",
		"markdown_source": "../docs/reference-guides/slotfills/plugin-post-publish-panel.md",
		"parent": "slotfills"
	},
	{
		"title": "PluginPostStatusInfo",
		"slug": "plugin-post-status-info",
		"markdown_source": "../docs/reference-guides/slotfills/plugin-post-status-info.md",
		"parent": "slotfills"
	},
	{
		"title": "PluginPrePublishPanel",
		"slug": "plugin-pre-publish-panel",
		"markdown_source": "../docs/reference-guides/slotfills/plugin-pre-publish-panel.md",
		"parent": "slotfills"
	},
	{
		"title": "PluginSidebar",
		"slug": "plugin-sidebar",
		"markdown_source": "../docs/reference-guides/slotfills/plugin-sidebar.md",
		"parent": "slotfills"
	},
	{
		"title": "PluginSidebarMoreMenuItem",
		"slug": "plugin-sidebar-more-menu-item",
		"markdown_source": "../docs/reference-guides/slotfills/plugin-sidebar-more-menu-item.md",
		"parent": "slotfills"
	},
	{
		"title": "RichText Reference",
		"slug": "richtext",
		"markdown_source": "../docs/reference-guides/richtext.md",
		"parent": "reference-guides"
	},
	{
		"title": "Theme.json Reference",
		"slug": "theme-json-reference",
		"markdown_source": "../docs/reference-guides/theme-json-reference/README.md",
		"parent": "reference-guides"
	},
	{
		"title": "Theme.json Version 2",
		"slug": "theme-json-living",
		"markdown_source": "../docs/reference-guides/theme-json-reference/theme-json-living.md",
		"parent": "theme-json-reference"
	},
	{
		"title": "Theme.json Version 1 Reference",
		"slug": "theme-json-v1",
		"markdown_source": "../docs/reference-guides/theme-json-reference/theme-json-v1.md",
		"parent": "theme-json-reference"
	},
	{
		"title": "Migrating to Newer Versions",
		"slug": "theme-json-migrations",
		"markdown_source": "../docs/reference-guides/theme-json-reference/theme-json-migrations.md",
		"parent": "theme-json-reference"
	},
	{
		"title": "Available Styles Options",
		"slug": "styles-versions",
		"markdown_source": "../docs/reference-guides/theme-json-reference/styles-versions.md",
		"parent": "theme-json-reference"
	},
	{
		"title": "Component Reference",
		"slug": "components",
		"markdown_source": "../packages/components/README.md",
		"parent": "reference-guides"
	},
	{
		"title": "AlignmentMatrixControl",
		"slug": "alignment-matrix-control",
		"markdown_source": "../packages/components/src/alignment-matrix-control/README.md",
		"parent": "components"
	},
	{
		"title": "AnglePickerControl",
		"slug": "angle-picker-control",
		"markdown_source": "../packages/components/src/angle-picker-control/README.md",
		"parent": "components"
	},
	{
		"title": "Animate",
		"slug": "animate",
		"markdown_source": "../packages/components/src/animate/README.md",
		"parent": "components"
	},
	{
		"title": "Autocomplete",
		"slug": "autocomplete",
		"markdown_source": "../packages/components/src/autocomplete/README.md",
		"parent": "components"
	},
	{
		"title": "BaseControl",
		"slug": "base-control",
		"markdown_source": "../packages/components/src/base-control/README.md",
		"parent": "components"
	},
	{
		"title": "BorderBoxControl",
		"slug": "border-box-control",
		"markdown_source": "../packages/components/src/border-box-control/border-box-control/README.md",
		"parent": "components"
	},
	{
		"title": "BorderControl",
		"slug": "border-control",
		"markdown_source": "../packages/components/src/border-control/border-control/README.md",
		"parent": "components"
	},
	{
		"title": "BoxControl",
		"slug": "box-control",
		"markdown_source": "../packages/components/src/box-control/README.md",
		"parent": "components"
	},
	{
		"title": "ButtonGroup",
		"slug": "button-group",
		"markdown_source": "../packages/components/src/button-group/README.md",
		"parent": "components"
	},
	{
		"title": "Button",
		"slug": "button",
		"markdown_source": "../packages/components/src/button/README.md",
		"parent": "components"
	},
	{
		"title": "CardBody",
		"slug": "card-body",
		"markdown_source": "../packages/components/src/card/card-body/README.md",
		"parent": "components"
	},
	{
		"title": "CardDivider",
		"slug": "card-divider",
		"markdown_source": "../packages/components/src/card/card-divider/README.md",
		"parent": "components"
	},
	{
		"title": "CardFooter",
		"slug": "card-footer",
		"markdown_source": "../packages/components/src/card/card-footer/README.md",
		"parent": "components"
	},
	{
		"title": "CardHeader",
		"slug": "card-header",
		"markdown_source": "../packages/components/src/card/card-header/README.md",
		"parent": "components"
	},
	{
		"title": "CardMedia",
		"slug": "card-media",
		"markdown_source": "../packages/components/src/card/card-media/README.md",
		"parent": "components"
	},
	{
		"title": "Card",
		"slug": "card",
		"markdown_source": "../packages/components/src/card/card/README.md",
		"parent": "components"
	},
	{
		"title": "CheckboxControl",
		"slug": "checkbox-control",
		"markdown_source": "../packages/components/src/checkbox-control/README.md",
		"parent": "components"
	},
	{
		"title": "CircularOptionPicker",
		"slug": "circular-option-picker",
		"markdown_source": "../packages/components/src/circular-option-picker/README.md",
		"parent": "components"
	},
	{
		"title": "ClipboardButton",
		"slug": "clipboard-button",
		"markdown_source": "../packages/components/src/clipboard-button/README.md",
		"parent": "components"
	},
	{
		"title": "ColorIndicator",
		"slug": "color-indicator",
		"markdown_source": "../packages/components/src/color-indicator/README.md",
		"parent": "components"
	},
	{
		"title": "ColorPalette",
		"slug": "color-palette",
		"markdown_source": "../packages/components/src/color-palette/README.md",
		"parent": "components"
	},
	{
		"title": "ColorPicker",
		"slug": "color-picker",
		"markdown_source": "../packages/components/src/color-picker/README.md",
		"parent": "components"
	},
	{
		"title": "ComboboxControl",
		"slug": "combobox-control",
		"markdown_source": "../packages/components/src/combobox-control/README.md",
		"parent": "components"
	},
	{
		"title": "ConfirmDialog",
		"slug": "confirm-dialog",
		"markdown_source": "../packages/components/src/confirm-dialog/README.md",
		"parent": "components"
	},
	{
		"title": "CustomSelectControl",
		"slug": "custom-select-control",
		"markdown_source": "../packages/components/src/custom-select-control/README.md",
		"parent": "components"
	},
	{
		"title": "Dashicon",
		"slug": "dashicon",
		"markdown_source": "../packages/components/src/dashicon/README.md",
		"parent": "components"
	},
	{
		"title": "DateTime",
		"slug": "date-time",
		"markdown_source": "../packages/components/src/date-time/README.md",
		"parent": "components"
	},
	{
		"title": "DimensionControl",
		"slug": "dimension-control",
		"markdown_source": "../packages/components/src/dimension-control/README.md",
		"parent": "components"
	},
	{
		"title": "Disabled",
		"slug": "disabled",
		"markdown_source": "../packages/components/src/disabled/README.md",
		"parent": "components"
	},
	{
		"title": "Divider",
		"slug": "divider",
		"markdown_source": "../packages/components/src/divider/README.md",
		"parent": "components"
	},
	{
		"title": "Draggable",
		"slug": "draggable",
		"markdown_source": "../packages/components/src/draggable/README.md",
		"parent": "components"
	},
	{
		"title": "DropZone",
		"slug": "drop-zone",
		"markdown_source": "../packages/components/src/drop-zone/README.md",
		"parent": "components"
	},
	{
		"title": "DropdownMenu",
		"slug": "dropdown-menu",
		"markdown_source": "../packages/components/src/dropdown-menu/README.md",
		"parent": "components"
	},
	{
		"title": "Dropdown",
		"slug": "dropdown",
		"markdown_source": "../packages/components/src/dropdown/README.md",
		"parent": "components"
	},
	{
		"title": "DuotonePicker",
		"slug": "duotone-picker",
		"markdown_source": "../packages/components/src/duotone-picker/README.md",
		"parent": "components"
	},
	{
		"title": "Elevation",
		"slug": "elevation",
		"markdown_source": "../packages/components/src/elevation/README.md",
		"parent": "components"
	},
	{
		"title": "ExternalLink",
		"slug": "external-link",
		"markdown_source": "../packages/components/src/external-link/README.md",
		"parent": "components"
	},
	{
		"title": "FlexBlock",
		"slug": "flex-block",
		"markdown_source": "../packages/components/src/flex/flex-block/README.md",
		"parent": "components"
	},
	{
		"title": "FlexItem",
		"slug": "flex-item",
		"markdown_source": "../packages/components/src/flex/flex-item/README.md",
		"parent": "components"
	},
	{
		"title": "Flex",
		"slug": "flex",
		"markdown_source": "../packages/components/src/flex/flex/README.md",
		"parent": "components"
	},
	{
		"title": "FocalPointPicker",
		"slug": "focal-point-picker",
		"markdown_source": "../packages/components/src/focal-point-picker/README.md",
		"parent": "components"
	},
	{
		"title": "FocusableIframe",
		"slug": "focusable-iframe",
		"markdown_source": "../packages/components/src/focusable-iframe/README.md",
		"parent": "components"
	},
	{
		"title": "FontSizePicker",
		"slug": "font-size-picker",
		"markdown_source": "../packages/components/src/font-size-picker/README.md",
		"parent": "components"
	},
	{
		"title": "FormFileUpload",
		"slug": "form-file-upload",
		"markdown_source": "../packages/components/src/form-file-upload/README.md",
		"parent": "components"
	},
	{
		"title": "FormToggle",
		"slug": "form-toggle",
		"markdown_source": "../packages/components/src/form-toggle/README.md",
		"parent": "components"
	},
	{
		"title": "FormTokenField",
		"slug": "form-token-field",
		"markdown_source": "../packages/components/src/form-token-field/README.md",
		"parent": "components"
	},
	{
		"title": "GradientPicker",
		"slug": "gradient-picker",
		"markdown_source": "../packages/components/src/gradient-picker/README.md",
		"parent": "components"
	},
	{
		"title": "Grid",
		"slug": "grid",
		"markdown_source": "../packages/components/src/grid/README.md",
		"parent": "components"
	},
	{
		"title": "Guide",
		"slug": "guide",
		"markdown_source": "../packages/components/src/guide/README.md",
		"parent": "components"
	},
	{
		"title": "HStack",
		"slug": "h-stack",
		"markdown_source": "../packages/components/src/h-stack/README.md",
		"parent": "components"
	},
	{
		"title": "Heading",
		"slug": "heading",
		"markdown_source": "../packages/components/src/heading/README.md",
		"parent": "components"
	},
	{
		"title": "NavigateRegions",
		"slug": "navigate-regions",
		"markdown_source": "../packages/components/src/higher-order/navigate-regions/README.md",
		"parent": "components"
	},
	{
		"title": "HigherOrder",
		"slug": "higher-order",
		"markdown_source": "../packages/components/src/higher-order/README.md",
		"parent": "components"
	},
	{
		"title": "WithConstrainedTabbing",
		"slug": "with-constrained-tabbing",
		"markdown_source": "../packages/components/src/higher-order/with-constrained-tabbing/README.md",
		"parent": "components"
	},
	{
		"title": "WithFallbackStyles",
		"slug": "with-fallback-styles",
		"markdown_source": "../packages/components/src/higher-order/with-fallback-styles/README.md",
		"parent": "components"
	},
	{
		"title": "WithFilters",
		"slug": "with-filters",
		"markdown_source": "../packages/components/src/higher-order/with-filters/README.md",
		"parent": "components"
	},
	{
		"title": "WithFocusOutside",
		"slug": "with-focus-outside",
		"markdown_source": "../packages/components/src/higher-order/with-focus-outside/README.md",
		"parent": "components"
	},
	{
		"title": "WithFocusReturn",
		"slug": "with-focus-return",
		"markdown_source": "../packages/components/src/higher-order/with-focus-return/README.md",
		"parent": "components"
	},
	{
		"title": "WithNotices",
		"slug": "with-notices",
		"markdown_source": "../packages/components/src/higher-order/with-notices/README.md",
		"parent": "components"
	},
	{
		"title": "WithSpokenMessages",
		"slug": "with-spoken-messages",
		"markdown_source": "../packages/components/src/higher-order/with-spoken-messages/README.md",
		"parent": "components"
	},
	{
		"title": "Icon",
		"slug": "icon",
		"markdown_source": "../packages/components/src/icon/README.md",
		"parent": "components"
	},
	{
		"title": "InputControl",
		"slug": "input-control",
		"markdown_source": "../packages/components/src/input-control/README.md",
		"parent": "components"
	},
	{
		"title": "IsolatedEventContainer",
		"slug": "isolated-event-container",
		"markdown_source": "../packages/components/src/isolated-event-container/README.md",
		"parent": "components"
	},
	{
		"title": "ItemGroup",
		"slug": "item-group",
		"markdown_source": "../packages/components/src/item-group/item-group/README.md",
		"parent": "components"
	},
	{
		"title": "Item",
		"slug": "item",
		"markdown_source": "../packages/components/src/item-group/item/README.md",
		"parent": "components"
	},
	{
		"title": "KeyboardShortcuts",
		"slug": "keyboard-shortcuts",
		"markdown_source": "../packages/components/src/keyboard-shortcuts/README.md",
		"parent": "components"
	},
	{
		"title": "MenuGroup",
		"slug": "menu-group",
		"markdown_source": "../packages/components/src/menu-group/README.md",
		"parent": "components"
	},
	{
		"title": "MenuItem",
		"slug": "menu-item",
		"markdown_source": "../packages/components/src/menu-item/README.md",
		"parent": "components"
	},
	{
		"title": "MenuItemsChoice",
		"slug": "menu-items-choice",
		"markdown_source": "../packages/components/src/menu-items-choice/README.md",
		"parent": "components"
	},
	{
		"title": "Modal",
		"slug": "modal",
		"markdown_source": "../packages/components/src/modal/README.md",
		"parent": "components"
	},
	{
		"title": "NavigableContainer",
		"slug": "navigable-container",
		"markdown_source": "../packages/components/src/navigable-container/README.md",
		"parent": "components"
	},
	{
		"title": "Navigation",
		"slug": "navigation",
		"markdown_source": "../packages/components/src/navigation/README.md",
		"parent": "components"
	},
	{
		"title": "NavigatorBackButton",
		"slug": "navigator-back-button",
		"markdown_source": "../packages/components/src/navigator/navigator-back-button/README.md",
		"parent": "components"
	},
	{
		"title": "NavigatorButton",
		"slug": "navigator-button",
		"markdown_source": "../packages/components/src/navigator/navigator-button/README.md",
		"parent": "components"
	},
	{
		"title": "NavigatorProvider",
		"slug": "navigator-provider",
		"markdown_source": "../packages/components/src/navigator/navigator-provider/README.md",
		"parent": "components"
	},
	{
		"title": "NavigatorScreen",
		"slug": "navigator-screen",
		"markdown_source": "../packages/components/src/navigator/navigator-screen/README.md",
		"parent": "components"
	},
	{
		"title": "NavigatorToParentButton",
		"slug": "navigator-to-parent-button",
		"markdown_source": "../packages/components/src/navigator/navigator-to-parent-button/README.md",
		"parent": "components"
	},
	{
		"title": "Notice",
		"slug": "notice",
		"markdown_source": "../packages/components/src/notice/README.md",
		"parent": "components"
	},
	{
		"title": "NumberControl",
		"slug": "number-control",
		"markdown_source": "../packages/components/src/number-control/README.md",
		"parent": "components"
	},
	{
		"title": "Panel",
		"slug": "panel",
		"markdown_source": "../packages/components/src/panel/README.md",
		"parent": "components"
	},
	{
		"title": "Placeholder",
		"slug": "placeholder",
		"markdown_source": "../packages/components/src/placeholder/README.md",
		"parent": "components"
	},
	{
		"title": "Popover",
		"slug": "popover",
		"markdown_source": "../packages/components/src/popover/README.md",
		"parent": "components"
	},
	{
		"title": "QueryControls",
		"slug": "query-controls",
		"markdown_source": "../packages/components/src/query-controls/README.md",
		"parent": "components"
	},
	{
		"title": "RadioControl",
		"slug": "radio-control",
		"markdown_source": "../packages/components/src/radio-control/README.md",
		"parent": "components"
	},
	{
		"title": "RadioGroup",
		"slug": "radio-group",
		"markdown_source": "../packages/components/src/radio-group/README.md",
		"parent": "components"
	},
	{
		"title": "RangeControl",
		"slug": "range-control",
		"markdown_source": "../packages/components/src/range-control/README.md",
		"parent": "components"
	},
	{
		"title": "ResizableBox",
		"slug": "resizable-box",
		"markdown_source": "../packages/components/src/resizable-box/README.md",
		"parent": "components"
	},
	{
		"title": "ResizeTooltip",
		"slug": "resize-tooltip",
		"markdown_source": "../packages/components/src/resizable-box/resize-tooltip/README.md",
		"parent": "components"
	},
	{
		"title": "ResponsiveWrapper",
		"slug": "responsive-wrapper",
		"markdown_source": "../packages/components/src/responsive-wrapper/README.md",
		"parent": "components"
	},
	{
		"title": "Sandbox",
		"slug": "sandbox",
		"markdown_source": "../packages/components/src/sandbox/README.md",
		"parent": "components"
	},
	{
		"title": "ScrollLock",
		"slug": "scroll-lock",
		"markdown_source": "../packages/components/src/scroll-lock/README.md",
		"parent": "components"
	},
	{
		"title": "Scrollable",
		"slug": "scrollable",
		"markdown_source": "../packages/components/src/scrollable/README.md",
		"parent": "components"
	},
	{
		"title": "SearchControl",
		"slug": "search-control",
		"markdown_source": "../packages/components/src/search-control/README.md",
		"parent": "components"
	},
	{
		"title": "SelectControl",
		"slug": "select-control",
		"markdown_source": "../packages/components/src/select-control/README.md",
		"parent": "components"
	},
	{
		"title": "SlotFill",
		"slug": "slot-fill",
		"markdown_source": "../packages/components/src/slot-fill/README.md",
		"parent": "components"
	},
	{
		"title": "Snackbar",
		"slug": "snackbar",
		"markdown_source": "../packages/components/src/snackbar/README.md",
		"parent": "components"
	},
	{
		"title": "Spacer",
		"slug": "spacer",
		"markdown_source": "../packages/components/src/spacer/README.md",
		"parent": "components"
	},
	{
		"title": "Spinner",
		"slug": "spinner",
		"markdown_source": "../packages/components/src/spinner/README.md",
		"parent": "components"
	},
	{
		"title": "Surface",
		"slug": "surface",
		"markdown_source": "../packages/components/src/surface/README.md",
		"parent": "components"
	},
	{
		"title": "TabPanel",
		"slug": "tab-panel",
		"markdown_source": "../packages/components/src/tab-panel/README.md",
		"parent": "components"
	},
	{
		"title": "TextControl",
		"slug": "text-control",
		"markdown_source": "../packages/components/src/text-control/README.md",
		"parent": "components"
	},
	{
		"title": "TextHighlight",
		"slug": "text-highlight",
		"markdown_source": "../packages/components/src/text-highlight/README.md",
		"parent": "components"
	},
	{
		"title": "Text",
		"slug": "text",
		"markdown_source": "../packages/components/src/text/README.md",
		"parent": "components"
	},
	{
		"title": "TextareaControl",
		"slug": "textarea-control",
		"markdown_source": "../packages/components/src/textarea-control/README.md",
		"parent": "components"
	},
	{
		"title": "ToggleControl",
		"slug": "toggle-control",
		"markdown_source": "../packages/components/src/toggle-control/README.md",
		"parent": "components"
	},
	{
		"title": "ToggleGroupControlOptionBase",
		"slug": "toggle-group-control-option-base",
		"markdown_source": "../packages/components/src/toggle-group-control/toggle-group-control-option-base/README.md",
		"parent": "components"
	},
	{
		"title": "ToggleGroupControlOptionIcon",
		"slug": "toggle-group-control-option-icon",
		"markdown_source": "../packages/components/src/toggle-group-control/toggle-group-control-option-icon/README.md",
		"parent": "components"
	},
	{
		"title": "ToggleGroupControlOption",
		"slug": "toggle-group-control-option",
		"markdown_source": "../packages/components/src/toggle-group-control/toggle-group-control-option/README.md",
		"parent": "components"
	},
	{
		"title": "ToggleGroupControl",
		"slug": "toggle-group-control",
		"markdown_source": "../packages/components/src/toggle-group-control/toggle-group-control/README.md",
		"parent": "components"
	},
	{
		"title": "ToolbarButton",
		"slug": "toolbar-button",
		"markdown_source": "../packages/components/src/toolbar/toolbar-button/README.md",
		"parent": "components"
	},
	{
		"title": "ToolbarDropdownMenu",
		"slug": "toolbar-dropdown-menu",
		"markdown_source": "../packages/components/src/toolbar/toolbar-dropdown-menu/README.md",
		"parent": "components"
	},
	{
		"title": "ToolbarGroup",
		"slug": "toolbar-group",
		"markdown_source": "../packages/components/src/toolbar/toolbar-group/README.md",
		"parent": "components"
	},
	{
		"title": "ToolbarItem",
		"slug": "toolbar-item",
		"markdown_source": "../packages/components/src/toolbar/toolbar-item/README.md",
		"parent": "components"
	},
	{
		"title": "Toolbar",
		"slug": "toolbar",
		"markdown_source": "../packages/components/src/toolbar/toolbar/README.md",
		"parent": "components"
	},
	{
		"title": "ToolsPanelHeader",
		"slug": "tools-panel-header",
		"markdown_source": "../packages/components/src/tools-panel/tools-panel-header/README.md",
		"parent": "components"
	},
	{
		"title": "ToolsPanelItem",
		"slug": "tools-panel-item",
		"markdown_source": "../packages/components/src/tools-panel/tools-panel-item/README.md",
		"parent": "components"
	},
	{
		"title": "ToolsPanel",
		"slug": "tools-panel",
		"markdown_source": "../packages/components/src/tools-panel/tools-panel/README.md",
		"parent": "components"
	},
	{
		"title": "Tooltip",
		"slug": "tooltip",
		"markdown_source": "../packages/components/src/tooltip/README.md",
		"parent": "components"
	},
	{
		"title": "TreeGrid",
		"slug": "tree-grid",
		"markdown_source": "../packages/components/src/tree-grid/README.md",
		"parent": "components"
	},
	{
		"title": "TreeSelect",
		"slug": "tree-select",
		"markdown_source": "../packages/components/src/tree-select/README.md",
		"parent": "components"
	},
	{
		"title": "Truncate",
		"slug": "truncate",
		"markdown_source": "../packages/components/src/truncate/README.md",
		"parent": "components"
	},
	{
		"title": "UnitControl",
		"slug": "unit-control",
		"markdown_source": "../packages/components/src/unit-control/README.md",
		"parent": "components"
	},
	{
		"title": "VStack",
		"slug": "v-stack",
		"markdown_source": "../packages/components/src/v-stack/README.md",
		"parent": "components"
	},
	{
		"title": "VisuallyHidden",
		"slug": "visually-hidden",
		"markdown_source": "../packages/components/src/visually-hidden/README.md",
		"parent": "components"
	},
	{
		"title": "ZStack",
		"slug": "z-stack",
		"markdown_source": "../packages/components/src/z-stack/README.md",
		"parent": "components"
	},
	{
		"title": "Package Reference",
		"slug": "packages",
		"markdown_source": "../docs/reference-guides/packages.md",
		"parent": "reference-guides"
	},
	{
		"title": "@wordpress/a11y",
		"slug": "packages-a11y",
		"markdown_source": "../packages/a11y/README.md",
		"parent": "packages"
	},
	{
		"title": "@wordpress/annotations",
		"slug": "packages-annotations",
		"markdown_source": "../packages/annotations/README.md",
		"parent": "packages"
	},
	{
		"title": "@wordpress/api-fetch",
		"slug": "packages-api-fetch",
		"markdown_source": "../packages/api-fetch/README.md",
		"parent": "packages"
	},
	{
		"title": "@wordpress/autop",
		"slug": "packages-autop",
		"markdown_source": "../packages/autop/README.md",
		"parent": "packages"
	},
	{
		"title": "@wordpress/babel-plugin-import-jsx-pragma",
		"slug": "packages-babel-plugin-import-jsx-pragma",
		"markdown_source": "../packages/babel-plugin-import-jsx-pragma/README.md",
		"parent": "packages"
	},
	{
		"title": "@wordpress/babel-plugin-makepot",
		"slug": "packages-babel-plugin-makepot",
		"markdown_source": "../packages/babel-plugin-makepot/README.md",
		"parent": "packages"
	},
	{
		"title": "@wordpress/babel-preset-default",
		"slug": "packages-babel-preset-default",
		"markdown_source": "../packages/babel-preset-default/README.md",
		"parent": "packages"
	},
	{
		"title": "@wordpress/base-styles",
		"slug": "packages-base-styles",
		"markdown_source": "../packages/base-styles/README.md",
		"parent": "packages"
	},
	{
		"title": "@wordpress/blob",
		"slug": "packages-blob",
		"markdown_source": "../packages/blob/README.md",
		"parent": "packages"
	},
	{
		"title": "@wordpress/block-directory",
		"slug": "packages-block-directory",
		"markdown_source": "../packages/block-directory/README.md",
		"parent": "packages"
	},
	{
		"title": "@wordpress/block-editor",
		"slug": "packages-block-editor",
		"markdown_source": "../packages/block-editor/README.md",
		"parent": "packages"
	},
	{
		"title": "@wordpress/block-library",
		"slug": "packages-block-library",
		"markdown_source": "../packages/block-library/README.md",
		"parent": "packages"
	},
	{
		"title": "@wordpress/block-serialization-default-parser",
		"slug": "packages-block-serialization-default-parser",
		"markdown_source": "../packages/block-serialization-default-parser/README.md",
		"parent": "packages"
	},
	{
		"title": "@wordpress/block-serialization-spec-parser",
		"slug": "packages-block-serialization-spec-parser",
		"markdown_source": "../packages/block-serialization-spec-parser/README.md",
		"parent": "packages"
	},
	{
		"title": "@wordpress/blocks",
		"slug": "packages-blocks",
		"markdown_source": "../packages/blocks/README.md",
		"parent": "packages"
	},
	{
		"title": "@wordpress/browserslist-config",
		"slug": "packages-browserslist-config",
		"markdown_source": "../packages/browserslist-config/README.md",
		"parent": "packages"
	},
	{
		"title": "@wordpress/commands",
		"slug": "packages-commands",
		"markdown_source": "../packages/commands/README.md",
		"parent": "packages"
	},
	{
		"title": "@wordpress/components",
		"slug": "packages-components",
		"markdown_source": "../packages/components/README.md",
		"parent": "packages"
	},
	{
		"title": "@wordpress/compose",
		"slug": "packages-compose",
		"markdown_source": "../packages/compose/README.md",
		"parent": "packages"
	},
	{
		"title": "@wordpress/core-commands",
		"slug": "packages-core-commands",
		"markdown_source": "../packages/core-commands/README.md",
		"parent": "packages"
	},
	{
		"title": "@wordpress/core-data",
		"slug": "packages-core-data",
		"markdown_source": "../packages/core-data/README.md",
		"parent": "packages"
	},
	{
		"title": "@wordpress/create-block-interactive-template",
		"slug": "packages-create-block-interactive-template",
		"markdown_source": "../packages/create-block-interactive-template/README.md",
		"parent": "packages"
	},
	{
		"title": "@wordpress/create-block-tutorial-template",
		"slug": "packages-create-block-tutorial-template",
		"markdown_source": "../packages/create-block-tutorial-template/README.md",
		"parent": "packages"
	},
	{
		"title": "@wordpress/create-block",
		"slug": "packages-create-block",
		"markdown_source": "../packages/create-block/README.md",
		"parent": "packages"
	},
	{
		"title": "External Project Templates",
		"slug": "packages-create-block-external-template",
		"markdown_source": "../packages/create-block/docs/external-template.md",
		"parent": "packages-create-block"
	},
	{
		"title": "@wordpress/customize-widgets",
		"slug": "packages-customize-widgets",
		"markdown_source": "../packages/customize-widgets/README.md",
		"parent": "packages"
	},
	{
		"title": "@wordpress/data-controls",
		"slug": "packages-data-controls",
		"markdown_source": "../packages/data-controls/README.md",
		"parent": "packages"
	},
	{
		"title": "@wordpress/data",
		"slug": "packages-data",
		"markdown_source": "../packages/data/README.md",
		"parent": "packages"
	},
	{
		"title": "@wordpress/date",
		"slug": "packages-date",
		"markdown_source": "../packages/date/README.md",
		"parent": "packages"
	},
	{
		"title": "@wordpress/dependency-extraction-webpack-plugin",
		"slug": "packages-dependency-extraction-webpack-plugin",
		"markdown_source": "../packages/dependency-extraction-webpack-plugin/README.md",
		"parent": "packages"
	},
	{
		"title": "@wordpress/deprecated",
		"slug": "packages-deprecated",
		"markdown_source": "../packages/deprecated/README.md",
		"parent": "packages"
	},
	{
		"title": "@wordpress/docgen",
		"slug": "packages-docgen",
		"markdown_source": "../packages/docgen/README.md",
		"parent": "packages"
	},
	{
		"title": "@wordpress/dom-ready",
		"slug": "packages-dom-ready",
		"markdown_source": "../packages/dom-ready/README.md",
		"parent": "packages"
	},
	{
		"title": "@wordpress/dom",
		"slug": "packages-dom",
		"markdown_source": "../packages/dom/README.md",
		"parent": "packages"
	},
	{
		"title": "@wordpress/e2e-test-utils-playwright",
		"slug": "packages-e2e-test-utils-playwright",
		"markdown_source": "../packages/e2e-test-utils-playwright/README.md",
		"parent": "packages"
	},
	{
		"title": "@wordpress/e2e-test-utils",
		"slug": "packages-e2e-test-utils",
		"markdown_source": "../packages/e2e-test-utils/README.md",
		"parent": "packages"
	},
	{
		"title": "@wordpress/e2e-tests",
		"slug": "packages-e2e-tests",
		"markdown_source": "../packages/e2e-tests/README.md",
		"parent": "packages"
	},
	{
		"title": "@wordpress/edit-post",
		"slug": "packages-edit-post",
		"markdown_source": "../packages/edit-post/README.md",
		"parent": "packages"
	},
	{
		"title": "@wordpress/edit-site",
		"slug": "packages-edit-site",
		"markdown_source": "../packages/edit-site/README.md",
		"parent": "packages"
	},
	{
		"title": "@wordpress/edit-widgets",
		"slug": "packages-edit-widgets",
		"markdown_source": "../packages/edit-widgets/README.md",
		"parent": "packages"
	},
	{
		"title": "@wordpress/editor",
		"slug": "packages-editor",
		"markdown_source": "../packages/editor/README.md",
		"parent": "packages"
	},
	{
		"title": "@wordpress/element",
		"slug": "packages-element",
		"markdown_source": "../packages/element/README.md",
		"parent": "packages"
	},
	{
		"title": "@wordpress/env",
		"slug": "packages-env",
		"markdown_source": "../packages/env/README.md",
		"parent": "packages"
	},
	{
		"title": "@wordpress/escape-html",
		"slug": "packages-escape-html",
		"markdown_source": "../packages/escape-html/README.md",
		"parent": "packages"
	},
	{
		"title": "@wordpress/eslint-plugin",
		"slug": "packages-eslint-plugin",
		"markdown_source": "../packages/eslint-plugin/README.md",
		"parent": "packages"
	},
	{
		"title": "@wordpress/format-library",
		"slug": "packages-format-library",
		"markdown_source": "../packages/format-library/README.md",
		"parent": "packages"
	},
	{
		"title": "@wordpress/hooks",
		"slug": "packages-hooks",
		"markdown_source": "../packages/hooks/README.md",
		"parent": "packages"
	},
	{
		"title": "@wordpress/html-entities",
		"slug": "packages-html-entities",
		"markdown_source": "../packages/html-entities/README.md",
		"parent": "packages"
	},
	{
		"title": "@wordpress/i18n",
		"slug": "packages-i18n",
		"markdown_source": "../packages/i18n/README.md",
		"parent": "packages"
	},
	{
		"title": "@wordpress/icons",
		"slug": "packages-icons",
		"markdown_source": "../packages/icons/README.md",
		"parent": "packages"
	},
	{
		"title": "@wordpress/interactivity",
		"slug": "packages-interactivity",
		"markdown_source": "../packages/interactivity/README.md",
		"parent": "packages"
	},
	{
		"title": "@wordpress/interface",
		"slug": "packages-interface",
		"markdown_source": "../packages/interface/README.md",
		"parent": "packages"
	},
	{
		"title": "@wordpress/is-shallow-equal",
		"slug": "packages-is-shallow-equal",
		"markdown_source": "../packages/is-shallow-equal/README.md",
		"parent": "packages"
	},
	{
		"title": "@wordpress/jest-console",
		"slug": "packages-jest-console",
		"markdown_source": "../packages/jest-console/README.md",
		"parent": "packages"
	},
	{
		"title": "@wordpress/jest-preset-default",
		"slug": "packages-jest-preset-default",
		"markdown_source": "../packages/jest-preset-default/README.md",
		"parent": "packages"
	},
	{
		"title": "@wordpress/jest-puppeteer-axe",
		"slug": "packages-jest-puppeteer-axe",
		"markdown_source": "../packages/jest-puppeteer-axe/README.md",
		"parent": "packages"
	},
	{
		"title": "@wordpress/keyboard-shortcuts",
		"slug": "packages-keyboard-shortcuts",
		"markdown_source": "../packages/keyboard-shortcuts/README.md",
		"parent": "packages"
	},
	{
		"title": "@wordpress/keycodes",
		"slug": "packages-keycodes",
		"markdown_source": "../packages/keycodes/README.md",
		"parent": "packages"
	},
	{
		"title": "@wordpress/lazy-import",
		"slug": "packages-lazy-import",
		"markdown_source": "../packages/lazy-import/README.md",
		"parent": "packages"
	},
	{
		"title": "@wordpress/list-reusable-blocks",
		"slug": "packages-list-reusable-blocks",
		"markdown_source": "../packages/list-reusable-blocks/README.md",
		"parent": "packages"
	},
	{
		"title": "@wordpress/media-utils",
		"slug": "packages-media-utils",
		"markdown_source": "../packages/media-utils/README.md",
		"parent": "packages"
	},
	{
		"title": "@wordpress/notices",
		"slug": "packages-notices",
		"markdown_source": "../packages/notices/README.md",
		"parent": "packages"
	},
	{
		"title": "@wordpress/npm-package-json-lint-config",
		"slug": "packages-npm-package-json-lint-config",
		"markdown_source": "../packages/npm-package-json-lint-config/README.md",
		"parent": "packages"
	},
	{
		"title": "@wordpress/nux",
		"slug": "packages-nux",
		"markdown_source": "../packages/nux/README.md",
		"parent": "packages"
	},
	{
		"title": "@wordpress/patterns",
		"slug": "packages-patterns",
		"markdown_source": "../packages/patterns/README.md",
		"parent": "packages"
	},
	{
		"title": "@wordpress/plugins",
		"slug": "packages-plugins",
		"markdown_source": "../packages/plugins/README.md",
		"parent": "packages"
	},
	{
		"title": "@wordpress/postcss-plugins-preset",
		"slug": "packages-postcss-plugins-preset",
		"markdown_source": "../packages/postcss-plugins-preset/README.md",
		"parent": "packages"
	},
	{
		"title": "@wordpress/postcss-themes",
		"slug": "packages-postcss-themes",
		"markdown_source": "../packages/postcss-themes/README.md",
		"parent": "packages"
	},
	{
		"title": "@wordpress/preferences-persistence",
		"slug": "packages-preferences-persistence",
		"markdown_source": "../packages/preferences-persistence/README.md",
		"parent": "packages"
	},
	{
		"title": "@wordpress/preferences",
		"slug": "packages-preferences",
		"markdown_source": "../packages/preferences/README.md",
		"parent": "packages"
	},
	{
		"title": "@wordpress/prettier-config",
		"slug": "packages-prettier-config",
		"markdown_source": "../packages/prettier-config/README.md",
		"parent": "packages"
	},
	{
		"title": "@wordpress/primitives",
		"slug": "packages-primitives",
		"markdown_source": "../packages/primitives/README.md",
		"parent": "packages"
	},
	{
		"title": "@wordpress/priority-queue",
		"slug": "packages-priority-queue",
		"markdown_source": "../packages/priority-queue/README.md",
		"parent": "packages"
	},
	{
		"title": "@wordpress/private-apis",
		"slug": "packages-private-apis",
		"markdown_source": "../packages/private-apis/README.md",
		"parent": "packages"
	},
	{
		"title": "@wordpress/project-management-automation",
		"slug": "packages-project-management-automation",
		"markdown_source": "../packages/project-management-automation/README.md",
		"parent": "packages"
	},
	{
		"title": "@wordpress/react-i18n",
		"slug": "packages-react-i18n",
		"markdown_source": "../packages/react-i18n/README.md",
		"parent": "packages"
	},
	{
		"title": "@wordpress/readable-js-assets-webpack-plugin",
		"slug": "packages-readable-js-assets-webpack-plugin",
		"markdown_source": "../packages/readable-js-assets-webpack-plugin/README.md",
		"parent": "packages"
	},
	{
		"title": "@wordpress/redux-routine",
		"slug": "packages-redux-routine",
		"markdown_source": "../packages/redux-routine/README.md",
		"parent": "packages"
	},
	{
		"title": "@wordpress/reusable-blocks",
		"slug": "packages-reusable-blocks",
		"markdown_source": "../packages/reusable-blocks/README.md",
		"parent": "packages"
	},
	{
		"title": "@wordpress/rich-text",
		"slug": "packages-rich-text",
		"markdown_source": "../packages/rich-text/README.md",
		"parent": "packages"
	},
	{
		"title": "@wordpress/router",
		"slug": "packages-router",
		"markdown_source": "../packages/router/README.md",
		"parent": "packages"
	},
	{
		"title": "@wordpress/scripts",
		"slug": "packages-scripts",
		"markdown_source": "../packages/scripts/README.md",
		"parent": "packages"
	},
	{
		"title": "@wordpress/server-side-render",
		"slug": "packages-server-side-render",
		"markdown_source": "../packages/server-side-render/README.md",
		"parent": "packages"
	},
	{
		"title": "@wordpress/shortcode",
		"slug": "packages-shortcode",
		"markdown_source": "../packages/shortcode/README.md",
		"parent": "packages"
	},
	{
		"title": "@wordpress/style-engine",
		"slug": "packages-style-engine",
		"markdown_source": "../packages/style-engine/README.md",
		"parent": "packages"
	},
	{
		"title": "@wordpress/style-engine Using the Style Engine to generate block supports styles",
		"slug": "using-the-style-engine-with-block-supports",
		"markdown_source": "../packages/style-engine/docs/using-the-style-engine-with-block-supports.md",
		"parent": "packages-style-engine"
	},
	{
		"title": "@wordpress/stylelint-config",
		"slug": "packages-stylelint-config",
		"markdown_source": "../packages/stylelint-config/README.md",
		"parent": "packages"
	},
	{
		"title": "@wordpress/sync",
		"slug": "packages-sync",
		"markdown_source": "../packages/sync/README.md",
		"parent": "packages"
	},
	{
		"title": "@wordpress/token-list",
		"slug": "packages-token-list",
		"markdown_source": "../packages/token-list/README.md",
		"parent": "packages"
	},
	{
		"title": "@wordpress/url",
		"slug": "packages-url",
		"markdown_source": "../packages/url/README.md",
		"parent": "packages"
	},
	{
		"title": "@wordpress/viewport",
		"slug": "packages-viewport",
		"markdown_source": "../packages/viewport/README.md",
		"parent": "packages"
	},
	{
		"title": "@wordpress/warning",
		"slug": "packages-warning",
		"markdown_source": "../packages/warning/README.md",
		"parent": "packages"
	},
	{
		"title": "@wordpress/widgets",
		"slug": "packages-widgets",
		"markdown_source": "../packages/widgets/README.md",
		"parent": "packages"
	},
	{
		"title": "@wordpress/wordcount",
		"slug": "packages-wordcount",
		"markdown_source": "../packages/wordcount/README.md",
		"parent": "packages"
	},
	{
		"title": "Data Module Reference",
		"slug": "data",
		"markdown_source": "../docs/reference-guides/data/README.md",
		"parent": "reference-guides"
	},
	{
		"title": "WordPress Core Data",
		"slug": "data-core",
		"markdown_source": "../docs/reference-guides/data/data-core.md",
		"parent": "data"
	},
	{
		"title": "Annotations",
		"slug": "data-core-annotations",
		"markdown_source": "../docs/reference-guides/data/data-core-annotations.md",
		"parent": "data"
	},
	{
		"title": "Block directory",
		"slug": "data-core-block-directory",
		"markdown_source": "../docs/reference-guides/data/data-core-block-directory.md",
		"parent": "data"
	},
	{
		"title": "The Block Editor’s Data",
		"slug": "data-core-block-editor",
		"markdown_source": "../docs/reference-guides/data/data-core-block-editor.md",
		"parent": "data"
	},
	{
		"title": "Block Types Data",
		"slug": "data-core-blocks",
		"markdown_source": "../docs/reference-guides/data/data-core-blocks.md",
		"parent": "data"
	},
	{
		"title": "The Commands Data",
		"slug": "data-core-commands",
		"markdown_source": "../docs/reference-guides/data/data-core-commands.md",
		"parent": "data"
	},
	{
		"title": "Customize Widgets",
		"slug": "data-core-customize-widgets",
		"markdown_source": "../docs/reference-guides/data/data-core-customize-widgets.md",
		"parent": "data"
	},
	{
		"title": "The Editor’s UI Data",
		"slug": "data-core-edit-post",
		"markdown_source": "../docs/reference-guides/data/data-core-edit-post.md",
		"parent": "data"
	},
	{
		"title": "Edit Site",
		"slug": "data-core-edit-site",
		"markdown_source": "../docs/reference-guides/data/data-core-edit-site.md",
		"parent": "data"
	},
	{
		"title": "Edit Widgets",
		"slug": "data-core-edit-widgets",
		"markdown_source": "../docs/reference-guides/data/data-core-edit-widgets.md",
		"parent": "data"
	},
	{
		"title": "The Post Editor’s Data",
		"slug": "data-core-editor",
		"markdown_source": "../docs/reference-guides/data/data-core-editor.md",
		"parent": "data"
	},
	{
		"title": "The Keyboard Shortcuts Data",
		"slug": "data-core-keyboard-shortcuts",
		"markdown_source": "../docs/reference-guides/data/data-core-keyboard-shortcuts.md",
		"parent": "data"
	},
	{
		"title": "Notices Data",
		"slug": "data-core-notices",
		"markdown_source": "../docs/reference-guides/data/data-core-notices.md",
		"parent": "data"
	},
	{
		"title": "The NUX (New User Experience) Data",
		"slug": "data-core-nux",
		"markdown_source": "../docs/reference-guides/data/data-core-nux.md",
		"parent": "data"
	},
	{
		"title": "Preferences",
		"slug": "data-core-preferences",
		"markdown_source": "../docs/reference-guides/data/data-core-preferences.md",
		"parent": "data"
	},
	{
		"title": "Reusable blocks",
		"slug": "data-core-reusable-blocks",
		"markdown_source": "../docs/reference-guides/data/data-core-reusable-blocks.md",
		"parent": "data"
	},
	{
		"title": "Rich Text",
		"slug": "data-core-rich-text",
		"markdown_source": "../docs/reference-guides/data/data-core-rich-text.md",
		"parent": "data"
	},
	{
		"title": "The Viewport Data",
		"slug": "data-core-viewport",
		"markdown_source": "../docs/reference-guides/data/data-core-viewport.md",
		"parent": "data"
	},
	{
		"title": "Explanations",
		"slug": "explanations",
		"markdown_source": "../docs/explanations/README.md",
		"parent": null
	},
	{
		"title": "Architecture",
		"slug": "architecture",
		"markdown_source": "../docs/explanations/architecture/README.md",
		"parent": "explanations"
	},
	{
		"title": "Key Concepts",
		"slug": "key-concepts",
		"markdown_source": "../docs/explanations/architecture/key-concepts.md",
		"parent": "architecture"
	},
	{
		"title": "Data Flow and Data Format",
		"slug": "data-flow",
		"markdown_source": "../docs/explanations/architecture/data-flow.md",
		"parent": "architecture"
	},
	{
		"title": "Entities and Undo/Redo.",
		"slug": "entities",
		"markdown_source": "../docs/explanations/architecture/entities.md",
		"parent": "architecture"
	},
	{
		"title": "Modularity",
		"slug": "modularity",
		"markdown_source": "../docs/explanations/architecture/modularity.md",
		"parent": "architecture"
	},
	{
		"title": "Performance",
		"slug": "performance",
		"markdown_source": "../docs/explanations/architecture/performance.md",
		"parent": "architecture"
	},
	{
		"title": "Automated Testing",
		"slug": "automated-testing",
		"markdown_source": "../docs/explanations/architecture/automated-testing.md",
		"parent": "architecture"
	},
	{
		"title": "Site Editing Templates",
		"slug": "full-site-editing-templates",
		"markdown_source": "../docs/explanations/architecture/full-site-editing-templates.md",
		"parent": "architecture"
	},
	{
		"title": "Styles",
		"slug": "styles",
		"markdown_source": "../docs/explanations/architecture/styles.md",
		"parent": "architecture"
	},
	{
		"title": "User Interface",
		"slug": "user-interface",
		"markdown_source": "../docs/explanations/user-interface/README.md",
		"parent": "explanations"
	},
	{
		"title": "Block Design",
		"slug": "block-design",
		"markdown_source": "../docs/explanations/user-interface/block-design.md",
		"parent": "user-interface"
	},
	{
		"title": "Animation",
		"slug": "animation",
		"markdown_source": "../docs/explanations/user-interface/animation.md",
		"parent": "user-interface"
	},
	{
		"title": "Resources",
		"slug": "design-resources",
		"markdown_source": "../docs/explanations/user-interface/design-resources.md",
		"parent": "user-interface"
	},
	{
<<<<<<< HEAD
		"title": "Frequently Asked Questions",
		"slug": "faq",
		"markdown_source": "../docs/explanations/faq.md",
=======
		"title": "Glossary",
		"slug": "glossary",
		"markdown_source": "../docs/explanations/glossary.md",
>>>>>>> 96d79269
		"parent": "explanations"
	},
	{
		"title": "History",
		"slug": "history",
		"markdown_source": "../docs/explanations/history.md",
		"parent": "explanations"
	},
	{
		"title": "Contributor Guide",
		"slug": "contributors",
		"markdown_source": "../docs/contributors/README.md",
		"parent": null
	},
	{
		"title": "Code Contributions",
		"slug": "code",
		"markdown_source": "../docs/contributors/code/README.md",
		"parent": "contributors"
	},
	{
		"title": "Getting Started With Code Contribution",
		"slug": "getting-started-with-code-contribution",
		"markdown_source": "../docs/contributors/code/getting-started-with-code-contribution.md",
		"parent": "code"
	},
	{
		"title": "Git Workflow",
		"slug": "git-workflow",
		"markdown_source": "../docs/contributors/code/git-workflow.md",
		"parent": "code"
	},
	{
		"title": "Coding Guidelines",
		"slug": "coding-guidelines",
		"markdown_source": "../docs/contributors/code/coding-guidelines.md",
		"parent": "code"
	},
	{
		"title": "Testing Overview",
		"slug": "testing-overview",
		"markdown_source": "../docs/contributors/code/testing-overview.md",
		"parent": "code"
	},
	{
		"title": "End-to-End Testing",
		"slug": "e2e",
		"markdown_source": "../docs/contributors/code/e2e/README.md",
		"parent": "testing-overview"
	},
	{
		"title": "Migration guide",
		"slug": "migration",
		"markdown_source": "../docs/contributors/code/e2e/migration.md",
		"parent": "e2e"
	},
	{
		"title": "Overusing snapshots",
		"slug": "overusing-snapshots",
		"markdown_source": "../docs/contributors/code/e2e/overusing-snapshots.md",
		"parent": "e2e"
	},
	{
		"title": "Scripts",
		"slug": "scripts",
		"markdown_source": "../docs/contributors/code/scripts.md",
		"parent": "code"
	},
	{
		"title": "Managing Packages",
		"slug": "managing-packages",
		"markdown_source": "../docs/contributors/code/managing-packages.md",
		"parent": "code"
	},
	{
		"title": "Gutenberg Release Process",
		"slug": "release",
		"markdown_source": "../docs/contributors/code/release.md",
		"parent": "code"
	},
	{
		"title": "Cherry-picking automation",
		"slug": "auto-cherry-picking",
		"markdown_source": "../docs/contributors/code/auto-cherry-picking.md",
		"parent": "release"
	},
	{
		"title": "React Native mobile editor",
		"slug": "react-native",
		"markdown_source": "../docs/contributors/code/react-native/README.md",
		"parent": "code"
	},
	{
		"title": "Getting Started for the React Native based Mobile Gutenberg",
		"slug": "getting-started-react-native",
		"markdown_source": "../docs/contributors/code/react-native/getting-started-react-native.md",
		"parent": "react-native"
	},
	{
		"title": "Setup guide for React Native development (macOS)",
		"slug": "osx-setup-guide",
		"markdown_source": "../docs/contributors/code/react-native/osx-setup-guide.md",
		"parent": "react-native"
	},
	{
		"title": "React Native Integration Test Guide",
		"slug": "integration-test-guide",
		"markdown_source": "../docs/contributors/code/react-native/integration-test-guide.md",
		"parent": "react-native"
	},
	{
		"title": "React Native Internationalization Guide",
		"slug": "internationalization-guide",
		"markdown_source": "../docs/contributors/code/react-native/internationalization-guide.md",
		"parent": "react-native"
	},
	{
		"title": "Backward Compatibility",
		"slug": "backward-compatibility",
		"markdown_source": "../docs/contributors/code/backward-compatibility.md",
		"parent": "code"
	},
	{
		"title": "Deprecations",
		"slug": "deprecations",
		"markdown_source": "../docs/contributors/code/deprecations.md",
		"parent": "code"
	},
	{
		"title": "How To Get Your Pull Request Reviewed?",
		"slug": "how-to-get-your-pull-request-reviewed",
		"markdown_source": "../docs/contributors/code/how-to-get-your-pull-request-reviewed.md",
		"parent": "code"
	},
	{
		"title": "Design Contributions",
		"slug": "design",
		"markdown_source": "../docs/contributors/design/README.md",
		"parent": "contributors"
	},
	{
		"title": "Blocks are the Interface",
		"slug": "the-block",
		"markdown_source": "../docs/contributors/design/the-block.md",
		"parent": "design"
	},
	{
		"title": "Reference",
		"slug": "reference",
		"markdown_source": "../docs/contributors/design/reference.md",
		"parent": "design"
	},
	{
		"title": "Documentation Contributions",
		"slug": "documentation",
		"markdown_source": "../docs/contributors/documentation/README.md",
		"parent": "contributors"
	},
	{
		"title": "Copy Guidelines",
		"slug": "copy-guide",
		"markdown_source": "../docs/contributors/documentation/copy-guide.md",
		"parent": "documentation"
	},
	{
		"title": "Triage",
		"slug": "triage",
		"markdown_source": "../docs/contributors/triage.md",
		"parent": "contributors"
	},
	{
		"title": "Localizing Gutenberg",
		"slug": "localizing",
		"markdown_source": "../docs/contributors/localizing.md",
		"parent": "contributors"
	},
	{
		"title": "Accessibility Testing",
		"slug": "accessibility-testing",
		"markdown_source": "../docs/contributors/accessibility-testing.md",
		"parent": "contributors"
	},
	{
		"title": "Repository Management",
		"slug": "repository-management",
		"markdown_source": "../docs/contributors/repository-management.md",
		"parent": "contributors"
	},
	{
		"title": "Folder Structure",
		"slug": "folder-structure",
		"markdown_source": "../docs/contributors/folder-structure.md",
		"parent": "contributors"
	},
	{
		"title": "Versions in WordPress",
		"slug": "versions-in-wordpress",
		"markdown_source": "../docs/contributors/versions-in-wordpress.md",
		"parent": "contributors"
	}
]<|MERGE_RESOLUTION|>--- conflicted
+++ resolved
@@ -84,15 +84,15 @@
 		"parent": "getting-started"
 	},
 	{
-<<<<<<< HEAD
 		"title": "Glossary",
 		"slug": "glossary",
 		"markdown_source": "../docs/getting-started/glossary.md",
-=======
+		"parent": "getting-started"
+	},
+  {
 		"title": "Frequently Asked Questions",
 		"slug": "faq",
 		"markdown_source": "../docs/getting-started/faq.md",
->>>>>>> 96d79269
 		"parent": "getting-started"
 	},
 	{
@@ -2153,18 +2153,7 @@
 		"markdown_source": "../docs/explanations/user-interface/design-resources.md",
 		"parent": "user-interface"
 	},
-	{
-<<<<<<< HEAD
-		"title": "Frequently Asked Questions",
-		"slug": "faq",
-		"markdown_source": "../docs/explanations/faq.md",
-=======
-		"title": "Glossary",
-		"slug": "glossary",
-		"markdown_source": "../docs/explanations/glossary.md",
->>>>>>> 96d79269
-		"parent": "explanations"
-	},
+
 	{
 		"title": "History",
 		"slug": "history",
