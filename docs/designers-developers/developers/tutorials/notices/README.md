--- conflicted
+++ resolved
@@ -2,11 +2,7 @@
 
 Notices are informational UI displayed near the top of admin pages. WordPress core, themes, and plugins all use notices to indicate the result of an action, or to draw the user's attention to necessary information.
 
-<<<<<<< HEAD
-In the classic editor, notices hooked onto the `admin_notices` action can render whatever HTML they'd like. In the Block Editor, notices are restricted to a more formal API.
-=======
-In the Classic Editor, notices hooked onto the `admin_notices` action can render whatever HTML they'd like. In the block editor, notices are restricted to a more formal API.
->>>>>>> 00454e46
+In the classic editor, notices hooked onto the `admin_notices` action can render whatever HTML they'd like. In the block editor, notices are restricted to a more formal API.
 
 ## Notices in the Classic Editor
 
