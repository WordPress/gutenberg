# Add a Button to the Toolbar

Now that the format is available, the next step is to surface it to the UI. You can make use of the [`RichTextToolbarButton`](/packages/editor/src/components/rich-text/README.md#RichTextToolbarButton) component to extend the format toolbar.

Paste this code in `my-custom-format.js`:

```js
( function( wp ) {
	var MyCustomButton = function( props ) {
		return wp.element.createElement(
			wp.editor.RichTextToolbarButton, {
				icon: 'editor-code',
				title: 'Sample output',
				onClick: function() {
					console.log( 'toggle format' );
				},
			}
		);
	}
	wp.richText.registerFormatType(
		'my-custom-format/sample-output', {
			title: 'Sample output',
			tagName: 'samp',
			className: null,
			edit: MyCustomButton,
		}
	);
} )( window.wp );
```

**Important**: note that this code is using two new utilities (`wp.element.createElement`, and `wp.editor.RichTextToolbarButton`) so don't forget adding the corresponding `wp-element` and `wp-editor` packages to the dependencies array in the PHP file along with the existing `wp-rich-text`.

Let's check that everything is working as expected. Reload the post/page and select a text block. Make sure that the new button was added to the format toolbar, it uses the [editor-code dashicon](https://developer.wordpress.org/resource/dashicons/#editor-code), and the hover text is what you set in the title:

![Toolbar with custom button](https://raw.githubusercontent.com/WordPress/gutenberg/master/docs/designers-developers/assets/toolbar-with-custom-button.png)

You may also want to check that upon clicking the button the `toggle format` message is shown in your browser's console.

## Show the button only for specific blocks

By default, the button is rendered on every rich text toolbar (image captions, buttons, paragraphs, etc).
It is possible to render the button only on blocks of a certain type by using `wp.data.withSelect` together with `wp.compose.ifCondition`.
The following sample code renders the previously shown button only on paragraph blocks:

```js
( function( wp ) {
	var withSelect = wp.data.withSelect;
	var ifCondition = wp.compose.ifCondition;
	var compose = wp.compose.compose;
	var MyCustomButton = function( props ) {
		return wp.element.createElement(
			wp.editor.RichTextToolbarButton, {
				icon: 'editor-code',
				title: 'Sample output',
				onClick: function() {
					console.log( 'toggle format' );
				},
			}
		);
	}
	var ConditionalButton = compose(
		withSelect( function( select ) {
			return {
				selectedBlock: select( 'core/editor' ).getSelectedBlock()
			}
		} ),
		ifCondition( function( props ) {
			return (
				props.selectedBlock &&
				props.selectedBlock.name === 'core/paragraph'
<<<<<<< HEAD
			); 
=======
			);
>>>>>>> 2c1fe1a5
		} )
	)( MyCustomButton );

	wp.richText.registerFormatType(
		'my-custom-format/sample-output', {
			title: 'Sample output',
			tagName: 'samp',
			className: null,
			edit: ConditionalButton,
		}
	);
} )( window.wp );
```

Don't forget adding `wp-compose` and `wp-data` to the dependencies array in the PHP script.

More advanced conditions can be used, e.g., only render the button depending on specific attributes of the block.<|MERGE_RESOLUTION|>--- conflicted
+++ resolved
@@ -68,11 +68,7 @@
 			return (
 				props.selectedBlock &&
 				props.selectedBlock.name === 'core/paragraph'
-<<<<<<< HEAD
-			); 
-=======
 			);
->>>>>>> 2c1fe1a5
 		} )
 	)( MyCustomButton );
 
