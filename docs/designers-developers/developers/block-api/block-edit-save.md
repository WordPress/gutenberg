--- conflicted
+++ resolved
@@ -408,8 +408,4 @@
 
 **I've changed my block's `save` behavior and old content now includes invalid blocks. How can I fix this?**
 
-<<<<<<< HEAD
-Refer to the guide on [Deprecated Blocks](https://wordpress.org/gutenberg/handbook/designers-developers/developers/block-api/block-deprecation/) to learn more about how to accommodate legacy content in intentional markup changes.
-=======
 Refer to the guide on [Deprecated Blocks](/docs/designers-developers/developers/block-api/block-deprecation.md) to learn more about how to accommodate legacy content in intentional markup changes.
->>>>>>> ba64d414
