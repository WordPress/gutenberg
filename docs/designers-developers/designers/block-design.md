--- conflicted
+++ resolved
@@ -112,11 +112,7 @@
 
 ![A Google Maps block with inline, always-accessible controls required for the block to function](https://raw.githubusercontent.com/WordPress/gutenberg/master/docs/designers-developers/designers/assets/block-controls-do.png)
 **Do:**
-<<<<<<< HEAD
-For controls that are essential to the operation of the block, provide them directly inside the block edit view.
-=======
-For controls that are essential for the operation of the block, provide them directly in inside the block edit view.
->>>>>>> d014538a
+For controls that are essential for the operation of the block, provide them directly inside the block edit view.
 
 ![A Google Maps block with essential controls moved to the sidebar where they can be contextually hidden](https://raw.githubusercontent.com/WordPress/gutenberg/master/docs/designers-developers/designers/assets/block-controls-dont.png)
 **Don't:**
