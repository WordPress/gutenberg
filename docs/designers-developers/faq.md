# Frequently Asked Questions

What follows is a set of questions that have come up from the last few years of Gutenberg development. If you have any questions you’d like to have answered and included here, [just open up a GitHub issue](https://github.com/WordPress/gutenberg/issues) with your question. We’d love the chance to answer and provide clarity to questions we might not have thought to answer. For a look back historically, please see Matt's November 2018 post [WordPress 5.0: A Gutenberg FAQ](https://ma.tt/2018/11/a-gutenberg-faq/).

## What is Gutenberg?

“Gutenberg” is the name of the project to create a new editor experience for WordPress  — contributors have been working on it since January 2017 and it’s one of the most significant changes to WordPress in years. It’s built on the idea of using “blocks” to write and design posts and pages. This will serve as the foundation for future improvements to WordPress, including blocks as a way not just to design posts and pages, but also entire sites. The overall goal is to simplify the first-time user experience of WordPress — for those who are writing, editing, publishing, and designing web pages. The editing experience is intended to give users a better visual representation of what their post or page will look like when they hit publish. Originally, this was the kickoff goal:

> The editor will endeavour to create a new page and post building experience that makes writing rich posts effortless, and has “blocks” to make it easy what today might take shortcodes, custom HTML, or “mystery meat” embed discovery.

Key takeaways include the following points:

- Authoring richly laid-out posts is a key strength of WordPress.
- By embracing blocks as an interaction paradigm, we can unify multiple different interfaces into one. Instead of learning how to write shortcodes and custom HTML, or pasting URLs to embed media, there's a common, reliable flow for inserting any kind of content.
- “Mystery meat” refers to hidden features in software, features that you have to discover. WordPress already supports a large number of blocks and 30+ embeds, so let's surface them.

Gutenberg is developed on [GitHub](https://github.com/WordPress/gutenberg) under the WordPress organization. The block editor has been available in core WordPress since 5.0. If you want to test upcoming features from Gutenberg project, it is [available in the plugin repository](https://wordpress.org/plugins/gutenberg/).

## What’s on the roadmap long term?

There are four phases of Gutenberg which you can see on the [official WordPress roadmap](https://wordpress.org/about/roadmap/). As of writing this, we’re currently in phase 2:

1. Easier Editing — Already available in WordPress since 5.0, with ongoing improvements.
2. Customization — Full Site editing, Block Patterns, Block Directory, Block based themes.
3. Collaboration — A more intuitive way to co-author content
4. Multi-lingual — Core implementation for Multi-lingual sites

## When was Gutenberg started? 

The editor focus started in early 2017 with the first three months spent designing, planning, prototyping, and testing prototypes, to help us inform how to approach this project. The first plugin was launched during WordCamp Europe in June 2017.

## When was Gutenberg merged into WordPress?

Gutenberg was first merged into [WordPress 5.0](https://wordpress.org/news/2018/12/bebo/) in December 2018. See [the versions in WordPress page](https://developer.wordpress.org/block-editor/principles/versions-in-wordpress/) for a complete list of Gutenberg plugin versions merged into WordPress core releases.

## What are “blocks” and why are we using them?

The classic WordPress editor is an open text window—it’s always been a wonderful blank canvas for writing, but when it comes to building posts and pages with images, multimedia, embedded content from social media, polls, and other elements, it required a mix of different approaches that were not always intuitive:

- Media library/HTML for images, multimedia and approved files.
- Pasted links for embeds.
- Shortcodes for specialized assets from plugins.
- Featured images for the image at the top of a post or page.
- Excerpts for subheadings.
- Widgets for content on the side of a page.

As we thought about these uses and how to make them obvious and consistent, we began to embrace the concept of “blocks.” All of the above items could be blocks: easy to search and understand, and easy to dynamically shift around the page. The block concept is very powerful, and when designed thoughtfully, can offer an outstanding editing and publishing experience. Ultimately, the idea with blocks is to create a new common language across WordPress, a new way to connect users to plugins, and replace a number of older content types — things like shortcodes and widgets — that one usually has to be well-versed in the idiosyncrasies of WordPress to understand.

## What is the writing experience like?

Our goal with Gutenberg is not just to create a seamless post- and page-building experience. We also want to ensure that it provides a seamless writing experience. To test this out yourself, [head to this demo and give it a try](https://wordpress.org/gutenberg/)!

## Are there Keyboard Shortcuts for Gutenberg?

Yes. There are a lot! There is a help modal showing all available keyboard shortcuts.

You can see the whole list going to the top right corner menu of the new editor and clicking on “Keyboard Shortcuts” (or by using the keyboard shortcut <kbd>Shift</kbd>+<kbd>Alt</kbd>+<kbd>H</kbd> on Linux/Windows and <kbd>⌃</kbd><kbd>⌥</kbd><kbd>H</kbd> on macOS).

This is the canonical list of keyboard shortcuts:

### Editor shortcuts

<table>
	<thead>
		<tr>
			<th>Shortcut description</th>
			<th>Linux/Windows shortcut</th>
			<th>macOS shortcut</th>
		</tr>
	</thead>
	<tbody>
		<tr>
			<td>Display keyboard shortcuts.</td>
			<td><kbd>Shift</kbd>+<kbd>Alt</kbd>+<kbd>H</kbd></td>
			<td><kbd>⌃</kbd><kbd>⌥</kbd><kbd>H</kbd></td>
		</tr>
		<tr>
			<td>Save your changes.</td>
			<td><kbd>Ctrl</kbd>+<kbd>S</kbd></td>
			<td><kbd>⌘</kbd><kbd>S</kbd></td>
		</tr>
		<tr>
			<td>Undo your last changes.</td>
			<td><kbd>Ctrl</kbd>+<kbd>Z</kbd></td>
			<td><kbd>⌘</kbd><kbd>Z</kbd></td>
		</tr>
		<tr>
			<td>Redo your last undo.</td>
			<td><kbd>Ctrl</kbd>+<kbd>Shift</kbd>+<kbd>Z</kbd></td>
			<td><kbd>⇧</kbd><kbd>⌘</kbd><kbd>Z</kbd></td>
		</tr>
		<tr>
			<td>Show or hide the settings sidebar.</td>
			<td><kbd>Ctrl</kbd>+<kbd>Shift</kbd>+<kbd>,</kbd></td>
			<td><kbd>⇧</kbd><kbd>⌘</kbd><kbd>,</kbd></td>
		</tr>
		<tr>
			<td>Open the block navigation menu.</td>
			<td><kbd>Shift</kbd>+<kbd>Alt</kbd>+<kbd>O</kbd></td>
			<td><kbd>⌃</kbd><kbd>⌥</kbd><kbd>O</kbd></td>
		</tr>
		<tr>
			<td>Navigate to the next part of the editor.</td>
			<td><kbd>Ctrl</kbd>+<kbd>`</kbd></td>
			<td><kbd>⌃</kbd><kbd>`</kbd></td>
		</tr>
		<tr>
			<td>Navigate to the previous part of the editor.</td>
			<td><kbd>Ctrl</kbd>+<kbd>Shift</kbd>+<kbd>`</kbd></td>
			<td><kbd>⌃</kbd><kbd>⇧</kbd><kbd>`</kbd></td>
		</tr>
		<tr>
			<td>Navigate to the next part of the editor (alternative).</td>
			<td><kbd>Ctrl</kbd>+<kbd>Alt</kbd>+<kbd>N</kbd></td>
			<td><kbd>⌃</kbd><kbd>⌥</kbd><kbd>N</kbd></td>
		</tr>
		<tr>
			<td>Navigate to the previous part of the editor (alternative).</td>
			<td><kbd>Ctrl</kbd>+<kbd>Alt</kbd>+<kbd>P</kbd></td>
			<td><kbd>⌃</kbd><kbd>⌥</kbd><kbd>P</kbd></td>
		</tr>
		<tr>
			<td>Navigate to the nearest toolbar.</td>
			<td><kbd>Alt</kbd>+<kbd>F10</kbd></td>
			<td><kbd>⌥</kbd><kbd>F10</kbd></td>
		</tr>
		<tr>
			<td>Switch between visual editor and code editor.</td>
			<td><kbd>Ctrl</kbd>+<kbd>Shift</kbd>+<kbd>Alt</kbd>+<kbd>M</kbd></td>
			<td><kbd>⇧</kbd><kbd>⌥</kbd><kbd>⌘</kbd><kbd>M</kbd></td>
		</tr>
		<tr>
			<td>Toggle fullscreen mode.</td>
			<td><kbd>CMD</kbd>+<kbd>Option</kbd>+<kbd>Shift</kbd>+<kbd>F</kbd></td>
			<td><kbd>⇧</kbd><kbd>⌥</kbd><kbd>⌘</kbd><kbd>F</kbd></td>
		</tr>
	</tbody>
</table>

### Selection shortcuts

<table>
	<thead>
		<tr>
			<th>Shortcut description</th>
			<th>Linux/Windows shortcut</th>
			<th>macOS shortcut</th>
		</tr>
	</thead>
	<tbody>
		<tr>
			<td>Select all text when typing. Press again to select all blocks.</td>
			<td><kbd>Ctrl</kbd>+<kbd>A</kbd></td>
			<td><kbd>⌘</kbd><kbd>A</kbd></td>
		</tr>
		<tr>
			<td>Clear selection.</td>
			<td><kbd>Esc</kbd></td>
			<td><kbd>Esc</kbd></td>
		</tr>
	</tbody>
</table>

### Block shortcuts

<table>
	<thead>
		<tr>
			<th>Shortcut description</th>
			<th>Linux/Windows shortcut</th>
			<th>macOS shortcut</th>
		</tr>
	</thead>
	<tbody>
		<tr>
			<td>Duplicate the selected block(s).</td>
			<td><kbd>Ctrl</kbd>+<kbd>Shift</kbd>+<kbd>D</kbd></td>
			<td><kbd>⇧</kbd><kbd>⌘</kbd><kbd>D</kbd></td>
		</tr>
		<tr>
			<td>Remove the selected block(s).</td>
			<td><kbd>Shift</kbd>+<kbd>Alt</kbd>+<kbd>Z</kbd></td>
			<td><kbd>⌃</kbd><kbd>⌥</kbd><kbd>Z</kbd></td>
		</tr>
		<tr>
			<td>Insert a new block before the selected block(s).</td>
			<td><kbd>Ctrl</kbd>+<kbd>Alt</kbd>+<kbd>T</kbd></td>
			<td><kbd>⌥</kbd><kbd>⌘</kbd><kbd>T</kbd></td>
		</tr>
		<tr>
			<td>Insert a new block after the selected block(s).</td>
			<td><kbd>Ctrl</kbd>+<kbd>Alt</kbd>+<kbd>Y</kbd></td>
			<td><kbd>⌥</kbd><kbd>⌘</kbd><kbd>Y</kbd></td>
		</tr>
		<tr>
			<td>Move the selected block(s) up.</td>
			<td><kbd>Ctrl</kbd>+<kbd>Alt</kbd>+<kbd>Shift</kbd>+<kbd>T</kbd></td>
			<td><kbd>⌥</kbd><kbd>⌘</kbd><kbd>⇧</kbd><kbd>T</kbd></td>
		</tr>
		<tr>
			<td>Move the selected block(s) down.</td>
			<td><kbd>Ctrl</kbd>+<kbd>Alt</kbd>+<kbd>Shift</kbd>+<kbd>Y</kbd></td>
			<td><kbd>⌥</kbd><kbd>⌘</kbd><kbd>⇧</kbd><kbd>Y</kbd></td>
		</tr>
		<tr>
			<td>Change the block type after adding a new paragraph.</td>
			<td><kbd>/</kbd></td>
			<td><kbd>/</kbd></td>
		</tr>
		<tr>
			<td>Remove multiple selected blocks.</td>
			<td></td>
			<td><kbd>del</kbd><kbd>backspace</kbd></td>
		</tr>
	</tbody>
</table>

### Text formatting

<table>
	<thead>
		<tr>
			<th>Shortcut description</th>
			<th>Linux/Windows shortcut</th>
			<th>macOS shortcut</th>
		</tr>
	</thead>
	<tbody>
		<tr>
			<td>Make the selected text bold.</td>
			<td><kbd>Ctrl</kbd>+<kbd>B</kbd></td>
			<td><kbd>⌘</kbd><kbd>B</kbd></td>
		</tr>
		<tr>
			<td>Make the selected text italic.</td>
			<td><kbd>Ctrl</kbd>+<kbd>I</kbd></td>
			<td><kbd>⌘</kbd><kbd>I</kbd></td>
		</tr>
		<tr>
			<td>Underline the selected text.</td>
			<td><kbd>Ctrl</kbd>+<kbd>U</kbd></td>
			<td><kbd>⌘</kbd><kbd>U</kbd></td>
		</tr>
		<tr>
			<td>Convert the selected text into a link.</td>
			<td><kbd>Ctrl</kbd>+<kbd>K</kbd></td>
			<td><kbd>⌘</kbd><kbd>K</kbd></td>
		</tr>
		<tr>
			<td>Remove a link.</td>
			<td><kbd>Ctrl</kbd>+<kbd>Shift</kbd>+<kbd>K</kbd></td>
			<td><kbd>⇧</kbd><kbd>⌘</kbd><kbd>K</kbd></td>
		</tr>
		<tr>
			<td>Add a strikethrough to the selected text.</td>
			<td><kbd>Shift</kbd>+<kbd>Alt</kbd>+<kbd>D</kbd></td>
			<td><kbd>⌃</kbd><kbd>⌥</kbd><kbd>D</kbd></td>
		</tr>
		<tr>
			<td>Display the selected text in a monospaced font.</td>
			<td><kbd>Shift</kbd>+<kbd>Alt</kbd>+<kbd>X</kbd></td>
			<td><kbd>⌃</kbd><kbd>⌥</kbd><kbd>X</kbd></td>
		</tr>
	</tbody>
</table>

Here is a brief animation illustrating how to find and use the keyboard shortcuts:

![GIF showing how to access keyboard shortcuts](https://make.wordpress.org/core/files/2020/07/keyboard-shortcuts.gif)

## Is Gutenberg built on top of TinyMCE?

No. [TinyMCE](https://www.tinymce.com/) is only used for the "Classic" block.

## What browsers does Gutenberg support?

Gutenberg works in modern browsers, and Internet Explorer 11.

Our [list of supported browsers can be found in the Make WordPress handbook](https://make.wordpress.org/core/handbook/best-practices/browser-support/). By “modern browsers” we generally mean the *current and past two versions* of each major browser.

## How do I make my own block?

The best place to start is the [Create a Block Tutorial](https://developer.wordpress.org/block-editor/tutorials/create-block/). 

## Does Gutenberg involve editing posts/pages in the front-end?

No, we are designing Gutenberg primarily as a replacement for the post and page editing screens. That said, front-end editing is often confused with an editor that looks exactly like the front end. And that is something that Gutenberg will allow as themes customize individual blocks and provide those styles to the editor. Since content is designed to be distributed across so many different experiences—from desktop and mobile to full-text feeds and syndicated article platforms—we believe it's not ideal to create or design posts from just one front-end experience.

## Given Gutenberg is built in JavaScript, how do old meta boxes (PHP) work?

See the [Meta Box Tutorial](https://developer.wordpress.org/block-editor/tutorials/metabox/) for more information on using Meta boxes with the new block editor.

## How can plugins extend the Gutenberg UI?

The main extension point we want to emphasize is creating new blocks. Blocks are added to the block editor using plugins, see the [Create a Block Tutorial](https://developer.wordpress.org/block-editor/tutorials/create-block/) to get started.

## Are Custom Post Types still supported?

Indeed. There are multiple ways in which custom post types can leverage Gutenberg. The plan is to allow them to specify the blocks they support, as well as defining a default block for the post type. It's not currently the case, but if a post type disables the content field, the “advanced” section at the bottom would fill the page.

## Does Gutenberg support columns?

Yes, a columns block is available in Gutenberg.

## Does Gutenberg support nested blocks?

Yes, it is supported. You can have multiple levels of nesting – blocks within blocks within blocks. See the [Nested Block Tutorial](https://developer.wordpress.org/block-editor/tutorials/block-tutorial/nested-blocks-inner-blocks/) for more information.

## Does drag and drop work for rearranging blocks?

Yes, you can drag and drop blocks to rearrange their order.

## Can themes _style_ blocks?

Yes. Blocks can provide their own styles, which themes can add to or override, or they can provide no styles at all and rely fully on what the theme provides.

## How do block styles work in both the front-end and back-end?

Blocks are able to provide base structural CSS styles, and themes can add styles on top of this. Some blocks, like a Separator (`<hr/>`), likely don't need any front-end styles, while others, like a Gallery, need a few.

Other features, like the new _wide_ and _full-wide_ alignment options, are simply CSS classes applied to blocks that offer this alignment. We are looking at how a theme can opt in to this feature, for example using `add_theme_support`.

<<<<<<< HEAD
This is currently a work in progress and we recommend reviewing the [block based theme documentation](https://developer.wordpress.org/block-editor/tutorials/block-based-theme/) to learn more. 
=======
This is currently a work in progress and we recommend reviewing the [block based theme documentation](https://developer.wordpress.org/block-editor/tutorials/block-based-themes/) to learn more.

## What are block variations? Are they the same as block styles?

No, block variations are different versions of a single base block, sharing a similar functionality, but with slight differences in their implementation, or settings (attributes, InnerBlocks,etc). Block variations are transparent for users, and once there is a registered block variation, it will appear as a new block. For example, the `embed` block registers different block variations to embed content from specific providers.

Meanwhile, [block styles](/docs/designers-developers/developers/filters/block-filters.md#block-style-variations) allow you to provide alternative styles to existing blocks, and they work by adding a className to the block’s wrapper. Once a block has registered block styles, a block style selector will appear in its sidebar so that users can choose among the different registered styles.
>>>>>>> 0a91d2bb

## How do editor styles work?

Regular editor styles are opt-in and work as is in most cases. Themes can also load extra stylesheets by using the following hook:

```php
function gutenbergtheme_editor_styles() {
    wp_enqueue_style( 'gutenbergtheme-blocks-style', get_template_directory_uri() . '/blocks.css');
}
add_action( 'enqueue_block_editor_assets', 'gutenbergtheme_editor_styles' );
```

*See:* [Editor Styles](/docs/designers-developers/developers/themes/theme-support.md#editor-styles)

## Should I be concerned that Gutenberg will make my plugin obsolete?

The goal of Gutenberg is not to put anyone out of business. It's to evolve WordPress so there's more business to be had in the future, for everyone.

Aside from enabling a rich post and page building experience, a meta goal is to _move WordPress forward_ as a platform. Not only by modernizing the UI, but by modernizing the foundation.

We realize it's a big change. We also think there will be many new opportunities for plugins. WordPress is likely to ship with a range of basic blocks, but there will be plenty of room for highly tailored premium plugins to augment existing blocks or add new blocks to the mix.

## Is it possible to opt out of Gutenberg for my site?

There is a “Classic” block, which is virtually the same as the current editor, except in block form.

There is also the [Classic Editor plugin](https://wordpress.org/plugins/classic-editor/) which restores the previous editor, see the plugin for more information. The WordPress Core team has committed to supporting the Classic Editor plugin [until December 2021](https://make.wordpress.org/core/2018/11/07/classic-editor-plugin-support-window/).


## How do custom TinyMCE buttons work in Gutenberg?

Custom TinyMCE buttons still work in the “Classic” block, which is a block version of the classic editor you know today.

Gutenberg comes with a new universal inserter tool, which gives you access to every block available, searchable, sorted by recency and categories. This inserter tool levels the playing field for every plugin that adds content to the editor, and provides a single interface to learn how to use.

## How do shortcodes work in Gutenberg?

Shortcodes continue to work as they do now.

However we see the block as an evolution of the `[shortcode]`. Instead of having to type out code, you can use the universal inserter tray to pick a block and get a richer interface for both configuring the block and previewing it. We would recommend people eventually upgrade their shortcodes to be blocks.

## Should I move shortcodes to content blocks?

We think so for a variety of reasons including but not limited to:

- Blocks have visual editing built-in which creates a more rich, dynamic experience for building your site.
- Blocks are simply html and don’t persist things the browser doesn't understand on the frontend. In comparison, if you disable a plugin that powers a shortcode, you end up with strange visuals on the frontend (often just showing the shortcode in plain text).
- Blocks will be discovered more readily with the launch of the block directory in a way shortcodes never could be allowing for more people to get more functionality. 

Ultimately, Blocks are designed to be visually representative of the final look, and, with the launch of the Block Directory in 5.5, they will become the expected way in which users will discover and insert content in WordPress.

## Is Gutenberg made to be properly accessible?

Accessibility is not an afterthought. Not every aspect of Gutenberg is accessible at the moment. You can check logged issues [here](https://github.com/WordPress/gutenberg/labels/Accessibility%20%28a11y%29). We understand that WordPress is for everyone, and that accessibility is about inclusion. This is a key value for us.

If you would like to contribute to the accessibility of Gutenberg, we can always use more people to test and contribute.

## How is data stored? I've seen HTML comments, what is their purpose?

Our approach—as outlined in [the technical overview introduction](https://make.wordpress.org/core/2017/01/17/editor-technical-overview/)—is to augment the existing data format in a way that doesn’t break the decade-and-a-half-fabric of content WordPress provides. In other terms, this optimizes for a format that prioritizes human readability (the HTML document of the web) and easy-to-render-anywhere over a machine convenient file (JSON in post-meta) that benefits the editing context primarily.

This also [gives us the flexibility](https://github.com/WordPress/gutenberg/issues/1516) to store those blocks that are inherently separate from the content stream (reusable pieces like widgets or small post type elements) elsewhere, and just keep token references for their placement.

We suggest you look at the [Gutenberg key concepts](/docs/designers-developers/key-concepts.md) to learn more about how this aspect of the project works.

## How can I parse the post content back out into blocks in PHP or JS?
In JS:

```js
var blocks = wp.blocks.parse( postContent );
```

In PHP:

```php
$blocks = parse_blocks( $post_content );
```

## WordPress is already the world's most popular publishing platform. Why change the editor at all?

The Editor is where most of the action happens in WordPress’s daily use, and it was a place where we could polish and perfect the block experience in a contained environment. Further, as an open-source project, we believe that it is critical for WordPress to continue to innovate and keep working to make the core experience intuitive and enjoyable for all users. As a community project, Gutenberg has the potential to do just that, and we’re excited to pursue this goal together. If you’d like to test, contribute, or offer feedback, we welcome you to [share what you find on GitHub](https://github.com/WordPress/gutenberg/issues). <|MERGE_RESOLUTION|>--- conflicted
+++ resolved
@@ -320,17 +320,13 @@
 
 Other features, like the new _wide_ and _full-wide_ alignment options, are simply CSS classes applied to blocks that offer this alignment. We are looking at how a theme can opt in to this feature, for example using `add_theme_support`.
 
-<<<<<<< HEAD
-This is currently a work in progress and we recommend reviewing the [block based theme documentation](https://developer.wordpress.org/block-editor/tutorials/block-based-theme/) to learn more. 
-=======
-This is currently a work in progress and we recommend reviewing the [block based theme documentation](https://developer.wordpress.org/block-editor/tutorials/block-based-themes/) to learn more.
+This is currently a work in progress and we recommend reviewing the [block based theme documentation](https://developer.wordpress.org/block-editor/tutorials/block-based-theme/) to learn more.
 
 ## What are block variations? Are they the same as block styles?
 
 No, block variations are different versions of a single base block, sharing a similar functionality, but with slight differences in their implementation, or settings (attributes, InnerBlocks,etc). Block variations are transparent for users, and once there is a registered block variation, it will appear as a new block. For example, the `embed` block registers different block variations to embed content from specific providers.
 
 Meanwhile, [block styles](/docs/designers-developers/developers/filters/block-filters.md#block-style-variations) allow you to provide alternative styles to existing blocks, and they work by adding a className to the block’s wrapper. Once a block has registered block styles, a block style selector will appear in its sidebar so that users can choose among the different registered styles.
->>>>>>> 0a91d2bb
 
 ## How do editor styles work?
 
