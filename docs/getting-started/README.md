# Getting Started

Welcome! Let's get started building with blocks. Blocks are at the core of extending WordPress. You can create custom blocks, your own block patterns, or combine them together to build a block theme. At a high level, here are a few ways to begin your journey but read on to explore more:

- Learn more about where this work is going by [reviewing the long term roadmap](https://wordpress.org/about/roadmap/).
- Explore the [GitHub repo](https://github.com/WordPress/gutenberg/) to see the latest issues and PRs folks are working on, especially [Good First Issues](https://github.com/WordPress/gutenberg/issues?q=is%3Aopen+is%3Aissue+label%3A%22Good+First+Issue%22).
- Join the [Slack community](https://make.wordpress.org/chat/) to join meetings, ongoing conversations, and more. 
- Take courses on how to use the block editor and more on [Learn WordPress](https://learn.wordpress.org/). 
- Expand your knowledge by reviewing more developer docs at the overall [developer.wordpress.org resource](https://developer.wordpress.org/).
- Subscribe to [updates on Make Core](https://make.wordpress.org/core/), the main site where ongoing project updates happen.

## Tutorials

[Development Environment](/docs/getting-started/devenv/README.md) - A guide to setup your local environment for JavaScript development for creating plugins, themes, and the tools you will need to extend WordPress or contribute to the block editor.

[Create a Block Tutorial](/docs/getting-started/create-block/README.md) - Learn how to create your first block for the WordPress block editor.

[Full Site Editing](/docs/getting-started/full-site-editing.md) - Full Site Editing (FSE) is an umbrella project name for the collection of features that bring the experience and extendability of blocks to all parts of your site—from settings and styles, to templates and themes, and more.

-   Learn [about using theme.json](/docs/how-to-guides/themes/theme-json.md) to define settings and styles for your theme.

-   [Create a Block Theme](/docs/how-to-guides/themes/create-block-theme.md) - Learn how block themes use blocks to build templates and the theme.json to provide styles.
-   [Convert a Classic Theme to a Block Theme](https://developer.wordpress.org/themes/block-themes/converting-a-classic-theme-to-a-block-theme/) - Learn how to adopt various pieces of full site editing in your classic theme.

## Ways to Stay Informed

New features and changes are important to keep up to date on as the Gutenberg project continues. Each person will have their own unique needs in keeping up with a project of this scale. What follows is more of a catalogue of ways to keep up rather than a recommendation for how to do so. 

**Yearly:**

The [WordPress.org Roadmap](https://wordpress.org/about/roadmap/) with Four Phases of Gutenberg updated by project leadership. This is the highest level overview of the changes coming to WordPress.

**Quarterly:**

[Quarterly Updates](https://make.wordpress.org/updates/tag/quarterly-updates/) from Contribution Teams. These updates give an overview on what each team is working on, struggling with, and how to get involved.

**Monthly:**

[“What’s Next In Gutenberg?” posts](https://make.wordpress.org/core/tag/gutenberg-next/). These updates are wrangled by the Core Editor team and highlight areas of work aligned with the Gutenberg roadmap for contributors to help, how to get involved, and more. 

[Block Based Themes Meeting](https://make.wordpress.org/themes/tags/block-based-meeting/). These meetings are currently wrangled in the #themereview Slack channel and are dedicated to sharing FSE changes that will specifically impact themes. Agendas and summaries are shared on the [Make Themes blog](https://make.wordpress.org/themes/). 

**Biweekly:**

[“What’s New In Gutenberg?” release posts](https://make.wordpress.org/core/tag/gutenberg-new/). These updates are wrangled by the Core Editor team and focus on what’s been released in each biweekly Gutenberg release. They include the most relevant features released and a full changelog.

**Weekly:**

[Core Editor meetings](https://make.wordpress.org/core/tag/core-editor-summary/). These meetings are wrangled by volunteer members in the #core-editor Slack channel. [Agendas](https://make.wordpress.org/core/tag/core-editor-summary/) and [summaries](https://make.wordpress.org/core/tag/core-editor-summary/) are shared on the [Make Core blog](https://make.wordpress.org/core/). They focus on task coordination and relevant discussions around Gutenberg releases. There is an Open Floor period in each chat where people can suggest topics to discuss.

[Weekly Theme Related Gutenberg Updates](https://make.wordpress.org/themes/tags/gutenberg-themes-roundup/). These posts are focused on themes, including everything from current discussions to recent changes, as well as helpful resources for theme authors. 

**Daily:**

Checking in on [issues](https://github.com/WordPress/gutenberg/issues) and [PRs](https://github.com/WordPress/gutenberg/pulls) on GitHub. This will give you a nearly real-time understanding of what’s being worked on by the developers and designers. 

<<<<<<< HEAD
-   [Glossary](/docs/getting-started/glossary.md)
-   [Frequently Asked Questions](/docs/explanations/faq.md)
=======
-   [Glossary](/docs/explanations/glossary.md)
-   [Frequently Asked Questions](/docs/getting-started/faq.md)
>>>>>>> 96d79269
-   [Project History](/docs/explanations/history.md)
-   [Outreach](/docs/getting-started/outreach.md)<|MERGE_RESOLUTION|>--- conflicted
+++ resolved
@@ -54,12 +54,7 @@
 
 Checking in on [issues](https://github.com/WordPress/gutenberg/issues) and [PRs](https://github.com/WordPress/gutenberg/pulls) on GitHub. This will give you a nearly real-time understanding of what’s being worked on by the developers and designers. 
 
-<<<<<<< HEAD
 -   [Glossary](/docs/getting-started/glossary.md)
--   [Frequently Asked Questions](/docs/explanations/faq.md)
-=======
--   [Glossary](/docs/explanations/glossary.md)
 -   [Frequently Asked Questions](/docs/getting-started/faq.md)
->>>>>>> 96d79269
 -   [Project History](/docs/explanations/history.md)
 -   [Outreach](/docs/getting-started/outreach.md)