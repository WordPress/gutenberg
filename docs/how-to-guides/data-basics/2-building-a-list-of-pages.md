# Building a list of pages

In this part, we will build a filterable list of all WordPress pages. This is what the app will look like at the end of
this part:

![](./media/list-of-pages/part1-finished.jpg)

Let’s see how we can get there step by step.

## Step 1: Build the PagesList component

Let’s start by building a minimal React component to display the list of pages:

```js
function MyFirstApp() {
	const pages = [{ id: 'mock', title: 'Sample page' }]
	return <PagesList pages={ pages }/>;
}

function PagesList( { pages } ) {
	return (
		<ul>
			{ pages?.map( page => (
				<li key={ page.id }>
					{ page.title }
				</li>
			) ) }
		</ul>
	);
}
```

Note that this component does not fetch any data yet, only presents the hardcoded list of pages. When you refresh the page,
you should see the following:

![](./media/list-of-pages/simple-list.jpg)

## Step 2: Fetch the data

The hard-coded sample page isn’t very useful. We want to display your actual WordPress pages so let’s fetch the actual
list of pages from the [WordPress REST API](https://developer.wordpress.org/rest-api/).

Before we start, let’s confirm we actually have some pages to fetch. Within WPAdmin, Navigate to Pages using the sidebar menu and
ensure it shows at least four or five Pages:

![](./media/list-of-pages/pages-list.jpg)

If it doesn’t, go ahead and create a few pages – you can use the same titles as on the screenshot above. Be sure to _
publish_ and not just _save_ them.

Now that we have the data to work with, let’s dive into the code. We will take advantage of the [`@wordpress/core-data` package](https://github.com/WordPress/gutenberg/tree/trunk/packages/core-data)
package which provides resolvers, selectors, and actions to work with the WordPress core API. `@wordpress/core-data` builds on top
of the [`@wordpress/data` package](https://github.com/WordPress/gutenberg/tree/trunk/packages/data).

To fetch the list of pages, we will use
the [`getEntityRecords`](/docs/reference-guides/data/data-core/#getentityrecords) selector. In broad strokes, it will
issue the correct API request, cache the results, and return the list of the records we need. Here’s how to use it:

```js
wp.data.select( 'core' ).getEntityRecords( 'postType', 'page' )
```

If you run that following snippet in your browser’s dev tools, you will see it returns `null`. Why? The pages are only
requested by the `getEntityRecords` resolver after first running the _selector_. If you wait a moment and re-run it, it
will return the list of all pages.

Similarly, the `MyFirstApp` component needs to re-run the selector once the data is available. That’s exactly what
the `useSelect` hook does:

```js
import { useSelect } from '@wordpress/data';
import { store as coreDataStore } from '@wordpress/core-data';

function MyFirstApp() {
	const pages = useSelect(
		select =>
			select( coreDataStore ).getEntityRecords( 'postType', 'page' ),
		[]
	);
	// ...
}
```

Note that we use an `import` statement inside index.js. This enables the plugin to automatically load the dependencies using `wp_enqueue_script`. Any references to `coreDataStore` are compiled to the same `wp.data` reference we use in browser's devtools.

`useSelect` takes two arguments: a callback and dependencies. In broad strokes, it re-runs the callback whenever either
the dependencies or the underlying data store changes. You can learn more about [useSelect](#) in
the [data module documentation](/packages/data/README.md#useselect).

Putting it together, we get the following code:

```js
import { useSelect } from '@wordpress/data';
import { store as coreDataStore } from '@wordpress/core-data';

function MyFirstApp() {
	const pages = useSelect(
		select =>
			select( coreDataStore ).getEntityRecords( 'postType', 'page' ),
		[]
	);
	return <PagesList pages={ pages }/>;
}

function PagesList( { pages } ) {
	return (
		<ul>
			{ pages?.map( page => (
				<li key={ page.id }>
					{ page.title.rendered }
				</li>
			) ) }
		</ul>
	)
}
```

Refreshing the page should display a list similar to this one:

![](./media/list-of-pages/fetch-the-data.jpg)

## Step 3: Turn it into a table

```js
function PagesList( { pages } ) {
	return (
		<table className="wp-list-table widefat fixed striped table-view-list">
			<thead>
				<tr>
					<th>Title</th>
				</tr>
			</thead>
			<tbody>
				{ pages?.map( page => (
					<tr key={ page.id }>
						<td>{ page.title.rendered }</td>
					</tr>
				) ) }
			</tbody>
		</table>
	);
}
```

![](./media/list-of-pages/make-a-table.jpg)

## Step 4: Add a search box

The list of pages is short for now; however, the longer it grows, the harder it is to work with. WordPress admins
typically solves this problem with a search box – let’s implement one too!

Let’s start by adding a search field:

```js
import { SearchControl } from '@wordpress/components';
import { useState, render } from '@wordpress/element';

function MyFirstApp() {
	const [searchTerm, setSearchTerm] = useState( '' );
	// ...
	return (
		<div>
			<SearchControl
				onChange={ setSearchTerm }
				value={ searchTerm }
			/>
			{/* ... */ }
		</div>
	)
}
```

Note that instead of using an `input` tag, we took advantage of
the [SearchControl](https://developer.wordpress.org/block-editor/reference-guides/components/search-control/) component.
This is what it looks like:

![](./media/list-of-pages/filter-field.jpg)

The field starts empty, and the contents are stored in the `searchTerm` state value. If you aren’t familiar with
the [useState](https://reactjs.org/docs/hooks-state.html) hook, you can learn more
in [React’s documentation](https://reactjs.org/docs/hooks-state.html).

We can now request only the pages matching the `searchTerm`.

After checking with the [WordPress API documentation]([https://developer.wordpress.org/rest-api/reference/pages/]), we
see that the [/wp/v2/pages]([https://developer.wordpress.org/rest-api/reference/pages/]) endpoint accepts a `search`
query parameter and uses it to  _limit results to those matching a string_. But how can we use it? We can pass custom query
parameters as the third argument to `getEntityRecords` as below:

```js
wp.data.select( 'core' ).getEntityRecords( 'postType', 'page', { search: 'home' } )
```

Running that snippet in your browser’s dev tools will trigger a request to `/wp/v2/pages?search=home` instead of
just `/wp/v2/pages`.

Let’s mirror this in our `useSelect` call as follows:

```js
import { useSelect } from '@wordpress/data';
import { store as coreDataStore } from '@wordpress/core-data';

function MyFirstApp() {
	// ...
	const { pages } = useSelect( select => {
		const query = {};
		if ( searchTerm ) {
			query.search = searchTerm;
		}
		return {
			pages: select( coreDataStore ).getEntityRecords( 'postType', 'page', query )
		}
	}, [searchTerm] );

	// ...
}
```

The `searchTerm` is now used as a `search` query parameter when provided. Note that `searchTerm` is also specified
inside the list of `useSelect` dependencies to make sure `getEntityRecords` is re-run when the `searchTerm` changes.

Finally, here’s how `MyFirstApp` looks once we wire it all together:

```js
import { SearchControl } from '@wordpress/components';
import { useState, render } from '@wordpress/element';
import { useSelect } from '@wordpress/data';
import { store as coreDataStore } from '@wordpress/core-data';

function MyFirstApp() {
	const [searchTerm, setSearchTerm] = useState( '' );
	const pages = useSelect( select => {
		const query = {};
		if ( searchTerm ) {
			query.search = searchTerm;
		}
		return select( coreDataStore ).getEntityRecords( 'postType', 'page', query );
	}, [searchTerm] );

	return (
		<div>
			<SearchControl
				onChange={ setSearchTerm }
				value={ searchTerm }
			/>
			<PagesList pages={ pages }/>
		</div>
	)
}
```

Voila! We can now filter the results:

![](./media/list-of-pages/filter.jpg)

### Using core-data instead vs calling the API directly

Let’s take a pause for a moment to consider the downsides of an alternative approach we could have taken - working with the API directly. Imagine we sent the API requests directly:

```js
import { apiFetch } from '@wordpress/api-fetch';
function MyFirstApp() {
	// ...
	const [pages, setPages] = useState( [] );
	useEffect( () => {
		const url = '/wp-json/wp/v2/pages?search=' + searchTerm;
		apiFetch( { url } )
			.then( setPages )
	}, [searchTerm] );
	// ...
}
```

Working outside of core-data, we would need to solve two problems here.

Firstly, out-of-order updates. Searching for „About” would trigger five API requests filtering for `A`, `Ab`, `Abo`, `Abou`, and
`About`. Theese requests could finish in a different order than they started. It is possible that _search=A_ would resolve after _
search=About_ and thus we’d display the wrong data.

Gutenberg data helps by handling the asynchronous part behind the scenes. `useSelect` remembers the most recent call and
returns only the data we expect.

Secondly, every keystroke would trigger an API request. If you typed `About`, deleted it, and retyped it, it would
issue 10 requests in total even though we could reuse the data.

Gutenberg data helps by caching the responses to API requests triggered by `getEntityRecords()`  and reuses them on
subsequent calls. This is especially important when other components rely on the same entity records.

All in all, the utilities built into core-data are designed to solve the typical problems so that you can focus on your application
instead.

## Step 5: Loading Indicator

There is one problem with our search feature. We can’t be quite sure whether it’s still searching or showing no results:

![](./media/list-of-pages/unclear-status.jpg)

A few messages like  _Loading…_ or _No results_ would clear it up. Let’s implement them! First,  `PagesList` has to be
aware of the current status:

```js
import { SearchControl, Spinner } from '@wordpress/components';
function PagesList( { hasResolved, pages } ) {
	if ( !hasResolved ) {
		return <Spinner/>
	}
	if ( !pages?.length ) {
		return <div>No results</div>
	}
	// ...
}

function MyFirstApp() {
	// ...

	return (
		<div>
			// ...
			<PagesList hasResolved={ hasResolved } pages={ pages }/>
		</div>
	)
}
```

Note that instead of building a custom loading indicator, we took advantage of
the [Spinner](https://developer.wordpress.org/block-editor/reference-guides/components/spinner/) component.

We still need to know whether the pages selector `hasResolved` or not. We can find out using
the  `hasFinishedResolution` selector:

`wp.data.select('core').hasFinishedResolution( 'getEntityRecords', [ 'postType', 'page', { search: 'home' } ] )`

It takes the name of the selector and the _exact same arguments you passed to that selector_ and returns either `true` if the data was already loaded or `false`
if we’re still waiting. Let’s add it to `useSelect`:

```js
import { useSelect } from '@wordpress/data';
import { store as coreDataStore } from '@wordpress/core-data';

function MyFirstApp() {
	// ...
	const { pages, hasResolved } = useSelect( select => {
		// ...
		return {
			pages: select( coreDataStore ).getEntityRecords( 'postType', 'page', query ),
			hasResolved:
				select( coreDataStore ).hasFinishedResolution( 'getEntityRecords', ['postType', 'page', query] ),
		}
	}, [searchTerm] );

	// ...
}
```

<<<<<<< HEAD
There is just one last problem. It is easy to make a typo and end up passing different arguments to `getEntityRecords` and `hasFinishedResolution`. It is critical that they are identical. We can remove this risk by storing the arguments in a variable:
=======
There is just one last problem. It is easy to make a typo and pass different arguments to `getEntityRecords` and `hasFinishedResolution`. We can remove this risk by storing the arguments in a variable:
>>>>>>> bb09fe51

```js
import { useSelect } from '@wordpress/data';
import { store as coreDataStore } from '@wordpress/core-data';
function MyFirstApp() {
	// ...
	const { pages, hasResolved } = useSelect( select => {
		// ...
		const selectorArgs = [ 'postType', 'page', query ];
		return {
			pages: select( coreDataStore ).getEntityRecords( ...selectorArgs ),
			hasResolved:
				select( coreDataStore ).hasFinishedResolution( 'getEntityRecords', selectorArgs ),
		}
	}, [searchTerm] );

	// ...
}
```

All the pieces are in place, great! Here’s the complete JavaScript code of our app:

```js
import { SearchControl, Spinner } from '@wordpress/components';
import { useState, render } from '@wordpress/element';
import { useSelect } from '@wordpress/data';
import { store as coreDataStore } from '@wordpress/core-data';

function MyFirstApp() {
	const [ searchTerm, setSearchTerm ] = useState( '' );
	const { pages, hasResolved } = useSelect(
		( select ) => {
			const query = {};
			if ( searchTerm ) {
				query.search = searchTerm;
			}
			const selectorArgs = [ 'postType', 'page', query ];
			return {
				pages: select( coreDataStore ).getEntityRecords(
					...selectorArgs
				),
				hasResolved: select( coreDataStore ).hasFinishedResolution(
					'getEntityRecords',
					selectorArgs
				),
			};
		},
		[ searchTerm ]
	);

	return (
		<div>
			<SearchControl onChange={ setSearchTerm } value={ searchTerm } />
			<PagesList hasResolved={ hasResolved } pages={ pages } />
		</div>
	);
}

function PagesList( { hasResolved, pages } ) {
	if ( ! hasResolved ) {
		return <Spinner />;
	}
	if ( ! pages?.length ) {
		return <div>No results</div>;
	}

	return (
		<table className="wp-list-table widefat fixed striped table-view-list">
			<thead>
				<tr>
					<td>Title</td>
				</tr>
			</thead>
			<tbody>
				{ pages?.map( ( page ) => (
					<tr key={ page.id }>
						<td>{ page.title.rendered }</td>
					</tr>
				) ) }
			</tbody>
		</table>
	);
}

window.addEventListener(
	'load',
	function () {
		render(
			<MyFirstApp />,
			document.querySelector( '#my-first-gutenberg-app' )
		);
	},
	false
);
```

All that’s left is to refresh the page and enjoy the brand new status indicator:

![](./media/list-of-pages/indicator.jpg)
![](./media/list-of-pages/no-results.jpg)

## What's next?

* **Previous part:** [Setup](./1-setup.md)
* **Next part:** Adding an „Edit page” feature (coming soon)
* (optional) Review the [finished app](https://github.com/WordPress/gutenberg-examples/tree/trunk/09-code-data-basics-esnext) in the gutenberg-examples repository<|MERGE_RESOLUTION|>--- conflicted
+++ resolved
@@ -352,11 +352,7 @@
 }
 ```
 
-<<<<<<< HEAD
 There is just one last problem. It is easy to make a typo and end up passing different arguments to `getEntityRecords` and `hasFinishedResolution`. It is critical that they are identical. We can remove this risk by storing the arguments in a variable:
-=======
-There is just one last problem. It is easy to make a typo and pass different arguments to `getEntityRecords` and `hasFinishedResolution`. We can remove this risk by storing the arguments in a variable:
->>>>>>> bb09fe51
 
 ```js
 import { useSelect } from '@wordpress/data';
