--- conflicted
+++ resolved
@@ -442,82 +442,6 @@
 
 The `defaults` block selector can't be part of the `styles` section and will be ignored if it's present. The `root` block selector will generate a style rule with the `:root` CSS selector.
 
-<<<<<<< HEAD
-#### Border Properties
-
-| Block | Color | Radius | Style | Width |
-| --- | --- | --- | --- | --- |
-| Group | Yes | Yes | Yes | Yes |
-| Image | Yes | - | - | - |
-
-#### Color Properties
-
-These are the current color properties supported by blocks:
-
-| Block | Background | Gradient | Link | Text |
-| --- | --- | --- | --- | --- |
-| Global | Yes | Yes | Yes | Yes |
-| Columns | Yes | Yes | Yes | Yes |
-| Group | Yes | Yes | Yes | Yes |
-| Heading [1] | Yes | - | Yes | Yes |
-| List | Yes | Yes | - | Yes |
-| Media & text | Yes | Yes | Yes | Yes |
-| Navigation | Yes | - | - | Yes |
-| Paragraph | Yes | - | Yes | Yes |
-| Post Author | Yes | Yes | Yes | Yes |
-| Post Comments | Yes | Yes | Yes | Yes |
-| Post Comments Count | Yes | Yes | - | Yes |
-| Post Comments Form | Yes | Yes | Yes | Yes |
-| Post Date | Yes | Yes | - | Yes |
-| Post Excerpt | Yes | Yes | Yes | Yes |
-| Post Hierarchical Terms | Yes | Yes | Yes | Yes |
-| Post Tags | Yes | Yes | Yes | Yes |
-| Post Title | Yes | Yes | - | Yes |
-| Site Tagline | Yes | Yes | - | Yes |
-| Site Title | Yes | Yes | - | Yes |
-| Template Part | Yes | Yes | Yes | Yes |
-
-[1] The heading block represents 6 distinct HTML elements: H1-H6. It comes with selectors to target each individual element (ex: core/heading/h1 for H1, etc).
-
-#### Spacing Properties
-
-| Block | Padding |
-| --- | --- |
-| Cover | Yes |
-| Group | Yes |
-| Template Part | Yes |
-
-#### Typography Properties
-
-These are the current typography properties supported by blocks:
-
-| Block | Font Family | Font Size | Font Style | Font Weight | Line Height | Text Decoration | Text Transform |
-| --- | --- | --- | --- | --- | --- | --- | --- |
-| Global | Yes | Yes | Yes | Yes | Yes | Yes | Yes |
-| Code | - | Yes | - | - | - | - | - |
-| Heading [1] | - | Yes | - | - | Yes | - | - |
-| List | - | Yes | - | - | - | - | - |
-| Navigation | Yes | Yes | Yes | Yes | - | Yes | Yes |
-| Paragraph | - | Yes | - | - | Yes | - | - |
-| Post Author | - | Yes | - | - | Yes | - | - |
-| Post Comments | - | Yes | - | - | Yes | - | - |
-| Post Comments Count | - | Yes | - | - | Yes | - | - |
-| Post Comments Form | - | Yes | - | - | Yes | - | - |
-| Post Date | - | Yes | - | - | Yes | - | - |
-| Post Excerpt | - | Yes | - | - | Yes | - | - |
-| Post Hierarchical Terms | - | Yes | - | - | Yes | - | - |
-| Post Tags | - | Yes | - | - | Yes | - | - |
-| Post Title | Yes | Yes | - | - | Yes | - | - |
-| Preformatted | - | Yes | - | - | - | - | - |
-| Site Tagline | Yes | Yes | - | - | Yes | - | - |
-| Site Title | Yes | Yes | - | - | Yes | - | Yes |
-| Verse | Yes | Yes | - | - | - | - | - |
-
-[1] The heading block represents 6 distinct HTML elements: H1-H6. It comes with selectors to target each individual element (ex: core/heading/h1 for H1, etc).
-
-
-=======
->>>>>>> c8608bca
 ### Other theme metadata
 
 There's a growing need to add more theme metadata to the theme.json. This section lists those other fields:
