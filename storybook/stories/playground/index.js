--- conflicted
+++ resolved
@@ -13,7 +13,6 @@
 import {
 	Popover,
 	SlotFillProvider,
-	__experimentalSlotFillProvider as SlotFillProvider2,
 	DropZoneProvider,
 } from '@wordpress/components';
 import { registerCoreBlocks } from '@wordpress/block-library';
@@ -34,30 +33,6 @@
 	return (
 		<div className="playground">
 			<SlotFillProvider>
-<<<<<<< HEAD
-				<SlotFillProvider2>
-					<DropZoneProvider>
-						<BlockEditorProvider
-							value={ blocks }
-							onInput={ updateBlocks }
-							onChange={ updateBlocks }
-						>
-							<div className="playground__sidebar">
-								<BlockInspector />
-							</div>
-							<div className="editor-styles-wrapper">
-								<BlockEditorKeyboardShortcuts />
-								<WritingFlow>
-									<ObserveTyping>
-										<BlockList />
-									</ObserveTyping>
-								</WritingFlow>
-							</div>
-							<Popover.Slot />
-						</BlockEditorProvider>
-					</DropZoneProvider>
-				</SlotFillProvider2>
-=======
 				<DropZoneProvider>
 					<BlockEditorProvider
 						value={ blocks }
@@ -79,7 +54,6 @@
 						<Popover.Slot />
 					</BlockEditorProvider>
 				</DropZoneProvider>
->>>>>>> 4dd6a8c0
 			</SlotFillProvider>
 		</div>
 	);
