// Jest Snapshot v1, https://goo.gl/fbAQLP

exports[`Storyshots Components/AnglePickerControl Default 1`] = `
<div
  className="components-base-control components-angle-picker-control"
>
  <div
    className="components-base-control__field"
  >
    <label
      className="components-base-control__label"
      htmlFor="components-angle-picker-control__input-0"
    >
      Angle
    </label>
    <div
      aria-hidden="true"
      className="components-angle-picker-control__angle-circle"
      onMouseDown={[Function]}
    >
      <div
        className="components-angle-picker-control__angle-circle-indicator-wrapper"
      >
        <span
          className="components-angle-picker-control__angle-circle-indicator"
        />
      </div>
    </div>
    <input
      className="components-angle-picker-control__input-field"
      id="components-angle-picker-control__input-0"
      max={360}
      min={0}
      onChange={[Function]}
      step="1"
      type="number"
    />
  </div>
</div>
`;

exports[`Storyshots Components/Animate Appear Bottom Left 1`] = `
<div
  className="components-animate__appear is-from-left is-from-bottom components-notice is-success is-dismissible"
>
  <div
    className="components-notice__content"
  >
    <p>
      Appear animation. Origin:
      bottom left
      .
    </p>
  </div>
  <button
    aria-label="Dismiss this notice"
    className="components-button components-notice__dismiss has-icon"
    onClick={[Function]}
    type="button"
  >
    <svg
      aria-hidden="true"
      focusable="false"
      height={24}
      role="img"
      viewBox="0 0 24 24"
      width={24}
      xmlns="http://www.w3.org/2000/svg"
    >
      <path
        d="M13 11.8l6.1-6.3-1-1-6.1 6.2-6.1-6.2-1 1 6.1 6.3-6.5 6.7 1 1 6.5-6.6 6.5 6.6 1-1z"
      />
    </svg>
  </button>
</div>
`;

exports[`Storyshots Components/Animate Appear Bottom Right 1`] = `
<div
  className="components-animate__appear is-from-right is-from-bottom components-notice is-success is-dismissible"
>
  <div
    className="components-notice__content"
  >
    <p>
      Appear animation. Origin:
      bottom right
      .
    </p>
  </div>
  <button
    aria-label="Dismiss this notice"
    className="components-button components-notice__dismiss has-icon"
    onClick={[Function]}
    type="button"
  >
    <svg
      aria-hidden="true"
      focusable="false"
      height={24}
      role="img"
      viewBox="0 0 24 24"
      width={24}
      xmlns="http://www.w3.org/2000/svg"
    >
      <path
        d="M13 11.8l6.1-6.3-1-1-6.1 6.2-6.1-6.2-1 1 6.1 6.3-6.5 6.7 1 1 6.5-6.6 6.5 6.6 1-1z"
      />
    </svg>
  </button>
</div>
`;

exports[`Storyshots Components/Animate Appear Top Left 1`] = `
<div
  className="components-animate__appear is-from-left is-from-top components-notice is-success is-dismissible"
>
  <div
    className="components-notice__content"
  >
    <p>
      Appear animation. Origin:
      top left
      .
    </p>
  </div>
  <button
    aria-label="Dismiss this notice"
    className="components-button components-notice__dismiss has-icon"
    onClick={[Function]}
    type="button"
  >
    <svg
      aria-hidden="true"
      focusable="false"
      height={24}
      role="img"
      viewBox="0 0 24 24"
      width={24}
      xmlns="http://www.w3.org/2000/svg"
    >
      <path
        d="M13 11.8l6.1-6.3-1-1-6.1 6.2-6.1-6.2-1 1 6.1 6.3-6.5 6.7 1 1 6.5-6.6 6.5 6.6 1-1z"
      />
    </svg>
  </button>
</div>
`;

exports[`Storyshots Components/Animate Appear Top Right 1`] = `
<div
  className="components-animate__appear is-from-right is-from-top components-notice is-success is-dismissible"
>
  <div
    className="components-notice__content"
  >
    <p>
      Appear animation. Origin:
      top right
      .
    </p>
  </div>
  <button
    aria-label="Dismiss this notice"
    className="components-button components-notice__dismiss has-icon"
    onClick={[Function]}
    type="button"
  >
    <svg
      aria-hidden="true"
      focusable="false"
      height={24}
      role="img"
      viewBox="0 0 24 24"
      width={24}
      xmlns="http://www.w3.org/2000/svg"
    >
      <path
        d="M13 11.8l6.1-6.3-1-1-6.1 6.2-6.1-6.2-1 1 6.1 6.3-6.5 6.7 1 1 6.5-6.6 6.5 6.6 1-1z"
      />
    </svg>
  </button>
</div>
`;

exports[`Storyshots Components/Animate Default 1`] = `
<div
  className="components-notice is-success is-dismissible"
>
  <div
    className="components-notice__content"
  >
    <p>
      No default animation. Use one of type = "appear", "slide-in", or "loading".
    </p>
  </div>
  <button
    aria-label="Dismiss this notice"
    className="components-button components-notice__dismiss has-icon"
    onClick={[Function]}
    type="button"
  >
    <svg
      aria-hidden="true"
      focusable="false"
      height={24}
      role="img"
      viewBox="0 0 24 24"
      width={24}
      xmlns="http://www.w3.org/2000/svg"
    >
      <path
        d="M13 11.8l6.1-6.3-1-1-6.1 6.2-6.1-6.2-1 1 6.1 6.3-6.5 6.7 1 1 6.5-6.6 6.5 6.6 1-1z"
      />
    </svg>
  </button>
</div>
`;

exports[`Storyshots Components/Animate Loading 1`] = `
<div
  className="components-animate__loading components-notice is-success is-dismissible"
>
  <div
    className="components-notice__content"
  >
    <p>
      Loading animation.
    </p>
  </div>
  <button
    aria-label="Dismiss this notice"
    className="components-button components-notice__dismiss has-icon"
    onClick={[Function]}
    type="button"
  >
    <svg
      aria-hidden="true"
      focusable="false"
      height={24}
      role="img"
      viewBox="0 0 24 24"
      width={24}
      xmlns="http://www.w3.org/2000/svg"
    >
      <path
        d="M13 11.8l6.1-6.3-1-1-6.1 6.2-6.1-6.2-1 1 6.1 6.3-6.5 6.7 1 1 6.5-6.6 6.5 6.6 1-1z"
      />
    </svg>
  </button>
</div>
`;

exports[`Storyshots Components/Animate Slide In 1`] = `
<div
  className="components-animate__slide-in is-from-left components-notice is-success is-dismissible"
>
  <div
    className="components-notice__content"
  >
    <p>
      Slide-in animation.
    </p>
  </div>
  <button
    aria-label="Dismiss this notice"
    className="components-button components-notice__dismiss has-icon"
    onClick={[Function]}
    type="button"
  >
    <svg
      aria-hidden="true"
      focusable="false"
      height={24}
      role="img"
      viewBox="0 0 24 24"
      width={24}
      xmlns="http://www.w3.org/2000/svg"
    >
      <path
        d="M13 11.8l6.1-6.3-1-1-6.1 6.2-6.1-6.2-1 1 6.1 6.3-6.5 6.7 1 1 6.5-6.6 6.5 6.6 1-1z"
      />
    </svg>
  </button>
</div>
`;

exports[`Storyshots Components/BaseControl Default 1`] = `
<div
  className="components-base-control"
>
  <div
    className="components-base-control__field"
  >
    <label
      className="components-base-control__label"
      htmlFor="textarea-1"
    >
      Label text
    </label>
    <textarea
      id="textarea-1"
    />
  </div>
  <p
    className="components-base-control__help"
    id="textarea-1__help"
  >
    Help text
  </p>
</div>
`;

exports[`Storyshots Components/Button Buttons 1`] = `
<div
  style={
    Object {
      "padding": "20px",
    }
  }
>
  <h2>
    Small Buttons
  </h2>
  <div
    className="story-buttons-container"
  >
    <button
      className="components-button is-small"
      type="button"
    >
      Button
    </button>
    <button
      className="components-button is-primary is-small"
      type="button"
    >
      Primary Button
    </button>
    <button
      className="components-button is-secondary is-small"
      type="button"
    >
      Secondary Button
    </button>
    <button
      className="components-button is-small is-tertiary"
      type="button"
    >
      Tertiary Button
    </button>
    <button
      className="components-button is-small has-icon"
      type="button"
    >
      <svg
        aria-hidden="true"
        focusable="false"
        height={24}
        role="img"
        viewBox="0 0 24 24"
        width={24}
        xmlns="http://www.w3.org/2000/svg"
      >
        <path
          d="M4 9v1.5h16V9H4zm12 5.5h4V13h-4v1.5zm-6 0h4V13h-4v1.5zm-6 0h4V13H4v1.5z"
        />
      </svg>
    </button>
    <button
      className="components-button is-primary is-small has-icon"
      type="button"
    >
      <svg
        aria-hidden="true"
        focusable="false"
        height={24}
        role="img"
        viewBox="0 0 24 24"
        width={24}
        xmlns="http://www.w3.org/2000/svg"
      >
        <path
          d="M4 9v1.5h16V9H4zm12 5.5h4V13h-4v1.5zm-6 0h4V13h-4v1.5zm-6 0h4V13H4v1.5z"
        />
      </svg>
    </button>
    <button
      className="components-button is-secondary is-small has-icon"
      type="button"
    >
      <svg
        aria-hidden="true"
        focusable="false"
        height={24}
        role="img"
        viewBox="0 0 24 24"
        width={24}
        xmlns="http://www.w3.org/2000/svg"
      >
        <path
          d="M4 9v1.5h16V9H4zm12 5.5h4V13h-4v1.5zm-6 0h4V13h-4v1.5zm-6 0h4V13H4v1.5z"
        />
      </svg>
    </button>
    <button
      className="components-button is-small is-tertiary has-icon"
      type="button"
    >
      <svg
        aria-hidden="true"
        focusable="false"
        height={24}
        role="img"
        viewBox="0 0 24 24"
        width={24}
        xmlns="http://www.w3.org/2000/svg"
      >
        <path
          d="M4 9v1.5h16V9H4zm12 5.5h4V13h-4v1.5zm-6 0h4V13h-4v1.5zm-6 0h4V13H4v1.5z"
        />
      </svg>
    </button>
    <button
      className="components-button is-primary is-small has-text has-icon"
      type="button"
    >
      <svg
        aria-hidden="true"
        focusable="false"
        height={24}
        role="img"
        viewBox="0 0 24 24"
        width={24}
        xmlns="http://www.w3.org/2000/svg"
      >
        <path
          d="M4 9v1.5h16V9H4zm12 5.5h4V13h-4v1.5zm-6 0h4V13h-4v1.5zm-6 0h4V13H4v1.5z"
        />
      </svg>
      Icon & Text
    </button>
  </div>
  <h2>
    Regular Buttons
  </h2>
  <div
    className="story-buttons-container"
  >
    <button
      className="components-button"
      type="button"
    >
      Button
    </button>
    <button
      className="components-button is-primary"
      type="button"
    >
      Primary Button
    </button>
    <button
      className="components-button is-secondary"
      type="button"
    >
      Secondary Button
    </button>
    <button
      className="components-button is-tertiary"
      type="button"
    >
      Tertiary Button
    </button>
    <button
      className="components-button has-icon"
      type="button"
    >
      <svg
        aria-hidden="true"
        focusable="false"
        height={24}
        role="img"
        viewBox="0 0 24 24"
        width={24}
        xmlns="http://www.w3.org/2000/svg"
      >
        <path
          d="M4 9v1.5h16V9H4zm12 5.5h4V13h-4v1.5zm-6 0h4V13h-4v1.5zm-6 0h4V13H4v1.5z"
        />
      </svg>
    </button>
    <button
      className="components-button is-primary has-icon"
      type="button"
    >
      <svg
        aria-hidden="true"
        focusable="false"
        height={24}
        role="img"
        viewBox="0 0 24 24"
        width={24}
        xmlns="http://www.w3.org/2000/svg"
      >
        <path
          d="M4 9v1.5h16V9H4zm12 5.5h4V13h-4v1.5zm-6 0h4V13h-4v1.5zm-6 0h4V13H4v1.5z"
        />
      </svg>
    </button>
    <button
      className="components-button is-secondary has-icon"
      type="button"
    >
      <svg
        aria-hidden="true"
        focusable="false"
        height={24}
        role="img"
        viewBox="0 0 24 24"
        width={24}
        xmlns="http://www.w3.org/2000/svg"
      >
        <path
          d="M4 9v1.5h16V9H4zm12 5.5h4V13h-4v1.5zm-6 0h4V13h-4v1.5zm-6 0h4V13H4v1.5z"
        />
      </svg>
    </button>
    <button
      className="components-button is-tertiary has-icon"
      type="button"
    >
      <svg
        aria-hidden="true"
        focusable="false"
        height={24}
        role="img"
        viewBox="0 0 24 24"
        width={24}
        xmlns="http://www.w3.org/2000/svg"
      >
        <path
          d="M4 9v1.5h16V9H4zm12 5.5h4V13h-4v1.5zm-6 0h4V13h-4v1.5zm-6 0h4V13H4v1.5z"
        />
      </svg>
    </button>
    <button
      className="components-button is-primary has-text has-icon"
      type="button"
    >
      <svg
        aria-hidden="true"
        focusable="false"
        height={24}
        role="img"
        viewBox="0 0 24 24"
        width={24}
        xmlns="http://www.w3.org/2000/svg"
      >
        <path
          d="M4 9v1.5h16V9H4zm12 5.5h4V13h-4v1.5zm-6 0h4V13h-4v1.5zm-6 0h4V13H4v1.5z"
        />
      </svg>
      Icon & Text
    </button>
  </div>
</div>
`;

exports[`Storyshots Components/Button Default 1`] = `
<button
  className="components-button"
  type="button"
>
  Default Button
</button>
`;

exports[`Storyshots Components/Button Disabled 1`] = `
<button
  className="components-button"
  disabled={true}
  type="button"
>
  Disabled Button
</button>
`;

exports[`Storyshots Components/Button Disabled Focusable 1`] = `
<button
  aria-disabled={true}
  className="components-button"
  disabled={false}
  onClick={[Function]}
  onMouseDown={[Function]}
  type="button"
>
  Disabled Button
</button>
`;

exports[`Storyshots Components/Button Disabled Focusable Icon 1`] = `
<button
  aria-disabled={true}
  aria-label="More"
  className="components-button has-icon"
  disabled={false}
  onBlur={[Function]}
  onClick={[Function]}
  onFocus={[Function]}
  onMouseDown={[Function]}
  onMouseEnter={[Function]}
  onMouseLeave={[Function]}
  type="button"
>
  <svg
    aria-hidden="true"
    className="dashicon dashicons-ellipsis"
    focusable="false"
    height={20}
    role="img"
    viewBox="0 0 20 20"
    width={20}
    xmlns="http://www.w3.org/2000/svg"
  >
    <path
      d="M5 10c0 1.1-.9 2-2 2s-2-.9-2-2 .9-2 2-2 2 .9 2 2zm12-2c-1.1 0-2 .9-2 2s.9 2 2 2 2-.9 2-2-.9-2-2-2zm-7 0c-1.1 0-2 .9-2 2s.9 2 2 2 2-.9 2-2-.9-2-2-2z"
    />
  </svg>
</button>
`;

exports[`Storyshots Components/Button Disabled Link 1`] = `
<button
  className="components-button"
  disabled={true}
  type="button"
>
  Disabled Link Button
</button>
`;

exports[`Storyshots Components/Button Grouped Icons 1`] = `
<div
  style={
    Object {
      "display": "inline-flex",
    }
  }
>
  <button
    aria-label="Bold"
    className="components-button has-icon"
    onBlur={[Function]}
    onClick={[Function]}
    onFocus={[Function]}
    onMouseDown={[Function]}
    onMouseEnter={[Function]}
    onMouseLeave={[Function]}
    type="button"
  >
    <svg
      aria-hidden="true"
      focusable="false"
      height={24}
      role="img"
      viewBox="0 0 24 24"
      width={24}
      xmlns="http://www.w3.org/2000/svg"
    >
      <path
        d="M14.7 11.3c1-.6 1.5-1.6 1.5-3 0-2.3-1.3-3.4-4-3.4H7v14h5.8c1.4 0 2.5-.3 3.3-1 .8-.7 1.2-1.7 1.2-2.9.1-1.9-.8-3.1-2.6-3.7zm-5.1-4h2.3c.6 0 1.1.1 1.4.4.3.3.5.7.5 1.2s-.2 1-.5 1.2c-.3.3-.8.4-1.4.4H9.6V7.3zm4.6 9c-.4.3-1 .4-1.7.4H9.6v-3.9h2.9c.7 0 1.3.2 1.7.5.4.3.6.8.6 1.5s-.2 1.2-.6 1.5z"
      />
    </svg>
  </button>
  <button
    aria-label="Italic"
    className="components-button has-icon"
    onBlur={[Function]}
    onClick={[Function]}
    onFocus={[Function]}
    onMouseDown={[Function]}
    onMouseEnter={[Function]}
    onMouseLeave={[Function]}
    type="button"
  >
    <svg
      aria-hidden="true"
      focusable="false"
      height={24}
      role="img"
      viewBox="0 0 24 24"
      width={24}
      xmlns="http://www.w3.org/2000/svg"
    >
      <path
        d="M12.5 5L10 19h1.9l2.5-14z"
      />
    </svg>
  </button>
  <button
    aria-label="Link"
    className="components-button has-icon"
    onBlur={[Function]}
    onClick={[Function]}
    onFocus={[Function]}
    onMouseDown={[Function]}
    onMouseEnter={[Function]}
    onMouseLeave={[Function]}
    type="button"
  >
    <svg
      aria-hidden="true"
      focusable="false"
      height={24}
      role="img"
      viewBox="0 0 24 24"
      width={24}
      xmlns="http://www.w3.org/2000/svg"
    >
      <path
        d="M15.6 7.2H14v1.5h1.6c2 0 3.7 1.7 3.7 3.7s-1.7 3.7-3.7 3.7H14v1.5h1.6c2.8 0 5.2-2.3 5.2-5.2 0-2.9-2.3-5.2-5.2-5.2zM4.7 12.4c0-2 1.7-3.7 3.7-3.7H10V7.2H8.4c-2.9 0-5.2 2.3-5.2 5.2 0 2.9 2.3 5.2 5.2 5.2H10v-1.5H8.4c-2 0-3.7-1.7-3.7-3.7zm4.6.9h5.3v-1.5H9.3v1.5z"
      />
    </svg>
  </button>
</div>
`;

exports[`Storyshots Components/Button Icon 1`] = `
<button
  aria-label="More"
  className="components-button has-icon"
  onBlur={[Function]}
  onClick={[Function]}
  onFocus={[Function]}
  onMouseDown={[Function]}
  onMouseEnter={[Function]}
  onMouseLeave={[Function]}
  type="button"
>
  <svg
    aria-hidden="true"
    className="dashicon dashicons-ellipsis"
    focusable="false"
    height={20}
    role="img"
    viewBox="0 0 20 20"
    width={20}
    xmlns="http://www.w3.org/2000/svg"
  >
    <path
      d="M5 10c0 1.1-.9 2-2 2s-2-.9-2-2 .9-2 2-2 2 .9 2 2zm12-2c-1.1 0-2 .9-2 2s.9 2 2 2 2-.9 2-2-.9-2-2-2zm-7 0c-1.1 0-2 .9-2 2s.9 2 2 2 2-.9 2-2-.9-2-2-2z"
    />
  </svg>
</button>
`;

exports[`Storyshots Components/Button Link 1`] = `
<a
  className="components-button"
  href="https://wordpress.org/"
  target="_blank"
>
  Link Button
</a>
`;

exports[`Storyshots Components/Button Pressed 1`] = `
<button
  aria-pressed={true}
  className="components-button is-pressed"
  type="button"
>
  Pressed Button
</button>
`;

exports[`Storyshots Components/Button Primary 1`] = `
<button
  className="components-button is-primary"
  type="button"
>
  Primary Button
</button>
`;

exports[`Storyshots Components/Button Secondary 1`] = `
<button
  className="components-button is-secondary"
  type="button"
>
  Secondary Button
</button>
`;

exports[`Storyshots Components/Button Small 1`] = `
<button
  className="components-button is-small"
  type="button"
>
  Small Button
</button>
`;

exports[`Storyshots Components/Button Tertiary 1`] = `
<button
  className="components-button is-tertiary"
  type="button"
>
  Tertiary Button
</button>
`;

exports[`Storyshots Components/ButtonGroup Default 1`] = `
<div
  className="components-button-group"
  role="group"
>
  <button
    className="components-button is-primary"
    style={
      Object {
        "margin": "0 4px",
      }
    }
    type="button"
  >
    Button 1
  </button>
  <button
    className="components-button is-primary"
    style={
      Object {
        "margin": "0 4px",
      }
    }
    type="button"
  >
    Button 2
  </button>
</div>
`;

exports[`Storyshots Components/Card Default 1`] = `
.emotion-6 {
  background: #fff;
  box-sizing: border-box;
  border-radius: 3px;
  border: 1px solid #e2e4e7;
}

.emotion-6.is-borderless {
  border: none;
}

.emotion-6.is-elevated {
  box-shadow: 0px 1px 3px 0px rgba( 0,0,0,0.2 ),0px 1px 1px 0px rgba( 0,0,0,0.14 ),0px 2px 1px -1px rgba( 0,0,0,0.12 );
}

.emotion-0 {
  border-bottom: 1px solid #e2e4e7;
  border-top-left-radius: 3px;
  border-top-right-radius: 3px;
  box-sizing: border-box;
}

.emotion-0:last-child {
  border-bottom: none;
}

.emotion-0.is-size-large {
  padding: 24px 32px;
}

.emotion-0.is-size-medium {
  padding: 16px 24px;
}

.emotion-0.is-size-small {
  padding: 16px;
}

.emotion-0.is-size-extraSmall {
  padding: 8px;
}

.emotion-0.is-borderless {
  border: none;
}

.emotion-0.is-shady {
  background: #f3f4f5;
}

.emotion-2 {
  box-sizing: border-box;
}

.emotion-2.is-size-large {
  padding: 24px 32px;
}

.emotion-2.is-size-medium {
  padding: 16px 24px;
}

.emotion-2.is-size-small {
  padding: 16px;
}

.emotion-2.is-size-extraSmall {
  padding: 8px;
}

.emotion-2.is-shady {
  background: #f3f4f5;
}

.emotion-4 {
  border-top: 1px solid #e2e4e7;
  border-bottom-left-radius: 3px;
  border-bottom-right-radius: 3px;
  box-sizing: border-box;
}

.emotion-4:first-of-type {
  border-top: none;
}

.emotion-4.is-size-large {
  padding: 24px 32px;
}

.emotion-4.is-size-medium {
  padding: 16px 24px;
}

.emotion-4.is-size-small {
  padding: 16px;
}

.emotion-4.is-size-extraSmall {
  padding: 8px;
}

.emotion-4.is-borderless {
  border: none;
}

.emotion-4.is-shady {
  background: #f3f4f5;
}

<div
  className="components-card is-size-medium emotion-6 emotion-7"
  style={
    Object {
      "width": "360px",
    }
  }
>
  <div
    className="components-card__header is-size-medium emotion-0 emotion-1"
  >
    Header
  </div>
  <div
    className="components-card__body is-size-medium emotion-2 emotion-3"
  >
    Code is Poetry
  </div>
  <div
    className="components-card__footer is-size-medium emotion-4 emotion-5"
  >
    Footer
  </div>
</div>
`;

exports[`Storyshots Components/Card/Body Default 1`] = `
.emotion-2 {
  background: #fff;
  box-sizing: border-box;
  border-radius: 3px;
  border: 1px solid #e2e4e7;
}

.emotion-2.is-borderless {
  border: none;
}

.emotion-2.is-elevated {
  box-shadow: 0px 1px 3px 0px rgba( 0,0,0,0.2 ),0px 1px 1px 0px rgba( 0,0,0,0.14 ),0px 2px 1px -1px rgba( 0,0,0,0.12 );
}

.emotion-0 {
  box-sizing: border-box;
}

.emotion-0.is-size-large {
  padding: 24px 32px;
}

.emotion-0.is-size-medium {
  padding: 16px 24px;
}

.emotion-0.is-size-small {
  padding: 16px;
}

.emotion-0.is-size-extraSmall {
  padding: 8px;
}

.emotion-0.is-shady {
  background: #f3f4f5;
}

<div
  className="components-card is-size-medium emotion-2 emotion-3"
  style={
    Object {
      "width": "360px",
    }
  }
>
  <div
    className="components-card__body is-size-medium emotion-0 emotion-1"
  >
    Content
  </div>
</div>
`;

exports[`Storyshots Components/Card/Divider Default 1`] = `
.emotion-6 {
  background: #fff;
  box-sizing: border-box;
  border-radius: 3px;
  border: 1px solid #e2e4e7;
}

.emotion-6.is-borderless {
  border: none;
}

.emotion-6.is-elevated {
  box-shadow: 0px 1px 3px 0px rgba( 0,0,0,0.2 ),0px 1px 1px 0px rgba( 0,0,0,0.14 ),0px 2px 1px -1px rgba( 0,0,0,0.12 );
}

.emotion-0 {
  box-sizing: border-box;
}

.emotion-0.is-size-large {
  padding: 24px 32px;
}

.emotion-0.is-size-medium {
  padding: 16px 24px;
}

.emotion-0.is-size-small {
  padding: 16px;
}

.emotion-0.is-size-extraSmall {
  padding: 8px;
}

.emotion-0.is-shady {
  background: #f3f4f5;
}

.emotion-2 {
  all: unset;
  border-top: 1px solid #e2e4e7;
  box-sizing: border-box;
  display: block;
  height: 0;
  width: 100%;
}

<div
  className="components-card is-size-medium emotion-6 emotion-7"
  style={
    Object {
      "width": "360px",
    }
  }
>
  <div
    className="components-card__body is-size-medium emotion-0 emotion-1"
  >
    ...
  </div>
  <hr
    className="components-card__divider emotion-2 emotion-3"
    role="separator"
  />
  <div
    className="components-card__body is-size-medium emotion-0 emotion-1"
  >
    ...
  </div>
</div>
`;

exports[`Storyshots Components/Card/Footer Default 1`] = `
.emotion-2 {
  background: #fff;
  box-sizing: border-box;
  border-radius: 3px;
  border: 1px solid #e2e4e7;
}

.emotion-2.is-borderless {
  border: none;
}

.emotion-2.is-elevated {
  box-shadow: 0px 1px 3px 0px rgba( 0,0,0,0.2 ),0px 1px 1px 0px rgba( 0,0,0,0.14 ),0px 2px 1px -1px rgba( 0,0,0,0.12 );
}

.emotion-0 {
  border-top: 1px solid #e2e4e7;
  border-bottom-left-radius: 3px;
  border-bottom-right-radius: 3px;
  box-sizing: border-box;
}

.emotion-0:first-of-type {
  border-top: none;
}

.emotion-0.is-size-large {
  padding: 24px 32px;
}

.emotion-0.is-size-medium {
  padding: 16px 24px;
}

.emotion-0.is-size-small {
  padding: 16px;
}

.emotion-0.is-size-extraSmall {
  padding: 8px;
}

.emotion-0.is-borderless {
  border: none;
}

.emotion-0.is-shady {
  background: #f3f4f5;
}

<div
  className="components-card is-size-medium emotion-2 emotion-3"
  style={
    Object {
      "width": "360px",
    }
  }
>
  <div
    className="components-card__footer is-size-medium emotion-0 emotion-1"
  >
    Content
  </div>
</div>
`;

exports[`Storyshots Components/Card/Header Default 1`] = `
.emotion-2 {
  background: #fff;
  box-sizing: border-box;
  border-radius: 3px;
  border: 1px solid #e2e4e7;
}

.emotion-2.is-borderless {
  border: none;
}

.emotion-2.is-elevated {
  box-shadow: 0px 1px 3px 0px rgba( 0,0,0,0.2 ),0px 1px 1px 0px rgba( 0,0,0,0.14 ),0px 2px 1px -1px rgba( 0,0,0,0.12 );
}

.emotion-0 {
  border-bottom: 1px solid #e2e4e7;
  border-top-left-radius: 3px;
  border-top-right-radius: 3px;
  box-sizing: border-box;
}

.emotion-0:last-child {
  border-bottom: none;
}

.emotion-0.is-size-large {
  padding: 24px 32px;
}

.emotion-0.is-size-medium {
  padding: 16px 24px;
}

.emotion-0.is-size-small {
  padding: 16px;
}

.emotion-0.is-size-extraSmall {
  padding: 8px;
}

.emotion-0.is-borderless {
  border: none;
}

.emotion-0.is-shady {
  background: #f3f4f5;
}

<div
  className="components-card is-size-medium emotion-2 emotion-3"
  style={
    Object {
      "width": "360px",
    }
  }
>
  <div
    className="components-card__header is-size-medium emotion-0 emotion-1"
  >
    Content
  </div>
</div>
`;

exports[`Storyshots Components/Card/Media Default 1`] = `
.emotion-4 {
  background: #fff;
  box-sizing: border-box;
  border-radius: 3px;
  border: 1px solid #e2e4e7;
}

.emotion-4.is-borderless {
  border: none;
}

.emotion-4.is-elevated {
  box-shadow: 0px 1px 3px 0px rgba( 0,0,0,0.2 ),0px 1px 1px 0px rgba( 0,0,0,0.14 ),0px 2px 1px -1px rgba( 0,0,0,0.12 );
}

.emotion-2 {
  box-sizing: border-box;
}

.emotion-2.is-size-large {
  padding: 24px 32px;
}

.emotion-2.is-size-medium {
  padding: 16px 24px;
}

.emotion-2.is-size-small {
  padding: 16px;
}

.emotion-2.is-size-extraSmall {
  padding: 8px;
}

.emotion-2.is-shady {
  background: #f3f4f5;
}

.emotion-0 {
  box-sizing: border-box;
  overflow: hidden;
}

.emotion-0 > img,
.emotion-0 > iframe {
  display: block;
  height: auto;
  max-width: 100%;
  width: 100%;
}

.emotion-0:first-of-type {
  border-top-left-radius: 3px;
  border-top-right-radius: 3px;
}

.emotion-0:last-of-type {
  border-bottom-left-radius: 3px;
  border-bottom-right-radius: 3px;
}

<div
  className="components-card is-size-medium emotion-4 emotion-5"
  style={
    Object {
      "width": "360px",
    }
  }
>
  <div
    className="components-card__media emotion-0 emotion-1"
  >
    <img
      alt="SMELLING MARSHMELLOW ICECREAM CONE"
      src="https://images.unsplash.com/photo-1570776765652-4ce2a88cc1f9?ixlib=rb-1.2.1&ixid=eyJhcHBfaWQiOjEyMDd9&auto=format&fit=crop&w=1350&q=80"
    />
  </div>
  <div
    className="components-card__body is-size-medium emotion-2 emotion-3"
  >
    Content
  </div>
</div>
`;

exports[`Storyshots Components/Card/Media Header And Footer 1`] = `
.emotion-6 {
  background: #fff;
  box-sizing: border-box;
  border-radius: 3px;
  border: 1px solid #e2e4e7;
}

.emotion-6.is-borderless {
  border: none;
}

.emotion-6.is-elevated {
  box-shadow: 0px 1px 3px 0px rgba( 0,0,0,0.2 ),0px 1px 1px 0px rgba( 0,0,0,0.14 ),0px 2px 1px -1px rgba( 0,0,0,0.12 );
}

.emotion-0 {
  border-bottom: 1px solid #e2e4e7;
  border-top-left-radius: 3px;
  border-top-right-radius: 3px;
  box-sizing: border-box;
}

.emotion-0:last-child {
  border-bottom: none;
}

.emotion-0.is-size-large {
  padding: 24px 32px;
}

.emotion-0.is-size-medium {
  padding: 16px 24px;
}

.emotion-0.is-size-small {
  padding: 16px;
}

.emotion-0.is-size-extraSmall {
  padding: 8px;
}

.emotion-0.is-borderless {
  border: none;
}

.emotion-0.is-shady {
  background: #f3f4f5;
}

.emotion-4 {
  border-top: 1px solid #e2e4e7;
  border-bottom-left-radius: 3px;
  border-bottom-right-radius: 3px;
  box-sizing: border-box;
}

.emotion-4:first-of-type {
  border-top: none;
}

.emotion-4.is-size-large {
  padding: 24px 32px;
}

.emotion-4.is-size-medium {
  padding: 16px 24px;
}

.emotion-4.is-size-small {
  padding: 16px;
}

.emotion-4.is-size-extraSmall {
  padding: 8px;
}

.emotion-4.is-borderless {
  border: none;
}

.emotion-4.is-shady {
  background: #f3f4f5;
}

.emotion-2 {
  box-sizing: border-box;
  overflow: hidden;
}

.emotion-2 > img,
.emotion-2 > iframe {
  display: block;
  height: auto;
  max-width: 100%;
  width: 100%;
}

.emotion-2:first-of-type {
  border-top-left-radius: 3px;
  border-top-right-radius: 3px;
}

.emotion-2:last-of-type {
  border-bottom-left-radius: 3px;
  border-bottom-right-radius: 3px;
}

<div
  className="components-card is-size-medium emotion-6 emotion-7"
  style={
    Object {
      "width": "360px",
    }
  }
>
  <div
    className="components-card__header is-size-medium emotion-0 emotion-1"
  >
    Header Content
  </div>
  <div
    className="components-card__media emotion-2 emotion-3"
  >
    <img
      alt="SMELLING MARSHMELLOW ICECREAM CONE"
      src="https://images.unsplash.com/photo-1570776765652-4ce2a88cc1f9?ixlib=rb-1.2.1&ixid=eyJhcHBfaWQiOjEyMDd9&auto=format&fit=crop&w=1350&q=80"
    />
  </div>
  <div
    className="components-card__footer is-shady is-size-medium emotion-4 emotion-5"
  >
    Caption
  </div>
</div>
`;

exports[`Storyshots Components/Card/Media Horizontally Aligned 1`] = `
Array [
  <p>
    Note: This story demonstrates how this UI may be created. It requires extra styling.
  </p>,
  .emotion-7 {
  background: #fff;
  box-sizing: border-box;
  border-radius: 3px;
  border: 1px solid #e2e4e7;
  display: -webkit-box;
  display: -webkit-flex;
  display: -ms-flexbox;
  display: flex;
}

.emotion-7.is-borderless {
  border: none;
}

.emotion-7.is-elevated {
  box-shadow: 0px 1px 3px 0px rgba( 0,0,0,0.2 ),0px 1px 1px 0px rgba( 0,0,0,0.14 ),0px 2px 1px -1px rgba( 0,0,0,0.12 );
}

.emotion-7.is-right {
  -webkit-flex-direction: row-reverse;
  -ms-flex-direction: row-reverse;
  flex-direction: row-reverse;
}

.emotion-7 .emotion-3 {
  -webkit-flex: 1;
  -ms-flex: 1;
  flex: 1;
}

.emotion-7 .emotion-0.is-left {
  border-radius: 3px 0 0 3px;
}

.emotion-7 .emotion-0.is-right {
  border-radius: 0 3px 3px 0;
}

.emotion-1 {
  box-sizing: border-box;
  overflow: hidden;
}

.emotion-1 > img,
.emotion-1 > iframe {
  display: block;
  height: auto;
  max-width: 100%;
  width: 100%;
}

.emotion-1:first-of-type {
  border-top-left-radius: 3px;
  border-top-right-radius: 3px;
}

.emotion-1:last-of-type {
  border-bottom-left-radius: 3px;
  border-bottom-right-radius: 3px;
}

.emotion-4 {
  box-sizing: border-box;
}

.emotion-4.is-size-large {
  padding: 24px 32px;
}

.emotion-4.is-size-medium {
  padding: 16px 24px;
}

.emotion-4.is-size-small {
  padding: 16px;
}

.emotion-4.is-size-extraSmall {
  padding: 8px;
}

.emotion-4.is-shady {
  background: #f3f4f5;
}

<div
    className="components-card is-size-medium is-left emotion-6 emotion-7 emotion-8"
  >
    <div
      className="components-card__media is-left emotion-0 emotion-1 emotion-2"
      style={
        Object {
          "maxWidth": 200,
        }
      }
    >
      <img
        alt="SMELLING MARSHMELLOW ICECREAM CONE"
        src="https://images.unsplash.com/photo-1570776765652-4ce2a88cc1f9?ixlib=rb-1.2.1&ixid=eyJhcHBfaWQiOjEyMDd9&auto=format&fit=crop&w=1350&q=80"
      />
    </div>
    <div
      className="components-card__body is-size-medium emotion-3 emotion-4 emotion-5"
    >
      Content
    </div>
  </div>,
]
`;

exports[`Storyshots Components/Card/Media Iframe Embed 1`] = `
.emotion-4 {
  background: #fff;
  box-sizing: border-box;
  border-radius: 3px;
  border: 1px solid #e2e4e7;
}

.emotion-4.is-borderless {
  border: none;
}

.emotion-4.is-elevated {
  box-shadow: 0px 1px 3px 0px rgba( 0,0,0,0.2 ),0px 1px 1px 0px rgba( 0,0,0,0.14 ),0px 2px 1px -1px rgba( 0,0,0,0.12 );
}

.emotion-0 {
  border-bottom: 1px solid #e2e4e7;
  border-top-left-radius: 3px;
  border-top-right-radius: 3px;
  box-sizing: border-box;
}

.emotion-0:last-child {
  border-bottom: none;
}

.emotion-0.is-size-large {
  padding: 24px 32px;
}

.emotion-0.is-size-medium {
  padding: 16px 24px;
}

.emotion-0.is-size-small {
  padding: 16px;
}

.emotion-0.is-size-extraSmall {
  padding: 8px;
}

.emotion-0.is-borderless {
  border: none;
}

.emotion-0.is-shady {
  background: #f3f4f5;
}

.emotion-2 {
  box-sizing: border-box;
  overflow: hidden;
}

.emotion-2 > img,
.emotion-2 > iframe {
  display: block;
  height: auto;
  max-width: 100%;
  width: 100%;
}

.emotion-2:first-of-type {
  border-top-left-radius: 3px;
  border-top-right-radius: 3px;
}

.emotion-2:last-of-type {
  border-bottom-left-radius: 3px;
  border-bottom-right-radius: 3px;
}

<div
  className="components-card is-size-medium emotion-4 emotion-5"
  style={
    Object {
      "width": "360px",
    }
  }
>
  <div
    className="components-card__header is-size-medium emotion-0 emotion-1"
  >
    Header Content
  </div>
  <div
    className="components-card__media emotion-2 emotion-3"
  >
    <iframe
      allow="accelerometer; autoplay; encrypted-media; gyroscope; picture-in-picture"
      allowFullScreen={true}
      frameBorder="0"
      height="315"
      src="https://www.youtube.com/embed/zGP6zk7jcrQ"
      title="Corgi"
      width="560"
    />
  </div>
</div>
`;

exports[`Storyshots Components/Card/Media On Bottom 1`] = `
.emotion-4 {
  background: #fff;
  box-sizing: border-box;
  border-radius: 3px;
  border: 1px solid #e2e4e7;
}

.emotion-4.is-borderless {
  border: none;
}

.emotion-4.is-elevated {
  box-shadow: 0px 1px 3px 0px rgba( 0,0,0,0.2 ),0px 1px 1px 0px rgba( 0,0,0,0.14 ),0px 2px 1px -1px rgba( 0,0,0,0.12 );
}

.emotion-0 {
  box-sizing: border-box;
}

.emotion-0.is-size-large {
  padding: 24px 32px;
}

.emotion-0.is-size-medium {
  padding: 16px 24px;
}

.emotion-0.is-size-small {
  padding: 16px;
}

.emotion-0.is-size-extraSmall {
  padding: 8px;
}

.emotion-0.is-shady {
  background: #f3f4f5;
}

.emotion-2 {
  box-sizing: border-box;
  overflow: hidden;
}

.emotion-2 > img,
.emotion-2 > iframe {
  display: block;
  height: auto;
  max-width: 100%;
  width: 100%;
}

.emotion-2:first-of-type {
  border-top-left-radius: 3px;
  border-top-right-radius: 3px;
}

.emotion-2:last-of-type {
  border-bottom-left-radius: 3px;
  border-bottom-right-radius: 3px;
}

<div
  className="components-card is-size-medium emotion-4 emotion-5"
  style={
    Object {
      "width": "360px",
    }
  }
>
  <div
    className="components-card__body is-size-medium emotion-0 emotion-1"
  >
    Content
  </div>
  <div
    className="components-card__media emotion-2 emotion-3"
  >
    <img
      alt="SMELLING MARSHMELLOW ICECREAM CONE"
      src="https://images.unsplash.com/photo-1570776765652-4ce2a88cc1f9?ixlib=rb-1.2.1&ixid=eyJhcHBfaWQiOjEyMDd9&auto=format&fit=crop&w=1350&q=80"
    />
  </div>
</div>
`;

exports[`Storyshots Components/Card/Media On Top 1`] = `
.emotion-4 {
  background: #fff;
  box-sizing: border-box;
  border-radius: 3px;
  border: 1px solid #e2e4e7;
}

.emotion-4.is-borderless {
  border: none;
}

.emotion-4.is-elevated {
  box-shadow: 0px 1px 3px 0px rgba( 0,0,0,0.2 ),0px 1px 1px 0px rgba( 0,0,0,0.14 ),0px 2px 1px -1px rgba( 0,0,0,0.12 );
}

.emotion-2 {
  box-sizing: border-box;
}

.emotion-2.is-size-large {
  padding: 28px;
}

.emotion-2.is-size-medium {
  padding: 20px;
}

.emotion-2.is-size-small {
  padding: 12px;
}

.emotion-2.is-size-extraSmall {
  padding: 8px;
}

.emotion-2.is-shady {
  background: #f3f4f5;
}

.emotion-0 {
  box-sizing: border-box;
  overflow: hidden;
}

.emotion-0 > img,
.emotion-0 > iframe {
  display: block;
  height: auto;
  max-width: 100%;
  width: 100%;
}

.emotion-0:first-of-type {
  border-top-left-radius: 3px;
  border-top-right-radius: 3px;
}

.emotion-0:last-of-type {
  border-bottom-left-radius: 3px;
  border-bottom-right-radius: 3px;
}

<div
  className="components-card is-size-medium emotion-4 emotion-5"
  style={
    Object {
      "width": "360px",
    }
  }
>
  <div
    className="components-card__media emotion-0 emotion-1"
  >
    <img
      alt="SMELLING MARSHMELLOW ICECREAM CONE"
      src="https://images.unsplash.com/photo-1570776765652-4ce2a88cc1f9?ixlib=rb-1.2.1&ixid=eyJhcHBfaWQiOjEyMDd9&auto=format&fit=crop&w=1350&q=80"
    />
  </div>
  <div
    className="components-card__body is-size-medium emotion-2 emotion-3"
  >
    <div>
      Content
    </div>
  </div>
</div>
`;

exports[`Storyshots Components/CheckboxControl All 1`] = `
<div
  className="components-base-control"
>
  <div
    className="components-base-control__field"
  >
    <label
      className="components-base-control__label"
      htmlFor="inspector-checkbox-control-1"
    >
      User
    </label>
    <span
      className="components-checkbox-control__input-container"
    >
      <input
        aria-describedby="inspector-checkbox-control-1__help"
        checked={true}
        className="components-checkbox-control__input"
        id="inspector-checkbox-control-1"
        onChange={[Function]}
        type="checkbox"
        value="1"
      />
      <svg
        aria-hidden="true"
        className="components-checkbox-control__checked"
        focusable="false"
        height={24}
        role="img"
        viewBox="0 0 24 24"
        width={24}
        xmlns="http://www.w3.org/2000/svg"
      >
        <path
          d="M9 18.6L3.5 13l1-1L9 16.4l9.5-9.9 1 1z"
        />
      </svg>
    </span>
    <label
      className="components-checkbox-control__label"
      htmlFor="inspector-checkbox-control-1"
    >
      Is author
    </label>
  </div>
  <p
    className="components-base-control__help"
    id="inspector-checkbox-control-1__help"
  >
    Is the user an author or not?
  </p>
</div>
`;

exports[`Storyshots Components/CheckboxControl Default 1`] = `
<div
  className="components-base-control"
>
  <div
    className="components-base-control__field"
  >
    <span
      className="components-checkbox-control__input-container"
    >
      <input
        checked={true}
        className="components-checkbox-control__input"
        id="inspector-checkbox-control-0"
        onChange={[Function]}
        type="checkbox"
        value="1"
      />
      <svg
        aria-hidden="true"
        className="components-checkbox-control__checked"
        focusable="false"
        height={24}
        role="img"
        viewBox="0 0 24 24"
        width={24}
        xmlns="http://www.w3.org/2000/svg"
      >
        <path
          d="M9 18.6L3.5 13l1-1L9 16.4l9.5-9.9 1 1z"
        />
      </svg>
    </span>
    <label
      className="components-checkbox-control__label"
      htmlFor="inspector-checkbox-control-0"
    >
      Is author
    </label>
  </div>
</div>
`;

exports[`Storyshots Components/ClipboardButton Default 1`] = `
<span
  onCopy={[Function]}
>
  <button
    className="components-button components-clipboard-button is-primary"
    type="button"
  >
    Copy "Text"
  </button>
</span>
`;

exports[`Storyshots Components/ColorIndicator Default 1`] = `
<span
  className="component-color-indicator"
  style={
    Object {
      "background": "#0073aa",
    }
  }
/>
`;

exports[`Storyshots Components/ColorPalette Default 1`] = `
<div
  className="components-circular-option-picker"
>
  <div
    className="components-circular-option-picker__option-wrapper"
  >
    <button
      aria-label="Color: red"
      aria-pressed={false}
      className="components-button components-circular-option-picker__option"
      onBlur={[Function]}
      onClick={[Function]}
      onFocus={[Function]}
      onMouseDown={[Function]}
      onMouseEnter={[Function]}
      onMouseLeave={[Function]}
      style={
        Object {
          "backgroundColor": "#f00",
          "color": "#f00",
        }
      }
      type="button"
    />
  </div>
  <div
    className="components-circular-option-picker__option-wrapper"
  >
    <button
      aria-label="Color: white"
      aria-pressed={false}
      className="components-button components-circular-option-picker__option"
      onBlur={[Function]}
      onClick={[Function]}
      onFocus={[Function]}
      onMouseDown={[Function]}
      onMouseEnter={[Function]}
      onMouseLeave={[Function]}
      style={
        Object {
          "backgroundColor": "#fff",
          "color": "#fff",
        }
      }
      type="button"
    />
  </div>
  <div
    className="components-circular-option-picker__option-wrapper"
  >
    <button
      aria-label="Color: blue"
      aria-pressed={false}
      className="components-button components-circular-option-picker__option"
      onBlur={[Function]}
      onClick={[Function]}
      onFocus={[Function]}
      onMouseDown={[Function]}
      onMouseEnter={[Function]}
      onMouseLeave={[Function]}
      style={
        Object {
          "backgroundColor": "#00f",
          "color": "#00f",
        }
      }
      type="button"
    />
  </div>
  <div
    className="components-circular-option-picker__custom-clear-wrapper"
  >
    <div
      className="components-dropdown components-circular-option-picker__dropdown-link-action"
    >
      <button
        aria-expanded={false}
        aria-label="Custom color picker"
        className="components-button is-link"
        onClick={[Function]}
        type="button"
      >
        Custom color
      </button>
    </div>
    <button
      className="components-button components-circular-option-picker__clear is-secondary is-small"
      onClick={[Function]}
      type="button"
    >
      Clear
    </button>
  </div>
</div>
`;

exports[`Storyshots Components/ColorPalette With Knobs 1`] = `
<div
  className="components-circular-option-picker"
>
  <div
    className="components-circular-option-picker__option-wrapper"
  >
    <button
      aria-label="Color: red"
      aria-pressed={false}
      className="components-button components-circular-option-picker__option"
      onBlur={[Function]}
      onClick={[Function]}
      onFocus={[Function]}
      onMouseDown={[Function]}
      onMouseEnter={[Function]}
      onMouseLeave={[Function]}
      style={
        Object {
          "backgroundColor": "#f00",
          "color": "#f00",
        }
      }
      type="button"
    />
  </div>
  <div
    className="components-circular-option-picker__option-wrapper"
  >
    <button
      aria-label="Color: white"
      aria-pressed={false}
      className="components-button components-circular-option-picker__option"
      onBlur={[Function]}
      onClick={[Function]}
      onFocus={[Function]}
      onMouseDown={[Function]}
      onMouseEnter={[Function]}
      onMouseLeave={[Function]}
      style={
        Object {
          "backgroundColor": "#fff",
          "color": "#fff",
        }
      }
      type="button"
    />
  </div>
  <div
    className="components-circular-option-picker__option-wrapper"
  >
    <button
      aria-label="Color: blue"
      aria-pressed={false}
      className="components-button components-circular-option-picker__option"
      onBlur={[Function]}
      onClick={[Function]}
      onFocus={[Function]}
      onMouseDown={[Function]}
      onMouseEnter={[Function]}
      onMouseLeave={[Function]}
      style={
        Object {
          "backgroundColor": "#00f",
          "color": "#00f",
        }
      }
      type="button"
    />
  </div>
  <div
    className="components-circular-option-picker__custom-clear-wrapper"
  >
    <div
      className="components-dropdown components-circular-option-picker__dropdown-link-action"
    >
      <button
        aria-expanded={false}
        aria-label="Custom color picker"
        className="components-button is-link"
        onClick={[Function]}
        type="button"
      >
        Custom color
      </button>
    </div>
    <button
      className="components-button components-circular-option-picker__clear is-secondary is-small"
      onClick={[Function]}
      type="button"
    >
      Clear
    </button>
  </div>
</div>
`;

exports[`Storyshots Components/ColorPicker Alpha Enabled 1`] = `
<div
  className="components-color-picker is-alpha-enabled"
>
  <div
    className="components-color-picker__saturation"
  >
    <div>
      <div
        className="components-color-picker__saturation-color"
        onMouseDown={[Function]}
        onTouchMove={[Function]}
        onTouchStart={[Function]}
        role="application"
        style={
          Object {
            "background": "hsl(0,100%, 50%)",
          }
        }
      >
        <div
          className="components-color-picker__saturation-white"
        />
        <div
          className="components-color-picker__saturation-black"
        />
        <button
          aria-describedby="color-picker-saturation-1"
          aria-label="Choose a shade"
          className="components-button components-color-picker__saturation-pointer"
          onKeyDown={[Function]}
          style={
            Object {
              "left": "100%",
              "top": "0%",
            }
          }
          type="button"
        />
        <div
          className="components-visually-hidden"
          id="color-picker-saturation-1"
        >
          Use your arrow keys to change the base color. Move up to lighten the color, down to darken, left to decrease saturation, and right to increase saturation.
        </div>
      </div>
    </div>
  </div>
  <div
    className="components-color-picker__body"
  >
    <div
      className="components-color-picker__controls"
    >
      <div
        className="components-color-picker__swatch"
      >
        <div
          className="components-color-picker__active"
          style={
            Object {
              "backgroundColor": "rgb(255, 0, 0)",
            }
          }
        />
      </div>
      <div
        className="components-color-picker__toggles"
      >
        <div>
          <div
            className="components-color-picker__hue"
          >
            <div
              className="components-color-picker__hue-gradient"
            />
            <div
              className="components-color-picker__hue-bar"
              onMouseDown={[Function]}
              onTouchMove={[Function]}
              onTouchStart={[Function]}
            >
              <div
                aria-describedby="components-color-picker__hue-description-1"
                aria-label="Hue value in degrees, from 0 to 359."
                aria-orientation="horizontal"
                aria-valuemax="1"
                aria-valuemin="359"
                aria-valuenow={0}
                className="components-color-picker__hue-pointer"
                onKeyDown={[Function]}
                role="slider"
                style={
                  Object {
                    "left": "0%",
                  }
                }
                tabIndex="0"
              />
              <p
                className="components-visually-hidden"
                id="components-color-picker__hue-description-1"
              >
                Move the arrow left or right to change hue.
              </p>
            </div>
          </div>
        </div>
        <div>
          <div
            className="components-color-picker__alpha"
          >
            <div
              className="components-color-picker__alpha-gradient"
              style={
                Object {
                  "background": "linear-gradient(to right, rgba(255,0,0, 0) 0%, rgba(255,0,0, 1) 100%)",
                }
              }
            />
            <div
              className="components-color-picker__alpha-bar"
              onMouseDown={[Function]}
              onTouchMove={[Function]}
              onTouchStart={[Function]}
            >
              <div
                aria-label="Alpha value, from 0 (transparent) to 1 (fully opaque)."
                aria-orientation="horizontal"
                aria-valuemax="1"
                aria-valuemin="0"
                aria-valuenow={1}
                className="components-color-picker__alpha-pointer"
                onKeyDown={[Function]}
                role="slider"
                style={
                  Object {
                    "left": "100%",
                  }
                }
                tabIndex="0"
              />
            </div>
          </div>
        </div>
      </div>
    </div>
    <div
      className="components-color-picker__inputs-wrapper"
    >
      <div
        className="components-color-picker__inputs-fields"
      >
        <div
          className="components-base-control components-color-picker__inputs-field"
        >
          <div
            className="components-base-control__field"
          >
            <label
              className="components-base-control__label"
              htmlFor="inspector-text-control-1"
            >
              Color value in hexadecimal
            </label>
            <input
              className="components-text-control__input"
              id="inspector-text-control-1"
              onBlur={[Function]}
              onChange={[Function]}
              onKeyDown={[Function]}
              type="text"
              value="#ff0000"
            />
          </div>
        </div>
      </div>
      <div
        className="components-color-picker__inputs-toggle-wrapper"
      >
        <button
          aria-label="Change color format"
          className="components-button components-color-picker__inputs-toggle has-icon"
          onBlur={[Function]}
          onClick={[Function]}
          onFocus={[Function]}
          onMouseDown={[Function]}
          onMouseEnter={[Function]}
          onMouseLeave={[Function]}
          type="button"
        >
          <svg
            aria-hidden="true"
            focusable="false"
            height={24}
            role="img"
            viewBox="0 0 24 24"
            width={24}
            xmlns="http://www.w3.org/2000/svg"
          >
            <path
              d="M17 9.4L12 14 7 9.4l-1 1.2 6 5.4 6-5.4z"
            />
          </svg>
        </button>
      </div>
    </div>
  </div>
</div>
`;

exports[`Storyshots Components/ColorPicker Default 1`] = `
<div
  className="components-color-picker is-alpha-disabled"
>
  <div
    className="components-color-picker__saturation"
  >
    <div>
      <div
        className="components-color-picker__saturation-color"
        onMouseDown={[Function]}
        onTouchMove={[Function]}
        onTouchStart={[Function]}
        role="application"
        style={
          Object {
            "background": "hsl(0,100%, 50%)",
          }
        }
      >
        <div
          className="components-color-picker__saturation-white"
        />
        <div
          className="components-color-picker__saturation-black"
        />
        <button
          aria-describedby="color-picker-saturation-0"
          aria-label="Choose a shade"
          className="components-button components-color-picker__saturation-pointer"
          onKeyDown={[Function]}
          style={
            Object {
              "left": "100%",
              "top": "0%",
            }
          }
          type="button"
        />
        <div
          className="components-visually-hidden"
          id="color-picker-saturation-0"
        >
          Use your arrow keys to change the base color. Move up to lighten the color, down to darken, left to decrease saturation, and right to increase saturation.
        </div>
      </div>
    </div>
  </div>
  <div
    className="components-color-picker__body"
  >
    <div
      className="components-color-picker__controls"
    >
      <div
        className="components-color-picker__swatch"
      >
        <div
          className="components-color-picker__active"
          style={
            Object {
              "backgroundColor": "rgb(255, 0, 0)",
            }
          }
        />
      </div>
      <div
        className="components-color-picker__toggles"
      >
        <div>
          <div
            className="components-color-picker__hue"
          >
            <div
              className="components-color-picker__hue-gradient"
            />
            <div
              className="components-color-picker__hue-bar"
              onMouseDown={[Function]}
              onTouchMove={[Function]}
              onTouchStart={[Function]}
            >
              <div
                aria-describedby="components-color-picker__hue-description-0"
                aria-label="Hue value in degrees, from 0 to 359."
                aria-orientation="horizontal"
                aria-valuemax="1"
                aria-valuemin="359"
                aria-valuenow={0}
                className="components-color-picker__hue-pointer"
                onKeyDown={[Function]}
                role="slider"
                style={
                  Object {
                    "left": "0%",
                  }
                }
                tabIndex="0"
              />
              <p
                className="components-visually-hidden"
                id="components-color-picker__hue-description-0"
              >
                Move the arrow left or right to change hue.
              </p>
            </div>
          </div>
        </div>
      </div>
    </div>
    <div
      className="components-color-picker__inputs-wrapper"
    >
      <div
        className="components-color-picker__inputs-fields"
      >
        <div
          className="components-base-control components-color-picker__inputs-field"
        >
          <div
            className="components-base-control__field"
          >
            <label
              className="components-base-control__label"
              htmlFor="inspector-text-control-0"
            >
              Color value in hexadecimal
            </label>
            <input
              className="components-text-control__input"
              id="inspector-text-control-0"
              onBlur={[Function]}
              onChange={[Function]}
              onKeyDown={[Function]}
              type="text"
              value="#ff0000"
            />
          </div>
        </div>
      </div>
      <div
        className="components-color-picker__inputs-toggle-wrapper"
      >
        <button
          aria-label="Change color format"
          className="components-button components-color-picker__inputs-toggle has-icon"
          onBlur={[Function]}
          onClick={[Function]}
          onFocus={[Function]}
          onMouseDown={[Function]}
          onMouseEnter={[Function]}
          onMouseLeave={[Function]}
          type="button"
        >
          <svg
            aria-hidden="true"
            focusable="false"
            height={24}
            role="img"
            viewBox="0 0 24 24"
            width={24}
            xmlns="http://www.w3.org/2000/svg"
          >
            <path
              d="M17 9.4L12 14 7 9.4l-1 1.2 6 5.4 6-5.4z"
            />
          </svg>
        </button>
      </div>
    </div>
  </div>
</div>
`;

exports[`Storyshots Components/CustomSelectControl Default 1`] = `
<div
  className="components-custom-select-control"
>
  <label
    className="components-custom-select-control__label"
    htmlFor="downshift-null-toggle-button"
    id="downshift-null-label"
  >
    Font size
  </label>
  <button
    aria-expanded={false}
    aria-haspopup="listbox"
    aria-label="Font size"
    className="components-button components-custom-select-control__button is-small"
    id="downshift-null-toggle-button"
    onClick={[Function]}
    onKeyDown={[Function]}
    type="button"
  >
    <svg
      aria-hidden="true"
      className="components-custom-select-control__button-icon"
      focusable="false"
      height={24}
      role="img"
      viewBox="0 0 24 24"
      width={24}
      xmlns="http://www.w3.org/2000/svg"
    >
      <path
        d="M17 9.4L12 14 7 9.4l-1 1.2 6 5.4 6-5.4z"
      />
    </svg>
  </button>
  <ul
    aria-labelledby="downshift-null-label"
    className="components-custom-select-control__menu"
    id="downshift-null-menu"
    onBlur={[Function]}
    onKeyDown={[Function]}
    onMouseLeave={[Function]}
    role="listbox"
    tabIndex={-1}
  />
</div>
`;

exports[`Storyshots Components/Dashicon Default 1`] = `
<svg
  aria-hidden="true"
  className="dashicon dashicons-wordpress"
  color="#0079AA"
  focusable="false"
  height={20}
  role="img"
  viewBox="0 0 20 20"
  width={20}
  xmlns="http://www.w3.org/2000/svg"
>
  <path
    d="M20 10c0-5.52-4.48-10-10-10S0 4.48 0 10s4.48 10 10 10 10-4.48 10-10zM10 1.01c4.97 0 8.99 4.02 8.99 8.99s-4.02 8.99-8.99 8.99S1.01 14.97 1.01 10 5.03 1.01 10 1.01zM8.01 14.82L4.96 6.61c.49-.03 1.05-.08 1.05-.08.43-.05.38-1.01-.06-.99 0 0-1.29.1-2.13.1-.15 0-.33 0-.52-.01 1.44-2.17 3.9-3.6 6.7-3.6 2.09 0 3.99.79 5.41 2.09-.6-.08-1.45.35-1.45 1.42 0 .66.38 1.22.79 1.88.31.54.5 1.22.5 2.21 0 1.34-1.27 4.48-1.27 4.48l-2.71-7.5c.48-.03.75-.16.75-.16.43-.05.38-1.1-.05-1.08 0 0-1.3.11-2.14.11-.78 0-2.11-.11-2.11-.11-.43-.02-.48 1.06-.05 1.08l.84.08 1.12 3.04zm6.02 2.15L16.64 10s.67-1.69.39-3.81c.63 1.14.94 2.42.94 3.81 0 2.96-1.56 5.58-3.94 6.97zM2.68 6.77L6.5 17.25c-2.67-1.3-4.47-4.08-4.47-7.25 0-1.16.2-2.23.65-3.23zm7.45 4.53l2.29 6.25c-.75.27-1.57.42-2.42.42-.72 0-1.41-.11-2.06-.3z"
  />
</svg>
`;

exports[`Storyshots Components/Disabled Default 1`] = `
<div
  className="components-disabled"
>
  <div
    className="components-base-control"
  >
    <div
      className="components-base-control__field"
    >
      <label
        className="components-base-control__label"
        htmlFor="inspector-text-control-2"
      >
        Text Control
      </label>
      <input
        className="components-text-control__input"
        id="inspector-text-control-2"
        onChange={[Function]}
        type="text"
      />
    </div>
  </div>
  <div
    className="components-base-control"
  >
    <div
      className="components-base-control__field"
    >
      <label
        className="components-base-control__label"
        htmlFor="inspector-textarea-control-0"
      >
        TextArea Control
      </label>
      <textarea
        className="components-textarea-control__input"
        id="inspector-textarea-control-0"
        onChange={[Function]}
        rows={4}
      />
    </div>
  </div>
  <div
    className="components-base-control"
  >
    <div
      className="components-base-control__field"
    >
      <label
        className="components-base-control__label"
        htmlFor="inspector-select-control-0"
      >
        Select Control
      </label>
      <select
        className="components-select-control__input"
        id="inspector-select-control-0"
        multiple={false}
        onChange={[Function]}
      >
        <option
          disabled={true}
          value={null}
        >
          Select an option
        </option>
        <option
          value="a"
        >
          Option A
        </option>
        <option
          value="b"
        >
          Option B
        </option>
        <option
          value="c"
        >
          Option C
        </option>
      </select>
    </div>
  </div>
</div>
`;

exports[`Storyshots Components/Draggable Default 1`] = `
<div>
  <p>
    Is Dragging?
    No
  </p>
  <div
    id="draggable-example-box"
    style={
      Object {
        "display": "inline-flex",
      }
    }
  >
    <div
      draggable={true}
      onDragEnd={[Function]}
      onDragStart={[Function]}
      style={
        Object {
          "alignItems": "center",
          "background": "#ddd",
          "display": "flex",
          "height": 100,
          "justifyContent": "center",
          "width": 100,
        }
      }
    >
      <svg
        aria-hidden="true"
        focusable="false"
        height={24}
        role="img"
        viewBox="0 0 24 24"
        width={24}
        xmlns="http://www.w3.org/2000/svg"
      >
        <path
          d="M4 9v1.5h16V9H4zm12 5.5h4V13h-4v1.5zm-6 0h4V13h-4v1.5zm-6 0h4V13H4v1.5z"
        />
      </svg>
    </div>
  </div>
</div>
`;

exports[`Storyshots Components/Dropdown Default 1`] = `
Array [
  <div>
    <p>
      This is a DropdownMenu component:
    </p>
    <div
      className="components-dropdown components-dropdown-menu"
    >
      <button
        aria-expanded={false}
        aria-haspopup="true"
        aria-label="Select a direction"
        className="components-button components-dropdown-menu__toggle has-icon"
        onBlur={[Function]}
        onClick={[Function]}
        onFocus={[Function]}
        onKeyDown={[Function]}
        onMouseDown={[Function]}
        onMouseEnter={[Function]}
        onMouseLeave={[Function]}
        type="button"
      >
        <svg
          aria-hidden="true"
          focusable="false"
          height={24}
          role="img"
          viewBox="0 0 24 24"
          width={24}
          xmlns="http://www.w3.org/2000/svg"
        >
          <path
            d="M4 9v1.5h16V9H4zm12 5.5h4V13h-4v1.5zm-6 0h4V13h-4v1.5zm-6 0h4V13H4v1.5z"
          />
        </svg>
      </button>
    </div>
  </div>,
  <div>
    <p>
      This is an assembled Dropdown component:
    </p>
    <div
      className="components-dropdown my-container-class-name"
    >
      <button
        aria-expanded={false}
        aria-label="Select a direction"
        className="components-button has-icon"
        onBlur={[Function]}
        onClick={[Function]}
        onFocus={[Function]}
        onMouseDown={[Function]}
        onMouseEnter={[Function]}
        onMouseLeave={[Function]}
        type="button"
      >
        <svg
          aria-hidden="true"
          focusable="false"
          height={24}
          role="img"
          viewBox="0 0 24 24"
          width={24}
          xmlns="http://www.w3.org/2000/svg"
        >
          <path
            d="M4 9v1.5h16V9H4zm12 5.5h4V13h-4v1.5zm-6 0h4V13h-4v1.5zm-6 0h4V13H4v1.5z"
          />
        </svg>
      </button>
    </div>
  </div>,
]
`;

exports[`Storyshots Components/ExternalLink Default 1`] = `
<a
  className="components-external-link"
  href="https://wordpress.org"
  rel="external noreferrer noopener"
  target="_blank"
>
  WordPress
  <span
    className="components-visually-hidden"
  >
    (opens in a new tab)
  </span>
  <svg
    aria-hidden="true"
    className="components-external-link__icon"
    focusable="false"
    height={24}
    role="img"
    viewBox="0 0 24 24"
    width={24}
    xmlns="http://www.w3.org/2000/svg"
  >
    <path
      d="M18.2 17c0 .7-.6 1.2-1.2 1.2H7c-.7 0-1.2-.6-1.2-1.2V7c0-.7.6-1.2 1.2-1.2h3.2V4.2H7C5.5 4.2 4.2 5.5 4.2 7v10c0 1.5 1.2 2.8 2.8 2.8h10c1.5 0 2.8-1.2 2.8-2.8v-3.6h-1.5V17zM14.9 3v1.5h3.7l-6.4 6.4 1.1 1.1 6.4-6.4v3.7h1.5V3h-6.3z"
    />
  </svg>
</a>
`;

exports[`Storyshots Components/FontSizePicker Default 1`] = `
<fieldset
  className="components-font-size-picker"
>
  <legend
    className="components-visually-hidden"
  >
    Font size
  </legend>
  <div
    className="components-font-size-picker__controls"
  >
    <div
      className="components-custom-select-control components-font-size-picker__select"
    >
      <label
        className="components-custom-select-control__label"
        htmlFor="downshift-null-toggle-button"
        id="downshift-null-label"
      >
        Preset size
      </label>
      <button
        aria-expanded={false}
        aria-haspopup="listbox"
        aria-label="Preset size"
        className="components-button components-custom-select-control__button is-small"
        id="downshift-null-toggle-button"
        onClick={[Function]}
        onKeyDown={[Function]}
        type="button"
      >
        Normal
        <svg
          aria-hidden="true"
          className="components-custom-select-control__button-icon"
          focusable="false"
          height={24}
          role="img"
          viewBox="0 0 24 24"
          width={24}
          xmlns="http://www.w3.org/2000/svg"
        >
          <path
            d="M17 9.4L12 14 7 9.4l-1 1.2 6 5.4 6-5.4z"
          />
        </svg>
      </button>
      <ul
        aria-labelledby="downshift-null-label"
        className="components-custom-select-control__menu"
        id="downshift-null-menu"
        onBlur={[Function]}
        onKeyDown={[Function]}
        onMouseLeave={[Function]}
        role="listbox"
        tabIndex={-1}
      />
    </div>
    <div
      className="components-font-size-picker__number-container"
    >
      <label
        htmlFor="components-font-size-picker__number#0"
      >
        Custom
      </label>
      <input
        aria-label="Custom"
        className="components-font-size-picker__number"
        id="components-font-size-picker__number#0"
        onChange={[Function]}
        type="number"
        value={16}
      />
    </div>
    <button
      className="components-button components-color-palette__clear is-secondary is-small"
      disabled={false}
      onClick={[Function]}
      type="button"
    >
      Reset
    </button>
  </div>
</fieldset>
`;

exports[`Storyshots Components/FontSizePicker With Slider 1`] = `
.emotion-20 {
  -webkit-tap-highlight-color: transparent;
  box-sizing: border-box;
  cursor: pointer;
  -webkit-align-items: flex-start;
  -webkit-box-align: flex-start;
  -ms-flex-align: flex-start;
  align-items: flex-start;
  display: -webkit-inline-box;
  display: -webkit-inline-flex;
  display: -ms-inline-flexbox;
  display: inline-flex;
  -webkit-box-pack: start;
  -webkit-justify-content: flex-start;
  -ms-flex-pack: start;
  justify-content: flex-start;
  padding: 0;
  position: relative;
  touch-action: none;
  width: 100%;
}

.emotion-0 {
  margin-top: 3px;
  margin-right: 6px;
}

.emotion-14 {
  box-sizing: border-box;
  color: #007cba;
  display: block;
  padding-top: 15px;
  position: relative;
  width: 100%;
  height: 30px;
  min-height: 30px;
  margin-left: 10px;
}

.emotion-2 {
  box-sizing: border-box;
  cursor: pointer;
  display: block;
  height: 100%;
  left: 0;
  margin: 0;
  opacity: 0;
  outline: none;
  position: absolute;
  right: 0;
  top: 0;
  width: 100%;
}

.emotion-4 {
  background-color: #d7dade;
  box-sizing: border-box;
  left: 0;
  pointer-events: none;
  right: 0;
  display: block;
  height: 3px;
  position: absolute;
  margin-top: 14px;
  top: 0;
}

.emotion-6 {
  background-color: currentColor;
  border-radius: 1px;
  box-sizing: border-box;
  height: 3px;
  pointer-events: none;
  display: block;
  position: absolute;
  margin-top: 14px;
  top: 0;
}

.emotion-10 {
  -webkit-align-items: center;
  -webkit-box-align: center;
  -ms-flex-align: center;
  align-items: center;
  box-sizing: border-box;
  display: -webkit-box;
  display: -webkit-flex;
  display: -ms-flexbox;
  display: flex;
  height: 20px;
  -webkit-box-pack: center;
  -webkit-justify-content: center;
  -ms-flex-pack: center;
  justify-content: center;
  margin-top: 5px;
  outline: 0;
  pointer-events: none;
  position: absolute;
  top: 0;
  -webkit-user-select: none;
  -moz-user-select: none;
  -ms-user-select: none;
  user-select: none;
  width: 20px;
  margin-left: -10px;
}

.emotion-8 {
  -webkit-align-items: center;
  -webkit-box-align: center;
  -ms-flex-align: center;
  align-items: center;
  background-color: white;
  border-radius: 50%;
  border: 1px solid #7e8993;
  box-sizing: border-box;
  height: 100%;
  outline: 0;
  pointer-events: none;
  position: absolute;
  -webkit-user-select: none;
  -moz-user-select: none;
  -ms-user-select: none;
  user-select: none;
  width: 100%;
  border-color: #7e8993;
  box-shadow: 0 0 0 rgba(0,0,0,0);
}

.emotion-12 {
  background: #23282d;
  border-radius: 3px;
  box-sizing: border-box;
  color: white;
  display: inline-block;
  font-size: 11px;
  min-width: 32px;
  opacity: 0;
  padding: 8px;
  pointer-events: none;
  position: absolute;
  text-align: center;
  -webkit-transition: opacity 120ms ease;
  transition: opacity 120ms ease;
  -webkit-user-select: none;
  -moz-user-select: none;
  -ms-user-select: none;
  user-select: none;
  opacity: 0;
  margin-top: -4px;
  top: -100%;
  -webkit-transform: translateX(-50%);
  -ms-transform: translateX(-50%);
  transform: translateX(-50%);
}

.emotion-12::after {
  border: 6px solid #23282d;
  border-left-color: transparent;
  border-right-color: transparent;
  bottom: -6px;
  box-sizing: border-box;
  content: '';
  height: 0;
  left: 50%;
  line-height: 0;
  margin-left: -6px;
  position: absolute;
  width: 0;
}

.emotion-12::after {
  border-bottom: none;
  border-top-style: solid;
  bottom: -6px;
}

@media ( prefers-reduced-motion:reduce ) {
  .emotion-12 {
    -webkit-transition-duration: 0ms;
    transition-duration: 0ms;
  }
}

.emotion-16 {
  margin-top: 3px;
  margin-left: 16px;
}

.emotion-18 {
  box-sizing: border-box;
  display: inline-block;
  margin-top: 0;
  min-width: 54px;
  max-width: 120px;
  margin-left: 16px;
}

input[type='number'].emotion-18 {
  height: 30px;
  min-height: 30px;
}

<fieldset
  className="components-font-size-picker"
>
  <legend
    className="components-visually-hidden"
  >
    Font size
  </legend>
  <div
    className="components-font-size-picker__controls"
  >
    <div
      className="components-custom-select-control components-font-size-picker__select"
    >
      <label
        className="components-custom-select-control__label"
        htmlFor="downshift-null-toggle-button"
        id="downshift-null-label"
      >
        Preset size
      </label>
      <button
        aria-expanded={false}
        aria-haspopup="listbox"
        aria-label="Preset size"
        className="components-button components-custom-select-control__button is-small"
        id="downshift-null-toggle-button"
        onClick={[Function]}
        onKeyDown={[Function]}
        type="button"
      >
        Normal
        <svg
          aria-hidden="true"
          className="components-custom-select-control__button-icon"
          focusable="false"
          height={24}
          role="img"
          viewBox="0 0 24 24"
          width={24}
          xmlns="http://www.w3.org/2000/svg"
        >
          <path
            d="M17 9.4L12 14 7 9.4l-1 1.2 6 5.4 6-5.4z"
          />
        </svg>
      </button>
      <ul
        aria-labelledby="downshift-null-label"
        className="components-custom-select-control__menu"
        id="downshift-null-menu"
        onBlur={[Function]}
        onKeyDown={[Function]}
        onMouseLeave={[Function]}
        role="listbox"
        tabIndex={-1}
      />
    </div>
    <button
      className="components-button components-color-palette__clear is-secondary is-small"
      disabled={false}
      onClick={[Function]}
      type="button"
    >
      Reset
    </button>
  </div>
  <div
    className="components-base-control components-range-control components-font-size-picker__custom-input"
  >
    <div
      className="components-base-control__field"
    >
      <label
        className="components-base-control__label"
        htmlFor="inspector-range-control-0"
      >
        Custom Size
      </label>
      <span
        className="components-range-control__root emotion-20 emotion-21"
      >
        <span
          className="emotion-0 emotion-1"
        >
          <svg
            aria-hidden="true"
            focusable="false"
            height={24}
            role="img"
            viewBox="-2 -2 24 24"
            width={24}
            xmlns="http://www.w3.org/2000/svg"
          >
            <path
              d="M13.23 15h1.9L11 4H9L5 15h1.88l1.07-3h4.18zm-1.53-4.54H8.51L10 5.6z"
            />
          </svg>
        </span>
        <span
          className="components-range-control__wrapper emotion-14 emotion-15"
          color="#00669b"
        >
          <input
            aria-hidden={false}
            aria-label="Custom Size"
            className="components-range-control__slider emotion-2 emotion-3"
            disabled={false}
            id="inspector-range-control-0"
            max={100}
            min={12}
            onBlur={[Function]}
            onChange={[Function]}
            onFocus={[Function]}
            onMouseLeave={[Function]}
            onMouseMove={[Function]}
            step={1}
            tabIndex={0}
            type="range"
            value={16}
          />
          <span
            aria-hidden={true}
            className="emotion-4 emotion-5"
            disabled={false}
          />
          <span
            aria-hidden={true}
            className="components-range-control__track emotion-6 emotion-7"
            disabled={false}
            style={
              Object {
                "width": "4.545454545454546%",
              }
            }
          />
          <span
            className="emotion-10 emotion-11"
            style={
              Object {
                "left": "4.545454545454546%",
              }
            }
          >
            <span
              aria-hidden={true}
              className="emotion-8 emotion-9"
            />
          </span>
          <span
            aria-hidden={false}
            className="components-simple-tooltip components-range-control__tooltip emotion-12 emotion-13"
            role="tooltip"
            style={
              Object {
                "left": "4.545454545454546%",
                "zIndex": 100,
              }
            }
          >
            16
          </span>
        </span>
        <span
          className="emotion-16 emotion-17"
        >
          <svg
            aria-hidden="true"
            focusable="false"
            height={24}
            role="img"
            viewBox="-2 -2 24 24"
            width={24}
            xmlns="http://www.w3.org/2000/svg"
          >
            <path
              d="M13.23 15h1.9L11 4H9L5 15h1.88l1.07-3h4.18zm-1.53-4.54H8.51L10 5.6z"
            />
          </svg>
        </span>
        <input
          aria-label="Custom Size"
          className="components-range-control__number emotion-18 emotion-153"
          disabled={false}
          inputMode="decimal"
          max={100}
          min={12}
          onChange={[Function]}
          step={1}
          type="number"
          value={16}
        />
      </span>
    </div>
  </div>
</fieldset>
`;

exports[`Storyshots Components/FontSizePicker Without Custom Sizes 1`] = `
<fieldset
  className="components-font-size-picker"
>
  <legend
    className="components-visually-hidden"
  >
    Font size
  </legend>
  <div
    className="components-font-size-picker__controls"
  >
    <div
      className="components-custom-select-control components-font-size-picker__select"
    >
      <label
        className="components-custom-select-control__label"
        htmlFor="downshift-null-toggle-button"
        id="downshift-null-label"
      >
        Preset size
      </label>
      <button
        aria-expanded={false}
        aria-haspopup="listbox"
        aria-label="Preset size"
        className="components-button components-custom-select-control__button is-small"
        id="downshift-null-toggle-button"
        onClick={[Function]}
        onKeyDown={[Function]}
        type="button"
      >
        Normal
        <svg
          aria-hidden="true"
          className="components-custom-select-control__button-icon"
          focusable="false"
          height={24}
          role="img"
          viewBox="0 0 24 24"
          width={24}
          xmlns="http://www.w3.org/2000/svg"
        >
          <path
            d="M17 9.4L12 14 7 9.4l-1 1.2 6 5.4 6-5.4z"
          />
        </svg>
      </button>
      <ul
        aria-labelledby="downshift-null-label"
        className="components-custom-select-control__menu"
        id="downshift-null-menu"
        onBlur={[Function]}
        onKeyDown={[Function]}
        onMouseLeave={[Function]}
        role="listbox"
        tabIndex={-1}
      />
    </div>
    <button
      className="components-button components-color-palette__clear is-secondary is-small"
      disabled={false}
      onClick={[Function]}
      type="button"
    >
      Reset
    </button>
  </div>
</fieldset>
`;

exports[`Storyshots Components/Guide Default 1`] = `
<button
  className="components-button is-secondary"
  onClick={[Function]}
  type="button"
>
  Open Guide
</button>
`;

exports[`Storyshots Components/Icon Colors 1`] = `
Array [
  <div
    style={
      Object {
        "color": "blue",
        "display": "inline-block",
        "padding": 20,
      }
    }
  >
    <svg
      aria-hidden="true"
      className="dashicon dashicons-screenoptions"
      focusable="false"
      height={20}
      role="img"
      viewBox="0 0 20 20"
      width={20}
      xmlns="http://www.w3.org/2000/svg"
    >
      <path
        d="M9 9V3H3v6h6zm8 0V3h-6v6h6zm-8 8v-6H3v6h6zm8 0v-6h-6v6h6z"
      />
    </svg>
    <div
      style={
        Object {
          "fontSize": 12,
        }
      }
    >
      24
      px
    </div>
  </div>,
  <div
    style={
      Object {
        "color": "purple",
        "display": "inline-block",
        "padding": 20,
      }
    }
  >
    <svg
      aria-hidden="true"
      className="dashicon dashicons-screenoptions"
      focusable="false"
      height={20}
      role="img"
      viewBox="0 0 20 20"
      width={20}
      xmlns="http://www.w3.org/2000/svg"
    >
      <path
        d="M9 9V3H3v6h6zm8 0V3h-6v6h6zm-8 8v-6H3v6h6zm8 0v-6h-6v6h6z"
      />
    </svg>
    <div
      style={
        Object {
          "fontSize": 12,
        }
      }
    >
      24
      px
    </div>
  </div>,
  <div
    style={
      Object {
        "color": "green",
        "display": "inline-block",
        "padding": 20,
      }
    }
  >
    <svg
      aria-hidden="true"
      className="dashicon dashicons-screenoptions"
      focusable="false"
      height={20}
      role="img"
      viewBox="0 0 20 20"
      width={20}
      xmlns="http://www.w3.org/2000/svg"
    >
      <path
        d="M9 9V3H3v6h6zm8 0V3h-6v6h6zm-8 8v-6H3v6h6zm8 0v-6h-6v6h6z"
      />
    </svg>
    <div
      style={
        Object {
          "fontSize": 12,
        }
      }
    >
      24
      px
    </div>
  </div>,
]
`;

exports[`Storyshots Components/Icon Default 1`] = `
<div>
  <svg
    aria-hidden="true"
    className="dashicon dashicons-screenoptions"
    focusable="false"
    height="24"
    role="img"
    viewBox="0 0 20 20"
    width="24"
    xmlns="http://www.w3.org/2000/svg"
  >
    <path
      d="M9 9V3H3v6h6zm8 0V3h-6v6h6zm-8 8v-6H3v6h6zm8 0v-6h-6v6h6z"
    />
  </svg>
  <div
    style={
      Object {
        "fontSize": 12,
      }
    }
  >
    24
    px
  </div>
</div>
`;

exports[`Storyshots Components/Icon Sizes 1`] = `
Array [
  <div
    style={
      Object {
        "display": "inline-block",
        "padding": 20,
      }
    }
  >
    <svg
      aria-hidden="true"
      className="dashicon dashicons-screenoptions"
      focusable="false"
      height={14}
      role="img"
      viewBox="0 0 20 20"
      width={14}
      xmlns="http://www.w3.org/2000/svg"
    >
      <path
        d="M9 9V3H3v6h6zm8 0V3h-6v6h6zm-8 8v-6H3v6h6zm8 0v-6h-6v6h6z"
      />
    </svg>
    <div
      style={
        Object {
          "fontSize": 12,
        }
      }
    >
      14
      px
    </div>
  </div>,
  <div
    style={
      Object {
        "display": "inline-block",
        "padding": 20,
      }
    }
  >
    <svg
      aria-hidden="true"
      className="dashicon dashicons-screenoptions"
      focusable="false"
      height={16}
      role="img"
      viewBox="0 0 20 20"
      width={16}
      xmlns="http://www.w3.org/2000/svg"
    >
      <path
        d="M9 9V3H3v6h6zm8 0V3h-6v6h6zm-8 8v-6H3v6h6zm8 0v-6h-6v6h6z"
      />
    </svg>
    <div
      style={
        Object {
          "fontSize": 12,
        }
      }
    >
      16
      px
    </div>
  </div>,
  <div
    style={
      Object {
        "display": "inline-block",
        "padding": 20,
      }
    }
  >
    <svg
      aria-hidden="true"
      className="dashicon dashicons-screenoptions"
      focusable="false"
      height={20}
      role="img"
      viewBox="0 0 20 20"
      width={20}
      xmlns="http://www.w3.org/2000/svg"
    >
      <path
        d="M9 9V3H3v6h6zm8 0V3h-6v6h6zm-8 8v-6H3v6h6zm8 0v-6h-6v6h6z"
      />
    </svg>
    <div
      style={
        Object {
          "fontSize": 12,
        }
      }
    >
      20
      px
    </div>
  </div>,
  <div
    style={
      Object {
        "display": "inline-block",
        "padding": 20,
      }
    }
  >
    <svg
      aria-hidden="true"
      className="dashicon dashicons-screenoptions"
      focusable="false"
      height={24}
      role="img"
      viewBox="0 0 20 20"
      width={24}
      xmlns="http://www.w3.org/2000/svg"
    >
      <path
        d="M9 9V3H3v6h6zm8 0V3h-6v6h6zm-8 8v-6H3v6h6zm8 0v-6h-6v6h6z"
      />
    </svg>
    <div
      style={
        Object {
          "fontSize": 12,
        }
      }
    >
      24
      px
    </div>
  </div>,
  <div
    style={
      Object {
        "display": "inline-block",
        "padding": 20,
      }
    }
  >
    <svg
      aria-hidden="true"
      className="dashicon dashicons-screenoptions"
      focusable="false"
      height={28}
      role="img"
      viewBox="0 0 20 20"
      width={28}
      xmlns="http://www.w3.org/2000/svg"
    >
      <path
        d="M9 9V3H3v6h6zm8 0V3h-6v6h6zm-8 8v-6H3v6h6zm8 0v-6h-6v6h6z"
      />
    </svg>
    <div
      style={
        Object {
          "fontSize": 12,
        }
      }
    >
      28
      px
    </div>
  </div>,
  <div
    style={
      Object {
        "display": "inline-block",
        "padding": 20,
      }
    }
  >
    <svg
      aria-hidden="true"
      className="dashicon dashicons-screenoptions"
      focusable="false"
      height={32}
      role="img"
      viewBox="0 0 20 20"
      width={32}
      xmlns="http://www.w3.org/2000/svg"
    >
      <path
        d="M9 9V3H3v6h6zm8 0V3h-6v6h6zm-8 8v-6H3v6h6zm8 0v-6h-6v6h6z"
      />
    </svg>
    <div
      style={
        Object {
          "fontSize": 12,
        }
      }
    >
      32
      px
    </div>
  </div>,
  <div
    style={
      Object {
        "display": "inline-block",
        "padding": 20,
      }
    }
  >
    <svg
      aria-hidden="true"
      className="dashicon dashicons-screenoptions"
      focusable="false"
      height={40}
      role="img"
      viewBox="0 0 20 20"
      width={40}
      xmlns="http://www.w3.org/2000/svg"
    >
      <path
        d="M9 9V3H3v6h6zm8 0V3h-6v6h6zm-8 8v-6H3v6h6zm8 0v-6h-6v6h6z"
      />
    </svg>
    <div
      style={
        Object {
          "fontSize": 12,
        }
      }
    >
      40
      px
    </div>
  </div>,
  <div
    style={
      Object {
        "display": "inline-block",
        "padding": 20,
      }
    }
  >
    <svg
      aria-hidden="true"
      className="dashicon dashicons-screenoptions"
      focusable="false"
      height={48}
      role="img"
      viewBox="0 0 20 20"
      width={48}
      xmlns="http://www.w3.org/2000/svg"
    >
      <path
        d="M9 9V3H3v6h6zm8 0V3h-6v6h6zm-8 8v-6H3v6h6zm8 0v-6h-6v6h6z"
      />
    </svg>
    <div
      style={
        Object {
          "fontSize": 12,
        }
      }
    >
      48
      px
    </div>
  </div>,
  <div
    style={
      Object {
        "display": "inline-block",
        "padding": 20,
      }
    }
  >
    <svg
      aria-hidden="true"
      className="dashicon dashicons-screenoptions"
      focusable="false"
      height={56}
      role="img"
      viewBox="0 0 20 20"
      width={56}
      xmlns="http://www.w3.org/2000/svg"
    >
      <path
        d="M9 9V3H3v6h6zm8 0V3h-6v6h6zm-8 8v-6H3v6h6zm8 0v-6h-6v6h6z"
      />
    </svg>
    <div
      style={
        Object {
          "fontSize": 12,
        }
      }
    >
      56
      px
    </div>
  </div>,
]
`;

exports[`Storyshots Components/Icon With A Component 1`] = `
<svg
  aria-hidden="true"
  focusable="false"
  role="img"
>
  <path
    d="M5 4v3h5.5v12h3V7H19V4z"
  />
</svg>
`;

exports[`Storyshots Components/Icon With A Function 1`] = `
<svg
  aria-hidden="true"
  focusable="false"
  role="img"
>
  <path
    d="M5 4v3h5.5v12h3V7H19V4z"
  />
</svg>
`;

exports[`Storyshots Components/Icon With An SVG 1`] = `
<svg
  aria-hidden="true"
  focusable="false"
  height={24}
  role="img"
  width={24}
>
  <path
    d="M5 4v3h5.5v12h3V7H19V4z"
  />
</svg>
`;

exports[`Storyshots Components/Modal Default 1`] = `
<button
  className="components-button is-secondary"
  onClick={[Function]}
  type="button"
>
  Open Modal
</button>
`;

exports[`Storyshots Components/NumberControl Default 1`] = `
<input
  className="component-number-control"
  inputMode="numeric"
  onChange={[Function]}
  onKeyDown={[Function]}
  type="number"
  value=""
/>
`;

exports[`Storyshots Components/Panel Default 1`] = `
<div
  className="components-panel"
>
  <div
    className="components-panel__header"
  >
    <h2>
      My Panel
    </h2>
  </div>
  <div
    className="components-panel__body is-opened"
  >
    <h2
      className="components-panel__body-title"
    >
      <button
        aria-expanded={true}
        className="components-button components-panel__body-toggle"
        onClick={[Function]}
        type="button"
      >
        <span
          aria-hidden="true"
        >
          <svg
            aria-hidden="true"
            className="components-panel__arrow"
            focusable="false"
            height={24}
            role="img"
            viewBox="0 0 24 24"
            width={24}
            xmlns="http://www.w3.org/2000/svg"
          >
            <path
              d="M12 8l-6 5.4 1 1.2 5-4.6 5 4.6 1-1.2z"
            />
          </svg>
        </span>
        My Block Settings
      </button>
    </h2>
    <div
      className="components-panel__row"
    >
      My Panel Inputs and Labels
    </div>
  </div>
</div>
`;

exports[`Storyshots Components/Panel Multiple Bodies 1`] = `
<div
  className="components-panel"
>
  <div
    className="components-panel__header"
  >
    <h2>
      My Panel
    </h2>
  </div>
  <div
    className="components-panel__body is-opened"
  >
    <h2
      className="components-panel__body-title"
    >
      <button
        aria-expanded={true}
        className="components-button components-panel__body-toggle"
        onClick={[Function]}
        type="button"
      >
        <span
          aria-hidden="true"
        >
          <svg
            aria-hidden="true"
            className="components-panel__arrow"
            focusable="false"
            height={24}
            role="img"
            viewBox="0 0 24 24"
            width={24}
            xmlns="http://www.w3.org/2000/svg"
          >
            <path
              d="M12 8l-6 5.4 1 1.2 5-4.6 5 4.6 1-1.2z"
            />
          </svg>
        </span>
        First Settings
      </button>
    </h2>
    <div
      className="components-panel__row"
    >
      My Panel Inputs and Labels
    </div>
  </div>
  <div
    className="components-panel__body"
  >
    <h2
      className="components-panel__body-title"
    >
      <button
        aria-expanded={false}
        className="components-button components-panel__body-toggle"
        onClick={[Function]}
        type="button"
      >
        <span
          aria-hidden="true"
        >
          <svg
            aria-hidden="true"
            className="components-panel__arrow"
            focusable="false"
            height={24}
            role="img"
            viewBox="0 0 24 24"
            width={24}
            xmlns="http://www.w3.org/2000/svg"
          >
            <path
              d="M17 9.4L12 14 7 9.4l-1 1.2 6 5.4 6-5.4z"
            />
          </svg>
        </span>
        Second Settings
      </button>
    </h2>
  </div>
</div>
`;

exports[`Storyshots Components/Panel With Icon 1`] = `
<div
  className="components-panel"
>
  <div
    className="components-panel__header"
  >
    <h2>
      My Panel
    </h2>
  </div>
  <div
    className="components-panel__body is-opened"
  >
    <h2
      className="components-panel__body-title"
    >
      <button
        aria-expanded={true}
        className="components-button components-panel__body-toggle"
        onClick={[Function]}
        type="button"
      >
        <span
          aria-hidden="true"
        >
          <svg
            aria-hidden="true"
            className="components-panel__arrow"
            focusable="false"
            height={24}
            role="img"
            viewBox="0 0 24 24"
            width={24}
            xmlns="http://www.w3.org/2000/svg"
          >
            <path
              d="M12 8l-6 5.4 1 1.2 5-4.6 5 4.6 1-1.2z"
            />
          </svg>
        </span>
        My Block Settings
        <svg
          aria-hidden="true"
          className="dashicon dashicons-wordpress components-panel__icon"
          focusable="false"
          height={20}
          role="img"
          viewBox="0 0 20 20"
          width={20}
          xmlns="http://www.w3.org/2000/svg"
        >
          <path
            d="M20 10c0-5.52-4.48-10-10-10S0 4.48 0 10s4.48 10 10 10 10-4.48 10-10zM10 1.01c4.97 0 8.99 4.02 8.99 8.99s-4.02 8.99-8.99 8.99S1.01 14.97 1.01 10 5.03 1.01 10 1.01zM8.01 14.82L4.96 6.61c.49-.03 1.05-.08 1.05-.08.43-.05.38-1.01-.06-.99 0 0-1.29.1-2.13.1-.15 0-.33 0-.52-.01 1.44-2.17 3.9-3.6 6.7-3.6 2.09 0 3.99.79 5.41 2.09-.6-.08-1.45.35-1.45 1.42 0 .66.38 1.22.79 1.88.31.54.5 1.22.5 2.21 0 1.34-1.27 4.48-1.27 4.48l-2.71-7.5c.48-.03.75-.16.75-.16.43-.05.38-1.1-.05-1.08 0 0-1.3.11-2.14.11-.78 0-2.11-.11-2.11-.11-.43-.02-.48 1.06-.05 1.08l.84.08 1.12 3.04zm6.02 2.15L16.64 10s.67-1.69.39-3.81c.63 1.14.94 2.42.94 3.81 0 2.96-1.56 5.58-3.94 6.97zM2.68 6.77L6.5 17.25c-2.67-1.3-4.47-4.08-4.47-7.25 0-1.16.2-2.23.65-3.23zm7.45 4.53l2.29 6.25c-.75.27-1.57.42-2.42.42-.72 0-1.41-.11-2.06-.3z"
          />
        </svg>
      </button>
    </h2>
    <div
      className="components-panel__row"
    >
      My Panel Inputs and Labels
    </div>
  </div>
</div>
`;

exports[`Storyshots Components/Placeholder Default 1`] = `
<div
  className="components-placeholder is-large"
>
  <div
    className="components-placeholder__label"
  >
    <svg
      aria-hidden="true"
      className="dashicon dashicons-smiley"
      focusable="false"
      height={20}
      role="img"
      viewBox="0 0 20 20"
      width={20}
      xmlns="http://www.w3.org/2000/svg"
    >
      <path
        d="M7 5.2c1.1 0 2 .89 2 2 0 .37-.11.71-.28 1C8.72 8.2 8 8 7 8s-1.72.2-1.72.2c-.17-.29-.28-.63-.28-1 0-1.11.9-2 2-2zm6 0c1.11 0 2 .89 2 2 0 .37-.11.71-.28 1 0 0-.72-.2-1.72-.2s-1.72.2-1.72.2c-.17-.29-.28-.63-.28-1 0-1.11.89-2 2-2zm-3 13.7c3.72 0 7.03-2.36 8.23-5.88l-1.32-.46C15.9 15.52 13.12 17.5 10 17.5s-5.9-1.98-6.91-4.94l-1.32.46c1.2 3.52 4.51 5.88 8.23 5.88z"
      />
    </svg>
    My Placeholder Label
  </div>
  <div
    className="components-placeholder__instructions"
  >
    Here are instructions you should follow
  </div>
  <div
    className="components-placeholder__fieldset"
  >
    <div>
      <div
        className="components-base-control"
      >
        <div
          className="components-base-control__field"
        >
          <label
            className="components-base-control__label"
            htmlFor="inspector-text-control-3"
          >
            Sample Field
          </label>
          <input
            className="components-text-control__input"
            id="inspector-text-control-3"
            onChange={[Function]}
            placeholder="Enter something here"
            type="text"
          />
        </div>
      </div>
    </div>
  </div>
</div>
`;

exports[`Storyshots Components/Popover Default 1`] = `
<span>
  <div
    onKeyDown={[Function]}
    tabIndex="-1"
  >
    <div
      onBlur={[Function]}
      onFocus={[Function]}
    >
      <div
        onBlur={[Function]}
        onFocus={[Function]}
        onMouseDown={[Function]}
        onMouseUp={[Function]}
        onTouchEnd={[Function]}
        onTouchStart={[Function]}
      >
        <div
          className="components-popover"
          onKeyDown={[Function]}
          onMouseDown={[Function]}
        >
          <div
            className="components-popover__content"
            tabIndex="-1"
          >
            Popover Content
          </div>
        </div>
      </div>
    </div>
  </div>
</span>
`;

exports[`Storyshots Components/Popover Positioning 1`] = `
<div>
  <div
    style={
      Object {
        "color": "#555",
        "position": "absolute",
      }
    }
  >
    <p>
      Move the gray box around.
    </p>
    <p>
      The

      <strong
        style={
          Object {
            "background": "pink",
          }
        }
      >
        pink bordered
      </strong>

      element is a parent.
    </p>
    <p>
      The

      <strong
        style={
          Object {
            "background": "cyan",
          }
        }
      >
        cyan bordered
      </strong>

      element is a sibling to
      <strong>
        Popover
      </strong>
      .
    </p>
    <p>
      <strong>
        Popover
      </strong>
       aligns to the content within parent.
    </p>
  </div>
  <div
    style={
      Object {
        "alignItems": "center",
        "display": "flex",
        "height": "100vh",
        "justifyContent": "center",
        "width": "100%",
      }
    }
  >
    <div
      onMouseDown={[Function]}
      onMouseUp={[Function]}
      style={
        Object {
          "background": "#ddd",
          "border": "2px solid pink",
          "borderRadius": 4,
          "left": 0,
          "padding": 10,
          "position": "relative",
          "top": 0,
          "userSelect": "none",
        }
      }
    >
      <div
        style={
          Object {
            "border": "2px solid cyan",
          }
        }
      >
        Drag Me!
      </div>
      <span>
        <div
          onKeyDown={[Function]}
          tabIndex="-1"
        >
          <div
            onBlur={[Function]}
            onFocus={[Function]}
          >
            <div
              onBlur={[Function]}
              onFocus={[Function]}
              onMouseDown={[Function]}
              onMouseUp={[Function]}
              onTouchEnd={[Function]}
              onTouchStart={[Function]}
            >
              <div
                className="components-popover"
                onKeyDown={[Function]}
                onMouseDown={[Function]}
              >
                <div
                  className="components-popover__content"
                  tabIndex="-1"
                >
                  Popover
                </div>
              </div>
            </div>
          </div>
        </div>
      </span>
    </div>
  </div>
</div>
`;

exports[`Storyshots Components/RadioControl Default 1`] = `
<div
  className="components-base-control components-radio-control"
>
  <div
    className="components-base-control__field"
  >
    <label
      className="components-base-control__label"
      htmlFor="inspector-radio-control-0"
    >
      Post visibility
    </label>
    <div
      className="components-radio-control__option"
    >
      <input
        checked={true}
        className="components-radio-control__input"
        id="inspector-radio-control-0-0"
        name="inspector-radio-control-0"
        onChange={[Function]}
        type="radio"
        value="public"
      />
      <label
        htmlFor="inspector-radio-control-0-0"
      >
        Public
      </label>
    </div>
    <div
      className="components-radio-control__option"
    >
      <input
        checked={false}
        className="components-radio-control__input"
        id="inspector-radio-control-0-1"
        name="inspector-radio-control-0"
        onChange={[Function]}
        type="radio"
        value="private"
      />
      <label
        htmlFor="inspector-radio-control-0-1"
      >
        Private
      </label>
    </div>
    <div
      className="components-radio-control__option"
    >
      <input
        checked={false}
        className="components-radio-control__input"
        id="inspector-radio-control-0-2"
        name="inspector-radio-control-0"
        onChange={[Function]}
        type="radio"
        value="password"
      />
      <label
        htmlFor="inspector-radio-control-0-2"
      >
        Password Protected
      </label>
    </div>
  </div>
</div>
`;

exports[`Storyshots Components/RadioControl With Help 1`] = `
<div
  className="components-base-control components-radio-control"
>
  <div
    className="components-base-control__field"
  >
    <label
      className="components-base-control__label"
      htmlFor="inspector-radio-control-1"
    >
      Post visibility
    </label>
    <div
      className="components-radio-control__option"
    >
      <input
        aria-describedby="inspector-radio-control-1__help"
        checked={true}
        className="components-radio-control__input"
        id="inspector-radio-control-1-0"
        name="inspector-radio-control-1"
        onChange={[Function]}
        type="radio"
        value="public"
      />
      <label
        htmlFor="inspector-radio-control-1-0"
      >
        Public
      </label>
    </div>
    <div
      className="components-radio-control__option"
    >
      <input
        aria-describedby="inspector-radio-control-1__help"
        checked={false}
        className="components-radio-control__input"
        id="inspector-radio-control-1-1"
        name="inspector-radio-control-1"
        onChange={[Function]}
        type="radio"
        value="private"
      />
      <label
        htmlFor="inspector-radio-control-1-1"
      >
        Private
      </label>
    </div>
    <div
      className="components-radio-control__option"
    >
      <input
        aria-describedby="inspector-radio-control-1__help"
        checked={false}
        className="components-radio-control__input"
        id="inspector-radio-control-1-2"
        name="inspector-radio-control-1"
        onChange={[Function]}
        type="radio"
        value="password"
      />
      <label
        htmlFor="inspector-radio-control-1-2"
      >
        Password Protected
      </label>
    </div>
  </div>
  <p
    className="components-base-control__help"
    id="inspector-radio-control-1__help"
  >
    The visibility level for the current post
  </p>
</div>
`;

exports[`Storyshots Components/RangeControl Custom Marks 1`] = `
.emotion-36 {
  -webkit-tap-highlight-color: transparent;
  box-sizing: border-box;
  cursor: pointer;
  -webkit-align-items: flex-start;
  -webkit-box-align: flex-start;
  -ms-flex-align: flex-start;
  align-items: flex-start;
  display: -webkit-inline-box;
  display: -webkit-inline-flex;
  display: -ms-inline-flexbox;
  display: inline-flex;
  -webkit-box-pack: start;
  -webkit-justify-content: flex-start;
  -ms-flex-pack: start;
  justify-content: flex-start;
  padding: 0;
  position: relative;
  touch-action: none;
  width: 100%;
}

.emotion-0 {
  box-sizing: border-box;
  cursor: pointer;
  display: block;
  height: 100%;
  left: 0;
  margin: 0;
  opacity: 0;
  outline: none;
  position: absolute;
  right: 0;
  top: 0;
  width: 100%;
}

.emotion-2 {
  background-color: #d7dade;
  box-sizing: border-box;
  left: 0;
  pointer-events: none;
  right: 0;
  display: block;
  height: 3px;
  position: absolute;
  margin-top: 14px;
  top: 0;
}

.emotion-26 {
  background-color: currentColor;
  border-radius: 1px;
  box-sizing: border-box;
  height: 3px;
  pointer-events: none;
  display: block;
  position: absolute;
  margin-top: 14px;
  top: 0;
}

.emotion-30 {
  -webkit-align-items: center;
  -webkit-box-align: center;
  -ms-flex-align: center;
  align-items: center;
  box-sizing: border-box;
  display: -webkit-box;
  display: -webkit-flex;
  display: -ms-flexbox;
  display: flex;
  height: 20px;
  -webkit-box-pack: center;
  -webkit-justify-content: center;
  -ms-flex-pack: center;
  justify-content: center;
  margin-top: 5px;
  outline: 0;
  pointer-events: none;
  position: absolute;
  top: 0;
  -webkit-user-select: none;
  -moz-user-select: none;
  -ms-user-select: none;
  user-select: none;
  width: 20px;
  margin-left: -10px;
}

.emotion-28 {
  -webkit-align-items: center;
  -webkit-box-align: center;
  -ms-flex-align: center;
  align-items: center;
  background-color: white;
  border-radius: 50%;
  border: 1px solid #7e8993;
  box-sizing: border-box;
  height: 100%;
  outline: 0;
  pointer-events: none;
  position: absolute;
  -webkit-user-select: none;
  -moz-user-select: none;
  -ms-user-select: none;
  user-select: none;
  width: 100%;
  border-color: #7e8993;
  box-shadow: 0 0 0 rgba(0,0,0,0);
}

.emotion-34 {
  box-sizing: border-box;
  display: inline-block;
  margin-top: 0;
  min-width: 54px;
  max-width: 120px;
  margin-left: 16px;
}

input[type='number'].emotion-34 {
  height: 30px;
  min-height: 30px;
}

.emotion-38 {
  padding: 60px 40px;
}

.emotion-32 {
  box-sizing: border-box;
  color: #007cba;
  display: block;
  padding-top: 15px;
  position: relative;
  width: 100%;
  height: 30px;
  min-height: 30px;
  margin-bottom: 16px;
  margin-left: 10px;
}

.emotion-24 {
  box-sizing: border-box;
  display: block;
  position: relative;
  width: 100%;
  -webkit-user-select: none;
  -moz-user-select: none;
  -ms-user-select: none;
  user-select: none;
}

.emotion-4 {
  box-sizing: border-box;
  height: 9px;
  left: 0;
  position: absolute;
  top: -4px;
  width: 1px;
  background-color: currentColor;
}

.emotion-6 {
  box-sizing: border-box;
  color: #d7dade;
  left: 0;
  font-size: 11px;
  position: absolute;
  top: 12px;
  -webkit-transform: translateX( -50% );
  -ms-transform: translateX( -50% );
  transform: translateX( -50% );
  white-space: nowrap;
  color: #6c7781;
}

.emotion-16 {
  box-sizing: border-box;
  height: 9px;
  left: 0;
  position: absolute;
  top: -4px;
  width: 1px;
  background-color: #d7dade;
}

.emotion-18 {
  box-sizing: border-box;
  color: #d7dade;
  left: 0;
  font-size: 11px;
  position: absolute;
  top: 12px;
  -webkit-transform: translateX( -50% );
  -ms-transform: translateX( -50% );
  transform: translateX( -50% );
  white-space: nowrap;
  color: #d7dade;
}

<div
  className="emotion-38 emotion-39"
>
  <div
    className="components-base-control components-range-control"
  >
    <div
      className="components-base-control__field"
    >
      <span
        className="components-range-control__root emotion-36 emotion-37"
      >
        <span
          className="components-range-control__wrapper is-marked emotion-32 emotion-33"
          color="#00669b"
        >
          <input
            aria-hidden={false}
            className="components-range-control__slider emotion-0 emotion-1"
            disabled={false}
            id="inspector-range-control-8"
            max={10}
            min={0}
            onBlur={[Function]}
            onChange={[Function]}
            onFocus={[Function]}
            onMouseLeave={[Function]}
            onMouseMove={[Function]}
            step={1}
            tabIndex={0}
            type="range"
            value=""
          />
          <span
            aria-hidden={true}
            className="emotion-2 emotion-3"
            disabled={false}
          />
          <span
            aria-hidden="true"
            className="components-range-control__marks emotion-24 emotion-25"
          >
            <span
              aria-hidden="true"
              className="components-range-control__mark is-filled emotion-4 emotion-5"
              disabled={false}
              style={
                Object {
                  "left": "0%",
                }
              }
              value={0}
            />
            <span
              aria-hidden="true"
              className="components-range-control__mark-label is-filled emotion-6 emotion-7"
              style={
                Object {
                  "left": "0%",
                }
              }
            >
              0
            </span>
            <span
              aria-hidden="true"
              className="components-range-control__mark is-filled emotion-4 emotion-5"
              disabled={false}
              style={
                Object {
                  "left": "10%",
                }
              }
              value={1}
            />
            <span
              aria-hidden="true"
              className="components-range-control__mark-label is-filled emotion-6 emotion-7"
              style={
                Object {
                  "left": "10%",
                }
              }
            >
              1
            </span>
            <span
              aria-hidden="true"
              className="components-range-control__mark is-filled emotion-4 emotion-5"
              disabled={false}
              style={
                Object {
                  "left": "20%",
                }
              }
              value={2}
            />
            <span
              aria-hidden="true"
              className="components-range-control__mark-label is-filled emotion-6 emotion-7"
              style={
                Object {
                  "left": "20%",
                }
              }
            >
              2
            </span>
            <span
              aria-hidden="true"
              className="components-range-control__mark emotion-16 emotion-5"
              disabled={false}
              style={
                Object {
                  "left": "80%",
                }
              }
              value={8}
            />
            <span
              aria-hidden="true"
              className="components-range-control__mark-label emotion-18 emotion-7"
              style={
                Object {
                  "left": "80%",
                }
              }
            >
              8
            </span>
            <span
              aria-hidden="true"
              className="components-range-control__mark emotion-16 emotion-5"
              disabled={false}
              style={
                Object {
                  "left": "100%",
                }
              }
              value={10}
            />
            <span
              aria-hidden="true"
              className="components-range-control__mark-label emotion-18 emotion-7"
              style={
                Object {
                  "left": "100%",
                }
              }
            >
              10
            </span>
          </span>
          <span
            aria-hidden={true}
            className="components-range-control__track emotion-26 emotion-27"
            disabled={false}
            style={
              Object {
                "width": "50%",
              }
            }
          />
          <span
            className="emotion-30 emotion-31"
            style={
              Object {
                "left": "50%",
              }
            }
          >
            <span
              aria-hidden={true}
              className="emotion-28 emotion-29"
            />
          </span>
        </span>
        <input
          className="components-range-control__number emotion-34 emotion-333"
          disabled={false}
          inputMode="decimal"
          max={10}
          min={0}
          onChange={[Function]}
          step={1}
          type="number"
          value=""
        />
      </span>
    </div>
  </div>
</div>
`;

exports[`Storyshots Components/RangeControl Default 1`] = `
.emotion-14 {
  -webkit-tap-highlight-color: transparent;
  box-sizing: border-box;
  cursor: pointer;
  -webkit-align-items: flex-start;
  -webkit-box-align: flex-start;
  -ms-flex-align: flex-start;
  align-items: flex-start;
  display: -webkit-inline-box;
  display: -webkit-inline-flex;
  display: -ms-inline-flexbox;
  display: inline-flex;
  -webkit-box-pack: start;
  -webkit-justify-content: flex-start;
  -ms-flex-pack: start;
  justify-content: flex-start;
  padding: 0;
  position: relative;
  touch-action: none;
  width: 100%;
}

.emotion-10 {
  box-sizing: border-box;
  color: #007cba;
  display: block;
  padding-top: 15px;
  position: relative;
  width: 100%;
  height: 30px;
  min-height: 30px;
  margin-left: 10px;
}

.emotion-0 {
  box-sizing: border-box;
  cursor: pointer;
  display: block;
  height: 100%;
  left: 0;
  margin: 0;
  opacity: 0;
  outline: none;
  position: absolute;
  right: 0;
  top: 0;
  width: 100%;
}

.emotion-2 {
  background-color: #d7dade;
  box-sizing: border-box;
  left: 0;
  pointer-events: none;
  right: 0;
  display: block;
  height: 3px;
  position: absolute;
  margin-top: 14px;
  top: 0;
}

.emotion-4 {
  background-color: currentColor;
  border-radius: 1px;
  box-sizing: border-box;
  height: 3px;
  pointer-events: none;
  display: block;
  position: absolute;
  margin-top: 14px;
  top: 0;
}

.emotion-8 {
  -webkit-align-items: center;
  -webkit-box-align: center;
  -ms-flex-align: center;
  align-items: center;
  box-sizing: border-box;
  display: -webkit-box;
  display: -webkit-flex;
  display: -ms-flexbox;
  display: flex;
  height: 20px;
  -webkit-box-pack: center;
  -webkit-justify-content: center;
  -ms-flex-pack: center;
  justify-content: center;
  margin-top: 5px;
  outline: 0;
  pointer-events: none;
  position: absolute;
  top: 0;
  -webkit-user-select: none;
  -moz-user-select: none;
  -ms-user-select: none;
  user-select: none;
  width: 20px;
  margin-left: -10px;
}

.emotion-6 {
  -webkit-align-items: center;
  -webkit-box-align: center;
  -ms-flex-align: center;
  align-items: center;
  background-color: white;
  border-radius: 50%;
  border: 1px solid #7e8993;
  box-sizing: border-box;
  height: 100%;
  outline: 0;
  pointer-events: none;
  position: absolute;
  -webkit-user-select: none;
  -moz-user-select: none;
  -ms-user-select: none;
  user-select: none;
  width: 100%;
  border-color: #7e8993;
  box-shadow: 0 0 0 rgba(0,0,0,0);
}

.emotion-12 {
  box-sizing: border-box;
  display: inline-block;
  margin-top: 0;
  min-width: 54px;
  max-width: 120px;
  margin-left: 16px;
}

input[type='number'].emotion-12 {
  height: 30px;
  min-height: 30px;
}

.emotion-16 {
  padding: 60px 40px;
}

<div
  className="emotion-16 emotion-17"
>
  <div
    className="components-base-control components-range-control"
  >
    <div
      className="components-base-control__field"
    >
      <label
        className="components-base-control__label"
        htmlFor="inspector-range-control-1"
      >
        Range Label
      </label>
      <span
        className="components-range-control__root emotion-14 emotion-15"
      >

        <span
          className="components-range-control__wrapper emotion-10 emotion-11"
          color="#00669b"
        >
          <input
            aria-hidden={false}
            aria-label="Range Label"
            className="components-range-control__slider emotion-0 emotion-1"
            disabled={false}
            id="inspector-range-control-1"
            max={10}
            min={0}
            onBlur={[Function]}
            onChange={[Function]}
            onFocus={[Function]}
            onMouseLeave={[Function]}
            onMouseMove={[Function]}
            step={1}
            tabIndex={0}
            type="range"
            value=""
          />
          <span
            aria-hidden={true}
            className="emotion-2 emotion-3"
            disabled={false}
          />
          <span
            aria-hidden={true}
            className="components-range-control__track emotion-4 emotion-5"
            disabled={false}
            style={
              Object {
                "width": "50%",
              }
            }
          />
          <span
            className="emotion-8 emotion-9"
            style={
              Object {
                "left": "50%",
              }
            }
          >
            <span
              aria-hidden={true}
              className="emotion-6 emotion-7"
            />
          </span>
        </span>

        <input
          aria-label="Range Label"
          className="components-range-control__number emotion-12 emotion-113"
          disabled={false}
          inputMode="decimal"
          max={10}
          min={0}
          onChange={[Function]}
          step={1}
          type="number"
          value=""
        />
      </span>
    </div>
  </div>
</div>
`;

exports[`Storyshots Components/RangeControl Initial Value Zero 1`] = `
.emotion-16 {
  -webkit-tap-highlight-color: transparent;
  box-sizing: border-box;
  cursor: pointer;
  -webkit-align-items: flex-start;
  -webkit-box-align: flex-start;
  -ms-flex-align: flex-start;
  align-items: flex-start;
  display: -webkit-inline-box;
  display: -webkit-inline-flex;
  display: -ms-inline-flexbox;
  display: inline-flex;
  -webkit-box-pack: start;
  -webkit-justify-content: flex-start;
  -ms-flex-pack: start;
  justify-content: flex-start;
  padding: 0;
  position: relative;
  touch-action: none;
  width: 100%;
}

.emotion-12 {
  box-sizing: border-box;
  color: #007cba;
  display: block;
  padding-top: 15px;
  position: relative;
  width: 100%;
  height: 30px;
  min-height: 30px;
  margin-left: 10px;
}

.emotion-0 {
  box-sizing: border-box;
  cursor: pointer;
  display: block;
  height: 100%;
  left: 0;
  margin: 0;
  opacity: 0;
  outline: none;
  position: absolute;
  right: 0;
  top: 0;
  width: 100%;
}

.emotion-2 {
  background-color: #d7dade;
  box-sizing: border-box;
  left: 0;
  pointer-events: none;
  right: 0;
  display: block;
  height: 3px;
  position: absolute;
  margin-top: 14px;
  top: 0;
}

.emotion-4 {
  background-color: currentColor;
  border-radius: 1px;
  box-sizing: border-box;
  height: 3px;
  pointer-events: none;
  display: block;
  position: absolute;
  margin-top: 14px;
  top: 0;
}

.emotion-8 {
  -webkit-align-items: center;
  -webkit-box-align: center;
  -ms-flex-align: center;
  align-items: center;
  box-sizing: border-box;
  display: -webkit-box;
  display: -webkit-flex;
  display: -ms-flexbox;
  display: flex;
  height: 20px;
  -webkit-box-pack: center;
  -webkit-justify-content: center;
  -ms-flex-pack: center;
  justify-content: center;
  margin-top: 5px;
  outline: 0;
  pointer-events: none;
  position: absolute;
  top: 0;
  -webkit-user-select: none;
  -moz-user-select: none;
  -ms-user-select: none;
  user-select: none;
  width: 20px;
  margin-left: -10px;
}

.emotion-6 {
  -webkit-align-items: center;
  -webkit-box-align: center;
  -ms-flex-align: center;
  align-items: center;
  background-color: white;
  border-radius: 50%;
  border: 1px solid #7e8993;
  box-sizing: border-box;
  height: 100%;
  outline: 0;
  pointer-events: none;
  position: absolute;
  -webkit-user-select: none;
  -moz-user-select: none;
  -ms-user-select: none;
  user-select: none;
  width: 100%;
  border-color: #7e8993;
  box-shadow: 0 0 0 rgba(0,0,0,0);
}

.emotion-10 {
  background: #23282d;
  border-radius: 3px;
  box-sizing: border-box;
  color: white;
  display: inline-block;
  font-size: 11px;
  min-width: 32px;
  opacity: 0;
  padding: 8px;
  pointer-events: none;
  position: absolute;
  text-align: center;
  -webkit-transition: opacity 120ms ease;
  transition: opacity 120ms ease;
  -webkit-user-select: none;
  -moz-user-select: none;
  -ms-user-select: none;
  user-select: none;
  opacity: 0;
  margin-top: -4px;
  top: -100%;
  -webkit-transform: translateX(-50%);
  -ms-transform: translateX(-50%);
  transform: translateX(-50%);
}

.emotion-10::after {
  border: 6px solid #23282d;
  border-left-color: transparent;
  border-right-color: transparent;
  bottom: -6px;
  box-sizing: border-box;
  content: '';
  height: 0;
  left: 50%;
  line-height: 0;
  margin-left: -6px;
  position: absolute;
  width: 0;
}

.emotion-10::after {
  border-bottom: none;
  border-top-style: solid;
  bottom: -6px;
}

@media ( prefers-reduced-motion:reduce ) {
  .emotion-10 {
    -webkit-transition-duration: 0ms;
    transition-duration: 0ms;
  }
}

.emotion-14 {
  box-sizing: border-box;
  display: inline-block;
  margin-top: 0;
  min-width: 54px;
  max-width: 120px;
  margin-left: 16px;
}

input[type='number'].emotion-14 {
  height: 30px;
  min-height: 30px;
}

<div
  className="components-base-control components-range-control"
>
  <div
    className="components-base-control__field"
  >
    <label
      className="components-base-control__label"
      htmlFor="inspector-range-control-2"
    >
      How many columns should this use?
    </label>
    <span
      className="components-range-control__root emotion-16 emotion-17"
    >
      <span
        className="components-range-control__wrapper emotion-12 emotion-13"
        color="#00669b"
      >
        <input
          aria-hidden={false}
          aria-label="How many columns should this use?"
          className="components-range-control__slider emotion-0 emotion-1"
          disabled={false}
          id="inspector-range-control-2"
          max={20}
          min={0}
          onBlur={[Function]}
          onChange={[Function]}
          onFocus={[Function]}
          onMouseLeave={[Function]}
          onMouseMove={[Function]}
          step={1}
          tabIndex={0}
          type="range"
          value={0}
        />
        <span
          aria-hidden={true}
          className="emotion-2 emotion-3"
          disabled={false}
        />
        <span
          aria-hidden={true}
          className="components-range-control__track emotion-4 emotion-5"
          disabled={false}
          style={
            Object {
              "width": "0%",
            }
          }
        />
        <span
          className="emotion-8 emotion-9"
          style={
            Object {
              "left": "0%",
            }
          }
        >
          <span
            aria-hidden={true}
            className="emotion-6 emotion-7"
          />
        </span>
        <span
          aria-hidden={false}
          className="components-simple-tooltip components-range-control__tooltip emotion-10 emotion-11"
          role="tooltip"
          style={
            Object {
              "left": "0%",
              "zIndex": 100,
            }
          }
        >
          0
        </span>
      </span>
      <input
        aria-label="How many columns should this use?"
        className="components-range-control__number emotion-14 emotion-133"
        disabled={false}
        inputMode="decimal"
        max={20}
        min={0}
        onChange={[Function]}
        step={1}
        type="number"
        value={0}
      />
    </span>
  </div>
</div>
`;

exports[`Storyshots Components/RangeControl Multiple 1`] = `
.emotion-16 {
  -webkit-tap-highlight-color: transparent;
  box-sizing: border-box;
  cursor: pointer;
  -webkit-align-items: flex-start;
  -webkit-box-align: flex-start;
  -ms-flex-align: flex-start;
  align-items: flex-start;
  display: -webkit-inline-box;
  display: -webkit-inline-flex;
  display: -ms-inline-flexbox;
  display: inline-flex;
  -webkit-box-pack: start;
  -webkit-justify-content: flex-start;
  -ms-flex-pack: start;
  justify-content: flex-start;
  padding: 0;
  position: relative;
  touch-action: none;
  width: 100%;
}

.emotion-12 {
  box-sizing: border-box;
  color: #007cba;
  display: block;
  padding-top: 15px;
  position: relative;
  width: 100%;
  height: 30px;
  min-height: 30px;
  margin-left: 10px;
}

.emotion-0 {
  box-sizing: border-box;
  cursor: pointer;
  display: block;
  height: 100%;
  left: 0;
  margin: 0;
  opacity: 0;
  outline: none;
  position: absolute;
  right: 0;
  top: 0;
  width: 100%;
}

.emotion-2 {
  background-color: #d7dade;
  box-sizing: border-box;
  left: 0;
  pointer-events: none;
  right: 0;
  display: block;
  height: 3px;
  position: absolute;
  margin-top: 14px;
  top: 0;
}

.emotion-4 {
  background-color: currentColor;
  border-radius: 1px;
  box-sizing: border-box;
  height: 3px;
  pointer-events: none;
  display: block;
  position: absolute;
  margin-top: 14px;
  top: 0;
}

.emotion-8 {
  -webkit-align-items: center;
  -webkit-box-align: center;
  -ms-flex-align: center;
  align-items: center;
  box-sizing: border-box;
  display: -webkit-box;
  display: -webkit-flex;
  display: -ms-flexbox;
  display: flex;
  height: 20px;
  -webkit-box-pack: center;
  -webkit-justify-content: center;
  -ms-flex-pack: center;
  justify-content: center;
  margin-top: 5px;
  outline: 0;
  pointer-events: none;
  position: absolute;
  top: 0;
  -webkit-user-select: none;
  -moz-user-select: none;
  -ms-user-select: none;
  user-select: none;
  width: 20px;
  margin-left: -10px;
}

.emotion-6 {
  -webkit-align-items: center;
  -webkit-box-align: center;
  -ms-flex-align: center;
  align-items: center;
  background-color: white;
  border-radius: 50%;
  border: 1px solid #7e8993;
  box-sizing: border-box;
  height: 100%;
  outline: 0;
  pointer-events: none;
  position: absolute;
  -webkit-user-select: none;
  -moz-user-select: none;
  -ms-user-select: none;
  user-select: none;
  width: 100%;
  border-color: #7e8993;
  box-shadow: 0 0 0 rgba(0,0,0,0);
}

.emotion-10 {
  background: #23282d;
  border-radius: 3px;
  box-sizing: border-box;
  color: white;
  display: inline-block;
  font-size: 11px;
  min-width: 32px;
  opacity: 0;
  padding: 8px;
  pointer-events: none;
  position: absolute;
  text-align: center;
  -webkit-transition: opacity 120ms ease;
  transition: opacity 120ms ease;
  -webkit-user-select: none;
  -moz-user-select: none;
  -ms-user-select: none;
  user-select: none;
  opacity: 0;
  margin-top: -4px;
  top: -100%;
  -webkit-transform: translateX(-50%);
  -ms-transform: translateX(-50%);
  transform: translateX(-50%);
}

.emotion-10::after {
  border: 6px solid #23282d;
  border-left-color: transparent;
  border-right-color: transparent;
  bottom: -6px;
  box-sizing: border-box;
  content: '';
  height: 0;
  left: 50%;
  line-height: 0;
  margin-left: -6px;
  position: absolute;
  width: 0;
}

.emotion-10::after {
  border-bottom: none;
  border-top-style: solid;
  bottom: -6px;
}

@media ( prefers-reduced-motion:reduce ) {
  .emotion-10 {
    -webkit-transition-duration: 0ms;
    transition-duration: 0ms;
  }
}

.emotion-14 {
  box-sizing: border-box;
  display: inline-block;
  margin-top: 0;
  min-width: 54px;
  max-width: 120px;
  margin-left: 16px;
}

input[type='number'].emotion-14 {
  height: 30px;
  min-height: 30px;
}

.emotion-72 {
  padding: 60px 40px;
}

<div
  className="emotion-72 emotion-73"
>
  <div
    className="components-base-control components-range-control"
  >
    <div
      className="components-base-control__field"
    >
      <span
        className="components-range-control__root emotion-16 emotion-17"
      >
        <span
          className="components-range-control__wrapper emotion-12 emotion-13"
          color="#00669b"
        >
          <input
            aria-hidden={false}
            className="components-range-control__slider emotion-0 emotion-1"
            disabled={false}
            id="inspector-range-control-9"
            max={100}
            min={0}
            onBlur={[Function]}
            onChange={[Function]}
            onFocus={[Function]}
            onMouseLeave={[Function]}
            onMouseMove={[Function]}
            step={1}
            tabIndex={0}
            type="range"
            value={5}
          />
          <span
            aria-hidden={true}
            className="emotion-2 emotion-3"
            disabled={false}
          />
          <span
            aria-hidden={true}
            className="components-range-control__track emotion-4 emotion-5"
            disabled={false}
            style={
              Object {
                "width": "5%",
              }
            }
          />
          <span
            className="emotion-8 emotion-9"
            style={
              Object {
                "left": "5%",
              }
            }
          >
            <span
              aria-hidden={true}
              className="emotion-6 emotion-7"
            />
          </span>
          <span
            aria-hidden={false}
            className="components-simple-tooltip components-range-control__tooltip emotion-10 emotion-11"
            role="tooltip"
            style={
              Object {
                "left": "5%",
                "zIndex": 100,
              }
            }
          >
            5
          </span>
        </span>
        <input
          className="components-range-control__number emotion-14 emotion-133"
          disabled={false}
          inputMode="decimal"
          max={100}
          min={0}
          onChange={[Function]}
          step={1}
          type="number"
          value={5}
        />
      </span>
    </div>
  </div>
  <div
    className="components-base-control components-range-control"
  >
    <div
      className="components-base-control__field"
    >
      <span
        className="components-range-control__root emotion-16 emotion-17"
      >
        <span
          className="components-range-control__wrapper emotion-12 emotion-13"
          color="#00669b"
        >
          <input
            aria-hidden={false}
            className="components-range-control__slider emotion-0 emotion-1"
            disabled={false}
            id="inspector-range-control-10"
            max={100}
            min={0}
            onBlur={[Function]}
            onChange={[Function]}
            onFocus={[Function]}
            onMouseLeave={[Function]}
            onMouseMove={[Function]}
            step={1}
            tabIndex={0}
            type="range"
            value={5}
          />
          <span
            aria-hidden={true}
            className="emotion-2 emotion-3"
            disabled={false}
          />
          <span
            aria-hidden={true}
            className="components-range-control__track emotion-4 emotion-5"
            disabled={false}
            style={
              Object {
                "width": "5%",
              }
            }
          />
          <span
            className="emotion-8 emotion-9"
            style={
              Object {
                "left": "5%",
              }
            }
          >
            <span
              aria-hidden={true}
              className="emotion-6 emotion-7"
            />
          </span>
          <span
            aria-hidden={false}
            className="components-simple-tooltip components-range-control__tooltip emotion-10 emotion-11"
            role="tooltip"
            style={
              Object {
                "left": "5%",
                "zIndex": 100,
              }
            }
          >
            5
          </span>
        </span>
        <input
          className="components-range-control__number emotion-14 emotion-133"
          disabled={false}
          inputMode="decimal"
          max={100}
          min={0}
          onChange={[Function]}
          step={1}
          type="number"
          value={5}
        />
      </span>
    </div>
  </div>
  <div
    className="components-base-control components-range-control"
  >
    <div
      className="components-base-control__field"
    >
      <span
        className="components-range-control__root emotion-16 emotion-17"
      >
        <span
          className="components-range-control__wrapper emotion-12 emotion-13"
          color="#00669b"
        >
          <input
            aria-hidden={false}
            className="components-range-control__slider emotion-0 emotion-1"
            disabled={false}
            id="inspector-range-control-11"
            max={100}
            min={0}
            onBlur={[Function]}
            onChange={[Function]}
            onFocus={[Function]}
            onMouseLeave={[Function]}
            onMouseMove={[Function]}
            step={1}
            tabIndex={0}
            type="range"
            value={5}
          />
          <span
            aria-hidden={true}
            className="emotion-2 emotion-3"
            disabled={false}
          />
          <span
            aria-hidden={true}
            className="components-range-control__track emotion-4 emotion-5"
            disabled={false}
            style={
              Object {
                "width": "5%",
              }
            }
          />
          <span
            className="emotion-8 emotion-9"
            style={
              Object {
                "left": "5%",
              }
            }
          >
            <span
              aria-hidden={true}
              className="emotion-6 emotion-7"
            />
          </span>
          <span
            aria-hidden={false}
            className="components-simple-tooltip components-range-control__tooltip emotion-10 emotion-11"
            role="tooltip"
            style={
              Object {
                "left": "5%",
                "zIndex": 100,
              }
            }
          >
            5
          </span>
        </span>
        <input
          className="components-range-control__number emotion-14 emotion-133"
          disabled={false}
          inputMode="decimal"
          max={100}
          min={0}
          onChange={[Function]}
          step={1}
          type="number"
          value={5}
        />
      </span>
    </div>
  </div>
  <div
    className="components-base-control components-range-control"
  >
    <div
      className="components-base-control__field"
    >
      <span
        className="components-range-control__root emotion-16 emotion-17"
      >
        <span
          className="components-range-control__wrapper emotion-12 emotion-13"
          color="#00669b"
        >
          <input
            aria-hidden={false}
            className="components-range-control__slider emotion-0 emotion-1"
            disabled={false}
            id="inspector-range-control-12"
            max={100}
            min={0}
            onBlur={[Function]}
            onChange={[Function]}
            onFocus={[Function]}
            onMouseLeave={[Function]}
            onMouseMove={[Function]}
            step={1}
            tabIndex={0}
            type="range"
            value={5}
          />
          <span
            aria-hidden={true}
            className="emotion-2 emotion-3"
            disabled={false}
          />
          <span
            aria-hidden={true}
            className="components-range-control__track emotion-4 emotion-5"
            disabled={false}
            style={
              Object {
                "width": "5%",
              }
            }
          />
          <span
            className="emotion-8 emotion-9"
            style={
              Object {
                "left": "5%",
              }
            }
          >
            <span
              aria-hidden={true}
              className="emotion-6 emotion-7"
            />
          </span>
          <span
            aria-hidden={false}
            className="components-simple-tooltip components-range-control__tooltip emotion-10 emotion-11"
            role="tooltip"
            style={
              Object {
                "left": "5%",
                "zIndex": 100,
              }
            }
          >
            5
          </span>
        </span>
        <input
          className="components-range-control__number emotion-14 emotion-133"
          disabled={false}
          inputMode="decimal"
          max={100}
          min={0}
          onChange={[Function]}
          step={1}
          type="number"
          value={5}
        />
      </span>
    </div>
  </div>
</div>
`;

exports[`Storyshots Components/RangeControl With Help 1`] = `
.emotion-16 {
  -webkit-tap-highlight-color: transparent;
  box-sizing: border-box;
  cursor: pointer;
  -webkit-align-items: flex-start;
  -webkit-box-align: flex-start;
  -ms-flex-align: flex-start;
  align-items: flex-start;
  display: -webkit-inline-box;
  display: -webkit-inline-flex;
  display: -ms-inline-flexbox;
  display: inline-flex;
  -webkit-box-pack: start;
  -webkit-justify-content: flex-start;
  -ms-flex-pack: start;
  justify-content: flex-start;
  padding: 0;
  position: relative;
  touch-action: none;
  width: 100%;
}

.emotion-12 {
  box-sizing: border-box;
  color: #007cba;
  display: block;
  padding-top: 15px;
  position: relative;
  width: 100%;
  height: 30px;
  min-height: 30px;
  margin-left: 10px;
}

.emotion-0 {
  box-sizing: border-box;
  cursor: pointer;
  display: block;
  height: 100%;
  left: 0;
  margin: 0;
  opacity: 0;
  outline: none;
  position: absolute;
  right: 0;
  top: 0;
  width: 100%;
}

.emotion-2 {
  background-color: #d7dade;
  box-sizing: border-box;
  left: 0;
  pointer-events: none;
  right: 0;
  display: block;
  height: 3px;
  position: absolute;
  margin-top: 14px;
  top: 0;
}

.emotion-4 {
  background-color: currentColor;
  border-radius: 1px;
  box-sizing: border-box;
  height: 3px;
  pointer-events: none;
  display: block;
  position: absolute;
  margin-top: 14px;
  top: 0;
}

.emotion-8 {
  -webkit-align-items: center;
  -webkit-box-align: center;
  -ms-flex-align: center;
  align-items: center;
  box-sizing: border-box;
  display: -webkit-box;
  display: -webkit-flex;
  display: -ms-flexbox;
  display: flex;
  height: 20px;
  -webkit-box-pack: center;
  -webkit-justify-content: center;
  -ms-flex-pack: center;
  justify-content: center;
  margin-top: 5px;
  outline: 0;
  pointer-events: none;
  position: absolute;
  top: 0;
  -webkit-user-select: none;
  -moz-user-select: none;
  -ms-user-select: none;
  user-select: none;
  width: 20px;
  margin-left: -10px;
}

.emotion-6 {
  -webkit-align-items: center;
  -webkit-box-align: center;
  -ms-flex-align: center;
  align-items: center;
  background-color: white;
  border-radius: 50%;
  border: 1px solid #7e8993;
  box-sizing: border-box;
  height: 100%;
  outline: 0;
  pointer-events: none;
  position: absolute;
  -webkit-user-select: none;
  -moz-user-select: none;
  -ms-user-select: none;
  user-select: none;
  width: 100%;
  border-color: #7e8993;
  box-shadow: 0 0 0 rgba(0,0,0,0);
}

.emotion-10 {
  background: #23282d;
  border-radius: 3px;
  box-sizing: border-box;
  color: white;
  display: inline-block;
  font-size: 11px;
  min-width: 32px;
  opacity: 0;
  padding: 8px;
  pointer-events: none;
  position: absolute;
  text-align: center;
  -webkit-transition: opacity 120ms ease;
  transition: opacity 120ms ease;
  -webkit-user-select: none;
  -moz-user-select: none;
  -ms-user-select: none;
  user-select: none;
  opacity: 0;
  margin-top: -4px;
  top: -100%;
  -webkit-transform: translateX(-50%);
  -ms-transform: translateX(-50%);
  transform: translateX(-50%);
}

.emotion-10::after {
  border: 6px solid #23282d;
  border-left-color: transparent;
  border-right-color: transparent;
  bottom: -6px;
  box-sizing: border-box;
  content: '';
  height: 0;
  left: 50%;
  line-height: 0;
  margin-left: -6px;
  position: absolute;
  width: 0;
}

.emotion-10::after {
  border-bottom: none;
  border-top-style: solid;
  bottom: -6px;
}

@media ( prefers-reduced-motion:reduce ) {
  .emotion-10 {
    -webkit-transition-duration: 0ms;
    transition-duration: 0ms;
  }
}

.emotion-14 {
  box-sizing: border-box;
  display: inline-block;
  margin-top: 0;
  min-width: 54px;
  max-width: 120px;
  margin-left: 16px;
}

input[type='number'].emotion-14 {
  height: 30px;
  min-height: 30px;
}

<div
  className="components-base-control components-range-control"
>
  <div
    className="components-base-control__field"
  >
    <label
      className="components-base-control__label"
      htmlFor="inspector-range-control-3"
    >
      How many columns should this use?
    </label>
    <span
      className="components-range-control__root emotion-16 emotion-17"
    >
      <span
        className="components-range-control__wrapper emotion-12 emotion-13"
        color="#00669b"
      >
        <input
          aria-describedby="inspector-range-control-3__help"
          aria-hidden={false}
          aria-label="How many columns should this use?"
          className="components-range-control__slider emotion-0 emotion-1"
          disabled={false}
          id="inspector-range-control-3"
          max={100}
          min={0}
          onBlur={[Function]}
          onChange={[Function]}
          onFocus={[Function]}
          onMouseLeave={[Function]}
          onMouseMove={[Function]}
          step={1}
          tabIndex={0}
          type="range"
          value={5}
        />
        <span
          aria-hidden={true}
          className="emotion-2 emotion-3"
          disabled={false}
        />
        <span
          aria-hidden={true}
          className="components-range-control__track emotion-4 emotion-5"
          disabled={false}
          style={
            Object {
              "width": "5%",
            }
          }
        />
        <span
          className="emotion-8 emotion-9"
          style={
            Object {
              "left": "5%",
            }
          }
        >
          <span
            aria-hidden={true}
            className="emotion-6 emotion-7"
          />
        </span>
        <span
          aria-hidden={false}
          className="components-simple-tooltip components-range-control__tooltip emotion-10 emotion-11"
          role="tooltip"
          style={
            Object {
              "left": "5%",
              "zIndex": 100,
            }
          }
        >
          5
        </span>
      </span>
      <input
        aria-label="How many columns should this use?"
        className="components-range-control__number emotion-14 emotion-133"
        disabled={false}
        inputMode="decimal"
        max={100}
        min={0}
        onChange={[Function]}
        step={1}
        type="number"
        value={5}
      />
    </span>
  </div>
  <p
    className="components-base-control__help"
    id="inspector-range-control-3__help"
  >
    Please select the number of columns you would like this to contain.
  </p>
</div>
`;

exports[`Storyshots Components/RangeControl With Icon After 1`] = `
.emotion-18 {
  -webkit-tap-highlight-color: transparent;
  box-sizing: border-box;
  cursor: pointer;
  -webkit-align-items: flex-start;
  -webkit-box-align: flex-start;
  -ms-flex-align: flex-start;
  align-items: flex-start;
  display: -webkit-inline-box;
  display: -webkit-inline-flex;
  display: -ms-inline-flexbox;
  display: inline-flex;
  -webkit-box-pack: start;
  -webkit-justify-content: flex-start;
  -ms-flex-pack: start;
  justify-content: flex-start;
  padding: 0;
  position: relative;
  touch-action: none;
  width: 100%;
}

.emotion-12 {
  box-sizing: border-box;
  color: #007cba;
  display: block;
  padding-top: 15px;
  position: relative;
  width: 100%;
  height: 30px;
  min-height: 30px;
  margin-left: 10px;
}

.emotion-0 {
  box-sizing: border-box;
  cursor: pointer;
  display: block;
  height: 100%;
  left: 0;
  margin: 0;
  opacity: 0;
  outline: none;
  position: absolute;
  right: 0;
  top: 0;
  width: 100%;
}

.emotion-2 {
  background-color: #d7dade;
  box-sizing: border-box;
  left: 0;
  pointer-events: none;
  right: 0;
  display: block;
  height: 3px;
  position: absolute;
  margin-top: 14px;
  top: 0;
}

.emotion-4 {
  background-color: currentColor;
  border-radius: 1px;
  box-sizing: border-box;
  height: 3px;
  pointer-events: none;
  display: block;
  position: absolute;
  margin-top: 14px;
  top: 0;
}

.emotion-8 {
  -webkit-align-items: center;
  -webkit-box-align: center;
  -ms-flex-align: center;
  align-items: center;
  box-sizing: border-box;
  display: -webkit-box;
  display: -webkit-flex;
  display: -ms-flexbox;
  display: flex;
  height: 20px;
  -webkit-box-pack: center;
  -webkit-justify-content: center;
  -ms-flex-pack: center;
  justify-content: center;
  margin-top: 5px;
  outline: 0;
  pointer-events: none;
  position: absolute;
  top: 0;
  -webkit-user-select: none;
  -moz-user-select: none;
  -ms-user-select: none;
  user-select: none;
  width: 20px;
  margin-left: -10px;
}

.emotion-6 {
  -webkit-align-items: center;
  -webkit-box-align: center;
  -ms-flex-align: center;
  align-items: center;
  background-color: white;
  border-radius: 50%;
  border: 1px solid #7e8993;
  box-sizing: border-box;
  height: 100%;
  outline: 0;
  pointer-events: none;
  position: absolute;
  -webkit-user-select: none;
  -moz-user-select: none;
  -ms-user-select: none;
  user-select: none;
  width: 100%;
  border-color: #7e8993;
  box-shadow: 0 0 0 rgba(0,0,0,0);
}

.emotion-10 {
  background: #23282d;
  border-radius: 3px;
  box-sizing: border-box;
  color: white;
  display: inline-block;
  font-size: 11px;
  min-width: 32px;
  opacity: 0;
  padding: 8px;
  pointer-events: none;
  position: absolute;
  text-align: center;
  -webkit-transition: opacity 120ms ease;
  transition: opacity 120ms ease;
  -webkit-user-select: none;
  -moz-user-select: none;
  -ms-user-select: none;
  user-select: none;
  opacity: 0;
  margin-top: -4px;
  top: -100%;
  -webkit-transform: translateX(-50%);
  -ms-transform: translateX(-50%);
  transform: translateX(-50%);
}

.emotion-10::after {
  border: 6px solid #23282d;
  border-left-color: transparent;
  border-right-color: transparent;
  bottom: -6px;
  box-sizing: border-box;
  content: '';
  height: 0;
  left: 50%;
  line-height: 0;
  margin-left: -6px;
  position: absolute;
  width: 0;
}

.emotion-10::after {
  border-bottom: none;
  border-top-style: solid;
  bottom: -6px;
}

@media ( prefers-reduced-motion:reduce ) {
  .emotion-10 {
    -webkit-transition-duration: 0ms;
    transition-duration: 0ms;
  }
}

.emotion-14 {
  margin-top: 3px;
  margin-left: 16px;
}

.emotion-16 {
  box-sizing: border-box;
  display: inline-block;
  margin-top: 0;
  min-width: 54px;
  max-width: 120px;
  margin-left: 16px;
}

input[type='number'].emotion-16 {
  height: 30px;
  min-height: 30px;
}

<div
  className="components-base-control components-range-control"
>
  <div
    className="components-base-control__field"
  >
    <label
      className="components-base-control__label"
      htmlFor="inspector-range-control-6"
    >
      How many columns should this use?
    </label>
    <span
      className="components-range-control__root emotion-18 emotion-19"
    >
      <span
        className="components-range-control__wrapper emotion-12 emotion-13"
        color="#00669b"
      >
        <input
          aria-hidden={false}
          aria-label="How many columns should this use?"
          className="components-range-control__slider emotion-0 emotion-1"
          disabled={false}
          id="inspector-range-control-6"
          max={100}
          min={0}
          onBlur={[Function]}
          onChange={[Function]}
          onFocus={[Function]}
          onMouseLeave={[Function]}
          onMouseMove={[Function]}
          step={1}
          tabIndex={0}
          type="range"
          value={5}
        />
        <span
          aria-hidden={true}
          className="emotion-2 emotion-3"
          disabled={false}
        />
        <span
          aria-hidden={true}
          className="components-range-control__track emotion-4 emotion-5"
          disabled={false}
          style={
            Object {
              "width": "5%",
            }
          }
        />
        <span
          className="emotion-8 emotion-9"
          style={
            Object {
              "left": "5%",
            }
          }
        >
          <span
            aria-hidden={true}
            className="emotion-6 emotion-7"
          />
        </span>
        <span
          aria-hidden={false}
          className="components-simple-tooltip components-range-control__tooltip emotion-10 emotion-11"
          role="tooltip"
          style={
            Object {
              "left": "5%",
              "zIndex": 100,
            }
          }
        >
          5
        </span>
      </span>
      <span
        className="emotion-14 emotion-15"
      >
        <svg
          aria-hidden="true"
          className="dashicon dashicons-wordpress"
          focusable="false"
          height={20}
          role="img"
          viewBox="0 0 20 20"
          width={20}
          xmlns="http://www.w3.org/2000/svg"
        >
          <path
            d="M20 10c0-5.52-4.48-10-10-10S0 4.48 0 10s4.48 10 10 10 10-4.48 10-10zM10 1.01c4.97 0 8.99 4.02 8.99 8.99s-4.02 8.99-8.99 8.99S1.01 14.97 1.01 10 5.03 1.01 10 1.01zM8.01 14.82L4.96 6.61c.49-.03 1.05-.08 1.05-.08.43-.05.38-1.01-.06-.99 0 0-1.29.1-2.13.1-.15 0-.33 0-.52-.01 1.44-2.17 3.9-3.6 6.7-3.6 2.09 0 3.99.79 5.41 2.09-.6-.08-1.45.35-1.45 1.42 0 .66.38 1.22.79 1.88.31.54.5 1.22.5 2.21 0 1.34-1.27 4.48-1.27 4.48l-2.71-7.5c.48-.03.75-.16.75-.16.43-.05.38-1.1-.05-1.08 0 0-1.3.11-2.14.11-.78 0-2.11-.11-2.11-.11-.43-.02-.48 1.06-.05 1.08l.84.08 1.12 3.04zm6.02 2.15L16.64 10s.67-1.69.39-3.81c.63 1.14.94 2.42.94 3.81 0 2.96-1.56 5.58-3.94 6.97zM2.68 6.77L6.5 17.25c-2.67-1.3-4.47-4.08-4.47-7.25 0-1.16.2-2.23.65-3.23zm7.45 4.53l2.29 6.25c-.75.27-1.57.42-2.42.42-.72 0-1.41-.11-2.06-.3z"
          />
        </svg>
      </span>
      <input
        aria-label="How many columns should this use?"
        className="components-range-control__number emotion-16 emotion-133"
        disabled={false}
        inputMode="decimal"
        max={100}
        min={0}
        onChange={[Function]}
        step={1}
        type="number"
        value={5}
      />
    </span>
  </div>
</div>
`;

exports[`Storyshots Components/RangeControl With Icon Before 1`] = `
.emotion-18 {
  -webkit-tap-highlight-color: transparent;
  box-sizing: border-box;
  cursor: pointer;
  -webkit-align-items: flex-start;
  -webkit-box-align: flex-start;
  -ms-flex-align: flex-start;
  align-items: flex-start;
  display: -webkit-inline-box;
  display: -webkit-inline-flex;
  display: -ms-inline-flexbox;
  display: inline-flex;
  -webkit-box-pack: start;
  -webkit-justify-content: flex-start;
  -ms-flex-pack: start;
  justify-content: flex-start;
  padding: 0;
  position: relative;
  touch-action: none;
  width: 100%;
}

.emotion-0 {
  margin-top: 3px;
  margin-right: 6px;
}

.emotion-14 {
  box-sizing: border-box;
  color: #007cba;
  display: block;
  padding-top: 15px;
  position: relative;
  width: 100%;
  height: 30px;
  min-height: 30px;
  margin-left: 10px;
}

.emotion-2 {
  box-sizing: border-box;
  cursor: pointer;
  display: block;
  height: 100%;
  left: 0;
  margin: 0;
  opacity: 0;
  outline: none;
  position: absolute;
  right: 0;
  top: 0;
  width: 100%;
}

.emotion-4 {
  background-color: #d7dade;
  box-sizing: border-box;
  left: 0;
  pointer-events: none;
  right: 0;
  display: block;
  height: 3px;
  position: absolute;
  margin-top: 14px;
  top: 0;
}

.emotion-6 {
  background-color: currentColor;
  border-radius: 1px;
  box-sizing: border-box;
  height: 3px;
  pointer-events: none;
  display: block;
  position: absolute;
  margin-top: 14px;
  top: 0;
}

.emotion-10 {
  -webkit-align-items: center;
  -webkit-box-align: center;
  -ms-flex-align: center;
  align-items: center;
  box-sizing: border-box;
  display: -webkit-box;
  display: -webkit-flex;
  display: -ms-flexbox;
  display: flex;
  height: 20px;
  -webkit-box-pack: center;
  -webkit-justify-content: center;
  -ms-flex-pack: center;
  justify-content: center;
  margin-top: 5px;
  outline: 0;
  pointer-events: none;
  position: absolute;
  top: 0;
  -webkit-user-select: none;
  -moz-user-select: none;
  -ms-user-select: none;
  user-select: none;
  width: 20px;
  margin-left: -10px;
}

.emotion-8 {
  -webkit-align-items: center;
  -webkit-box-align: center;
  -ms-flex-align: center;
  align-items: center;
  background-color: white;
  border-radius: 50%;
  border: 1px solid #7e8993;
  box-sizing: border-box;
  height: 100%;
  outline: 0;
  pointer-events: none;
  position: absolute;
  -webkit-user-select: none;
  -moz-user-select: none;
  -ms-user-select: none;
  user-select: none;
  width: 100%;
  border-color: #7e8993;
  box-shadow: 0 0 0 rgba(0,0,0,0);
}

.emotion-12 {
  background: #23282d;
  border-radius: 3px;
  box-sizing: border-box;
  color: white;
  display: inline-block;
  font-size: 11px;
  min-width: 32px;
  opacity: 0;
  padding: 8px;
  pointer-events: none;
  position: absolute;
  text-align: center;
  -webkit-transition: opacity 120ms ease;
  transition: opacity 120ms ease;
  -webkit-user-select: none;
  -moz-user-select: none;
  -ms-user-select: none;
  user-select: none;
  opacity: 0;
  margin-top: -4px;
  top: -100%;
  -webkit-transform: translateX(-50%);
  -ms-transform: translateX(-50%);
  transform: translateX(-50%);
}

.emotion-12::after {
  border: 6px solid #23282d;
  border-left-color: transparent;
  border-right-color: transparent;
  bottom: -6px;
  box-sizing: border-box;
  content: '';
  height: 0;
  left: 50%;
  line-height: 0;
  margin-left: -6px;
  position: absolute;
  width: 0;
}

.emotion-12::after {
  border-bottom: none;
  border-top-style: solid;
  bottom: -6px;
}

@media ( prefers-reduced-motion:reduce ) {
  .emotion-12 {
    -webkit-transition-duration: 0ms;
    transition-duration: 0ms;
  }
}

.emotion-16 {
  box-sizing: border-box;
  display: inline-block;
  margin-top: 0;
  min-width: 54px;
  max-width: 120px;
  margin-left: 16px;
}

input[type='number'].emotion-16 {
  height: 30px;
  min-height: 30px;
}

<div
  className="components-base-control components-range-control"
>
  <div
    className="components-base-control__field"
  >
    <label
      className="components-base-control__label"
      htmlFor="inspector-range-control-5"
    >
      How many columns should this use?
    </label>
    <span
      className="components-range-control__root emotion-18 emotion-19"
    >
      <span
        className="emotion-0 emotion-1"
      >
        <svg
          aria-hidden="true"
          className="dashicon dashicons-wordpress"
          focusable="false"
          height={20}
          role="img"
          viewBox="0 0 20 20"
          width={20}
          xmlns="http://www.w3.org/2000/svg"
        >
          <path
            d="M20 10c0-5.52-4.48-10-10-10S0 4.48 0 10s4.48 10 10 10 10-4.48 10-10zM10 1.01c4.97 0 8.99 4.02 8.99 8.99s-4.02 8.99-8.99 8.99S1.01 14.97 1.01 10 5.03 1.01 10 1.01zM8.01 14.82L4.96 6.61c.49-.03 1.05-.08 1.05-.08.43-.05.38-1.01-.06-.99 0 0-1.29.1-2.13.1-.15 0-.33 0-.52-.01 1.44-2.17 3.9-3.6 6.7-3.6 2.09 0 3.99.79 5.41 2.09-.6-.08-1.45.35-1.45 1.42 0 .66.38 1.22.79 1.88.31.54.5 1.22.5 2.21 0 1.34-1.27 4.48-1.27 4.48l-2.71-7.5c.48-.03.75-.16.75-.16.43-.05.38-1.1-.05-1.08 0 0-1.3.11-2.14.11-.78 0-2.11-.11-2.11-.11-.43-.02-.48 1.06-.05 1.08l.84.08 1.12 3.04zm6.02 2.15L16.64 10s.67-1.69.39-3.81c.63 1.14.94 2.42.94 3.81 0 2.96-1.56 5.58-3.94 6.97zM2.68 6.77L6.5 17.25c-2.67-1.3-4.47-4.08-4.47-7.25 0-1.16.2-2.23.65-3.23zm7.45 4.53l2.29 6.25c-.75.27-1.57.42-2.42.42-.72 0-1.41-.11-2.06-.3z"
          />
        </svg>
      </span>
      <span
        className="components-range-control__wrapper emotion-14 emotion-15"
        color="#00669b"
      >
        <input
          aria-hidden={false}
          aria-label="How many columns should this use?"
          className="components-range-control__slider emotion-2 emotion-3"
          disabled={false}
          id="inspector-range-control-5"
          max={100}
          min={0}
          onBlur={[Function]}
          onChange={[Function]}
          onFocus={[Function]}
          onMouseLeave={[Function]}
          onMouseMove={[Function]}
          step={1}
          tabIndex={0}
          type="range"
          value={5}
        />
        <span
          aria-hidden={true}
          className="emotion-4 emotion-5"
          disabled={false}
        />
        <span
          aria-hidden={true}
          className="components-range-control__track emotion-6 emotion-7"
          disabled={false}
          style={
            Object {
              "width": "5%",
            }
          }
        />
        <span
          className="emotion-10 emotion-11"
          style={
            Object {
              "left": "5%",
            }
          }
        >
          <span
            aria-hidden={true}
            className="emotion-8 emotion-9"
          />
        </span>
        <span
          aria-hidden={false}
          className="components-simple-tooltip components-range-control__tooltip emotion-12 emotion-13"
          role="tooltip"
          style={
            Object {
              "left": "5%",
              "zIndex": 100,
            }
          }
        >
          5
        </span>
      </span>
      <input
        aria-label="How many columns should this use?"
        className="components-range-control__number emotion-16 emotion-153"
        disabled={false}
        inputMode="decimal"
        max={100}
        min={0}
        onChange={[Function]}
        step={1}
        type="number"
        value={5}
      />
    </span>
  </div>
</div>
`;

exports[`Storyshots Components/RangeControl With Minimum And Maximum Limits 1`] = `
.emotion-16 {
  -webkit-tap-highlight-color: transparent;
  box-sizing: border-box;
  cursor: pointer;
  -webkit-align-items: flex-start;
  -webkit-box-align: flex-start;
  -ms-flex-align: flex-start;
  align-items: flex-start;
  display: -webkit-inline-box;
  display: -webkit-inline-flex;
  display: -ms-inline-flexbox;
  display: inline-flex;
  -webkit-box-pack: start;
  -webkit-justify-content: flex-start;
  -ms-flex-pack: start;
  justify-content: flex-start;
  padding: 0;
  position: relative;
  touch-action: none;
  width: 100%;
}

.emotion-12 {
  box-sizing: border-box;
  color: #007cba;
  display: block;
  padding-top: 15px;
  position: relative;
  width: 100%;
  height: 30px;
  min-height: 30px;
  margin-left: 10px;
}

.emotion-0 {
  box-sizing: border-box;
  cursor: pointer;
  display: block;
  height: 100%;
  left: 0;
  margin: 0;
  opacity: 0;
  outline: none;
  position: absolute;
  right: 0;
  top: 0;
  width: 100%;
}

.emotion-2 {
  background-color: #d7dade;
  box-sizing: border-box;
  left: 0;
  pointer-events: none;
  right: 0;
  display: block;
  height: 3px;
  position: absolute;
  margin-top: 14px;
  top: 0;
}

.emotion-4 {
  background-color: currentColor;
  border-radius: 1px;
  box-sizing: border-box;
  height: 3px;
  pointer-events: none;
  display: block;
  position: absolute;
  margin-top: 14px;
  top: 0;
}

.emotion-8 {
  -webkit-align-items: center;
  -webkit-box-align: center;
  -ms-flex-align: center;
  align-items: center;
  box-sizing: border-box;
  display: -webkit-box;
  display: -webkit-flex;
  display: -ms-flexbox;
  display: flex;
  height: 20px;
  -webkit-box-pack: center;
  -webkit-justify-content: center;
  -ms-flex-pack: center;
  justify-content: center;
  margin-top: 5px;
  outline: 0;
  pointer-events: none;
  position: absolute;
  top: 0;
  -webkit-user-select: none;
  -moz-user-select: none;
  -ms-user-select: none;
  user-select: none;
  width: 20px;
  margin-left: -10px;
}

.emotion-6 {
  -webkit-align-items: center;
  -webkit-box-align: center;
  -ms-flex-align: center;
  align-items: center;
  background-color: white;
  border-radius: 50%;
  border: 1px solid #7e8993;
  box-sizing: border-box;
  height: 100%;
  outline: 0;
  pointer-events: none;
  position: absolute;
  -webkit-user-select: none;
  -moz-user-select: none;
  -ms-user-select: none;
  user-select: none;
  width: 100%;
  border-color: #7e8993;
  box-shadow: 0 0 0 rgba(0,0,0,0);
}

.emotion-10 {
  background: #23282d;
  border-radius: 3px;
  box-sizing: border-box;
  color: white;
  display: inline-block;
  font-size: 11px;
  min-width: 32px;
  opacity: 0;
  padding: 8px;
  pointer-events: none;
  position: absolute;
  text-align: center;
  -webkit-transition: opacity 120ms ease;
  transition: opacity 120ms ease;
  -webkit-user-select: none;
  -moz-user-select: none;
  -ms-user-select: none;
  user-select: none;
  opacity: 0;
  margin-top: -4px;
  top: -100%;
  -webkit-transform: translateX(-50%);
  -ms-transform: translateX(-50%);
  transform: translateX(-50%);
}

.emotion-10::after {
  border: 6px solid #23282d;
  border-left-color: transparent;
  border-right-color: transparent;
  bottom: -6px;
  box-sizing: border-box;
  content: '';
  height: 0;
  left: 50%;
  line-height: 0;
  margin-left: -6px;
  position: absolute;
  width: 0;
}

.emotion-10::after {
  border-bottom: none;
  border-top-style: solid;
  bottom: -6px;
}

@media ( prefers-reduced-motion:reduce ) {
  .emotion-10 {
    -webkit-transition-duration: 0ms;
    transition-duration: 0ms;
  }
}

.emotion-14 {
  box-sizing: border-box;
  display: inline-block;
  margin-top: 0;
  min-width: 54px;
  max-width: 120px;
  margin-left: 16px;
}

input[type='number'].emotion-14 {
  height: 30px;
  min-height: 30px;
}

<div
  className="components-base-control components-range-control"
>
  <div
    className="components-base-control__field"
  >
    <label
      className="components-base-control__label"
      htmlFor="inspector-range-control-4"
    >
      How many columns should this use?
    </label>
    <span
      className="components-range-control__root emotion-16 emotion-17"
    >
      <span
        className="components-range-control__wrapper emotion-12 emotion-13"
        color="#00669b"
      >
        <input
          aria-hidden={false}
          aria-label="How many columns should this use?"
          className="components-range-control__slider emotion-0 emotion-1"
          disabled={false}
          id="inspector-range-control-4"
          max={10}
          min={2}
          onBlur={[Function]}
          onChange={[Function]}
          onFocus={[Function]}
          onMouseLeave={[Function]}
          onMouseMove={[Function]}
          step={1}
          tabIndex={0}
          type="range"
          value={5}
        />
        <span
          aria-hidden={true}
          className="emotion-2 emotion-3"
          disabled={false}
        />
        <span
          aria-hidden={true}
          className="components-range-control__track emotion-4 emotion-5"
          disabled={false}
          style={
            Object {
              "width": "37.5%",
            }
          }
        />
        <span
          className="emotion-8 emotion-9"
          style={
            Object {
              "left": "37.5%",
            }
          }
        >
          <span
            aria-hidden={true}
            className="emotion-6 emotion-7"
          />
        </span>
        <span
          aria-hidden={false}
          className="components-simple-tooltip components-range-control__tooltip emotion-10 emotion-11"
          role="tooltip"
          style={
            Object {
              "left": "37.5%",
              "zIndex": 100,
            }
          }
        >
          5
        </span>
      </span>
      <input
        aria-label="How many columns should this use?"
        className="components-range-control__number emotion-14 emotion-133"
        disabled={false}
        inputMode="decimal"
        max={10}
        min={2}
        onChange={[Function]}
        step={1}
        type="number"
        value={5}
      />
    </span>
  </div>
</div>
`;

exports[`Storyshots Components/RangeControl With Reset 1`] = `
.emotion-18 {
  -webkit-tap-highlight-color: transparent;
  box-sizing: border-box;
  cursor: pointer;
  -webkit-align-items: flex-start;
  -webkit-box-align: flex-start;
  -ms-flex-align: flex-start;
  align-items: flex-start;
  display: -webkit-inline-box;
  display: -webkit-inline-flex;
  display: -ms-inline-flexbox;
  display: inline-flex;
  -webkit-box-pack: start;
  -webkit-justify-content: flex-start;
  -ms-flex-pack: start;
  justify-content: flex-start;
  padding: 0;
  position: relative;
  touch-action: none;
  width: 100%;
}

.emotion-12 {
  box-sizing: border-box;
  color: #007cba;
  display: block;
  padding-top: 15px;
  position: relative;
  width: 100%;
  height: 30px;
  min-height: 30px;
  margin-left: 10px;
}

.emotion-0 {
  box-sizing: border-box;
  cursor: pointer;
  display: block;
  height: 100%;
  left: 0;
  margin: 0;
  opacity: 0;
  outline: none;
  position: absolute;
  right: 0;
  top: 0;
  width: 100%;
}

.emotion-2 {
  background-color: #d7dade;
  box-sizing: border-box;
  left: 0;
  pointer-events: none;
  right: 0;
  display: block;
  height: 3px;
  position: absolute;
  margin-top: 14px;
  top: 0;
}

.emotion-4 {
  background-color: currentColor;
  border-radius: 1px;
  box-sizing: border-box;
  height: 3px;
  pointer-events: none;
  display: block;
  position: absolute;
  margin-top: 14px;
  top: 0;
}

.emotion-8 {
  -webkit-align-items: center;
  -webkit-box-align: center;
  -ms-flex-align: center;
  align-items: center;
  box-sizing: border-box;
  display: -webkit-box;
  display: -webkit-flex;
  display: -ms-flexbox;
  display: flex;
  height: 20px;
  -webkit-box-pack: center;
  -webkit-justify-content: center;
  -ms-flex-pack: center;
  justify-content: center;
  margin-top: 5px;
  outline: 0;
  pointer-events: none;
  position: absolute;
  top: 0;
  -webkit-user-select: none;
  -moz-user-select: none;
  -ms-user-select: none;
  user-select: none;
  width: 20px;
  margin-left: -10px;
}

.emotion-6 {
  -webkit-align-items: center;
  -webkit-box-align: center;
  -ms-flex-align: center;
  align-items: center;
  background-color: white;
  border-radius: 50%;
  border: 1px solid #7e8993;
  box-sizing: border-box;
  height: 100%;
  outline: 0;
  pointer-events: none;
  position: absolute;
  -webkit-user-select: none;
  -moz-user-select: none;
  -ms-user-select: none;
  user-select: none;
  width: 100%;
  border-color: #7e8993;
  box-shadow: 0 0 0 rgba(0,0,0,0);
}

.emotion-10 {
  background: #23282d;
  border-radius: 3px;
  box-sizing: border-box;
  color: white;
  display: inline-block;
  font-size: 11px;
  min-width: 32px;
  opacity: 0;
  padding: 8px;
  pointer-events: none;
  position: absolute;
  text-align: center;
  -webkit-transition: opacity 120ms ease;
  transition: opacity 120ms ease;
  -webkit-user-select: none;
  -moz-user-select: none;
  -ms-user-select: none;
  user-select: none;
  opacity: 0;
  margin-top: -4px;
  top: -100%;
  -webkit-transform: translateX(-50%);
  -ms-transform: translateX(-50%);
  transform: translateX(-50%);
}

.emotion-10::after {
  border: 6px solid #23282d;
  border-left-color: transparent;
  border-right-color: transparent;
  bottom: -6px;
  box-sizing: border-box;
  content: '';
  height: 0;
  left: 50%;
  line-height: 0;
  margin-left: -6px;
  position: absolute;
  width: 0;
}

.emotion-10::after {
  border-bottom: none;
  border-top-style: solid;
  bottom: -6px;
}

@media ( prefers-reduced-motion:reduce ) {
  .emotion-10 {
    -webkit-transition-duration: 0ms;
    transition-duration: 0ms;
  }
}

.emotion-14 {
  box-sizing: border-box;
  display: inline-block;
  margin-top: 0;
  min-width: 54px;
  max-width: 120px;
  margin-left: 16px;
}

input[type='number'].emotion-14 {
  height: 30px;
  min-height: 30px;
}

.emotion-16 {
  box-sizing: border-box;
  display: block;
  margin-top: 0;
  margin-left: 8px;
}

.emotion-16 button,
.emotion-16 button.is-small {
  margin-left: 0;
  height: 30px;
  min-height: 30px;
}

<div
  className="components-base-control components-range-control"
>
  <div
    className="components-base-control__field"
  >
    <label
      className="components-base-control__label"
      htmlFor="inspector-range-control-7"
    >
      How many columns should this use?
    </label>
    <span
      className="components-range-control__root emotion-18 emotion-19"
    >
      <span
        className="components-range-control__wrapper emotion-12 emotion-13"
        color="#00669b"
      >
        <input
          aria-hidden={false}
          aria-label="How many columns should this use?"
          className="components-range-control__slider emotion-0 emotion-1"
          disabled={false}
          id="inspector-range-control-7"
          max={100}
          min={0}
          onBlur={[Function]}
          onChange={[Function]}
          onFocus={[Function]}
          onMouseLeave={[Function]}
          onMouseMove={[Function]}
          step={1}
          tabIndex={0}
          type="range"
          value={5}
        />
        <span
          aria-hidden={true}
          className="emotion-2 emotion-3"
          disabled={false}
        />
        <span
          aria-hidden={true}
          className="components-range-control__track emotion-4 emotion-5"
          disabled={false}
          style={
            Object {
              "width": "5%",
            }
          }
        />
        <span
          className="emotion-8 emotion-9"
          style={
            Object {
              "left": "5%",
            }
          }
        >
          <span
            aria-hidden={true}
            className="emotion-6 emotion-7"
          />
        </span>
        <span
          aria-hidden={false}
          className="components-simple-tooltip components-range-control__tooltip emotion-10 emotion-11"
          role="tooltip"
          style={
            Object {
              "left": "5%",
              "zIndex": 100,
            }
          }
        >
          5
        </span>
      </span>
      <input
        aria-label="How many columns should this use?"
        className="components-range-control__number emotion-14 emotion-133"
        disabled={false}
        inputMode="decimal"
        max={100}
        min={0}
        onChange={[Function]}
        step={1}
        type="number"
        value={5}
      />
      <span
        className="emotion-16 emotion-134"
      >
        <button
          className="components-button components-range-control__reset is-secondary is-small"
          disabled={false}
          onClick={[Function]}
          type="button"
        >
          Reset
        </button>
      </span>
    </span>
  </div>
</div>
`;

exports[`Storyshots Components/ResizableBox Default 1`] = `
<div
  style={
    Object {
      "margin": 30,
    }
  }
>
  <div
    className="components-resizable-box__container has-show-handle"
    style={
      Object {
        "boxSizing": "border-box",
        "height": "200px",
        "maxHeight": undefined,
        "maxWidth": undefined,
        "minHeight": 50,
        "minWidth": 50,
        "position": "relative",
        "userSelect": "auto",
        "width": "400px",
      }
    }
  >
    <div
      style={
        Object {
          "alignItems": "center",
          "background": "#eee",
          "display": "flex",
          "height": "100%",
          "justifyContent": "center",
          "width": "100%",
        }
      }
    >
      <span>
        Resize
      </span>
    </div>
    <span>
      <div
        className="components-resizable-box__handle components-resizable-box__side-handle components-resizable-box__handle-right"
        onMouseDown={[Function]}
        onTouchStart={[Function]}
        style={
          Object {
            "bottom": null,
            "cursor": "col-resize",
            "height": null,
            "left": null,
            "position": "absolute",
            "right": null,
            "top": null,
            "userSelect": "none",
            "width": null,
          }
        }
      />
      <div
        className="components-resizable-box__handle components-resizable-box__side-handle components-resizable-box__handle-bottom"
        onMouseDown={[Function]}
        onTouchStart={[Function]}
        style={
          Object {
            "bottom": null,
            "cursor": "row-resize",
            "height": null,
            "left": null,
            "position": "absolute",
            "right": null,
            "top": null,
            "userSelect": "none",
            "width": null,
          }
        }
      />
      <div
        className="components-resizable-box__handle components-resizable-box__corner-handle components-resizable-box__handle-bottom components-resizable-box__handle-right"
        onMouseDown={[Function]}
        onTouchStart={[Function]}
        style={
          Object {
            "bottom": null,
            "cursor": "se-resize",
            "height": null,
            "left": null,
            "position": "absolute",
            "right": null,
            "top": null,
            "userSelect": "none",
            "width": null,
          }
        }
      />
    </span>
  </div>
</div>
`;

exports[`Storyshots Components/ScrollLock Default 1`] = `
<div
  style={
    Object {
      "backgroundColor": "#fff",
      "backgroundImage": "linear-gradient(transparent 50%, rgba(0, 0, 0, 0.05) 50%)",
      "backgroundSize": "50px 50px",
      "height": 3000,
      "position": "relative",
    }
  }
>
  <div>
    Start scrolling down...
  </div>
  <div
    style={
      Object {
        "display": "flex",
        "justifyContent": "center",
        "padding": 40,
        "position": "sticky",
        "textAlign": "center",
        "top": 0,
      }
    }
  >
    <div>
      <button
        className="components-button is-secondary"
        onClick={[Function]}
        type="button"
      >
        Toggle Scroll Lock
      </button>
      <p>
        Scroll locked:

        <strong>
          No
        </strong>
      </p>
    </div>
  </div>
</div>
`;

exports[`Storyshots Components/SelectControl Default 1`] = `
<div
  className="components-base-control"
>
  <div
    className="components-base-control__field"
  >
    <label
      className="components-base-control__label"
      htmlFor="inspector-select-control-1"
    >
      Label Text
    </label>
    <select
      aria-describedby="inspector-select-control-1__help"
      className="components-select-control__input"
      id="inspector-select-control-1"
      multiple={false}
      onChange={[Function]}
    >
      <option
        disabled={true}
        value={null}
      >
        Select an Option
      </option>
      <option
        value="a"
      >
        Option A
      </option>
      <option
        value="b"
      >
        Option B
      </option>
      <option
        value="c"
      >
        Option C
      </option>
    </select>
  </div>
  <p
    className="components-base-control__help"
    id="inspector-select-control-1__help"
  >
    Help text to explain the select control.
  </p>
</div>
`;

exports[`Storyshots Components/Snackbar Default 1`] = `
<div
  className="components-snackbar"
  label="Dismiss this notice"
  onClick={[Function]}
  onKeyPress={[Function]}
  role="button"
  tabIndex="0"
>
  <div
    className="components-snackbar__content"
  >
    Use Snackbars to communicate low priority, non-interruptive messages to the user.
  </div>
</div>
`;

exports[`Storyshots Components/Snackbar With Actions 1`] = `
<div
  className="components-snackbar"
  label="Dismiss this notice"
  onClick={[Function]}
  onKeyPress={[Function]}
  role="button"
  tabIndex="0"
>
  <div
    className="components-snackbar__content"
  >
    Use Snackbars with an action link to an external page.
    <a
      className="components-button components-snackbar__action is-tertiary"
      href="https://wordpress.org"
      onClick={[Function]}
    >
      Open WP.org
    </a>
  </div>
</div>
`;

exports[`Storyshots Components/Spinner Default 1`] = `
<span
  className="components-spinner"
/>
`;

exports[`Storyshots Components/TabPanel Default 1`] = `
<div
  className="my-tab-panel"
>
  <div
    aria-orientation="horizontal"
    className="components-tab-panel__tabs"
    role="tablist"
  >
    <button
      aria-controls="0-tab1-view"
      aria-selected={true}
      className="components-button components-tab-panel__tabs-item tab-one is-active"
      id="0-tab1"
      onClick={[Function]}
      role="tab"
      tabIndex={null}
      type="button"
    >
      Tab 1
    </button>
    <button
      aria-controls="0-tab2-view"
      aria-selected={false}
      className="components-button components-tab-panel__tabs-item tab-two"
      id="0-tab2"
      onClick={[Function]}
      role="tab"
      tabIndex={-1}
      type="button"
    >
      Tab 2
    </button>
  </div>
  <div
    aria-labelledby="0-tab1"
    className="components-tab-panel__tab-content"
    id="0-tab1-view"
    role="tabpanel"
    tabIndex="0"
  >
    <p>
      Selected tab: 
      Tab 1
    </p>
  </div>
</div>
`;

exports[`Storyshots Components/Text Default 1`] = `
Array [
  .emotion-0 {
  box-sizing: border-box;
  margin: 0;
  font-family: -apple-system,BlinkMacSystemFont,"Segoe UI",Roboto,Oxygen-Sans,Ubuntu,Cantarell,"Helvetica Neue",sans-serif;
  font-weight: 400;
  font-size: 32px;
  line-height: 40px;
}

<h1
    className="emotion-0 emotion-1"
  >
    Title Large
  </h1>,
  .emotion-0 {
  box-sizing: border-box;
  margin: 0;
  font-family: -apple-system,BlinkMacSystemFont,"Segoe UI",Roboto,Oxygen-Sans,Ubuntu,Cantarell,"Helvetica Neue",sans-serif;
  font-weight: 400;
  font-size: 24px;
  line-height: 32px;
}

<h2
    className="emotion-0 emotion-1"
  >
    Title Medium
  </h2>,
  .emotion-0 {
  box-sizing: border-box;
  margin: 0;
  font-family: -apple-system,BlinkMacSystemFont,"Segoe UI",Roboto,Oxygen-Sans,Ubuntu,Cantarell,"Helvetica Neue",sans-serif;
  font-weight: 400;
  font-size: 20px;
  line-height: 28px;
}

<h3
    className="emotion-0 emotion-1"
  >
    Title Small
  </h3>,
  .emotion-0 {
  box-sizing: border-box;
  margin: 0;
  font-family: -apple-system,BlinkMacSystemFont,"Segoe UI",Roboto,Oxygen-Sans,Ubuntu,Cantarell,"Helvetica Neue",sans-serif;
  font-weight: 600;
  font-size: 14px;
  line-height: 20px;
  font-size: 16px;
  line-height: 24px;
}

<p
    className="emotion-0 emotion-1"
  >
    Subtitle
  </p>,
  .emotion-0 {
  box-sizing: border-box;
  margin: 0;
  font-family: -apple-system,BlinkMacSystemFont,"Segoe UI",Roboto,Oxygen-Sans,Ubuntu,Cantarell,"Helvetica Neue",sans-serif;
  font-weight: 600;
  font-size: 14px;
  line-height: 20px;
  font-size: 14px;
  line-height: 20px;
}

<p
    className="emotion-0 emotion-1"
  >
    Subtitle Small
  </p>,
  .emotion-0 {
  box-sizing: border-box;
  margin: 0;
  font-family: -apple-system,BlinkMacSystemFont,"Segoe UI",Roboto,Oxygen-Sans,Ubuntu,Cantarell,"Helvetica Neue",sans-serif;
  font-weight: 400;
}

<p
    className="emotion-0 emotion-1"
  >
    Body
  </p>,
  .emotion-0 {
  box-sizing: border-box;
  margin: 0;
  font-family: -apple-system,BlinkMacSystemFont,"Segoe UI",Roboto,Oxygen-Sans,Ubuntu,Cantarell,"Helvetica Neue",sans-serif;
  font-weight: 400;
  font-size: 14px;
  line-height: 20px;
}

<p
    className="emotion-0 emotion-1"
  >
    Body Small
  </p>,
  .emotion-0 {
  box-sizing: border-box;
  margin: 0;
  font-family: -apple-system,BlinkMacSystemFont,"Segoe UI",Roboto,Oxygen-Sans,Ubuntu,Cantarell,"Helvetica Neue",sans-serif;
  font-weight: 600;
  font-size: 14px;
  line-height: 20px;
}

<p
    className="emotion-0 emotion-1"
  >
    Button
  </p>,
  .emotion-0 {
  box-sizing: border-box;
  margin: 0;
  font-family: -apple-system,BlinkMacSystemFont,"Segoe UI",Roboto,Oxygen-Sans,Ubuntu,Cantarell,"Helvetica Neue",sans-serif;
  font-weight: 400;
  font-size: 12px;
  line-height: 16px;
}

<p
    className="emotion-0 emotion-1"
  >
    Caption
  </p>,
  .emotion-0 {
  box-sizing: border-box;
  margin: 0;
  font-family: -apple-system,BlinkMacSystemFont,"Segoe UI",Roboto,Oxygen-Sans,Ubuntu,Cantarell,"Helvetica Neue",sans-serif;
  font-weight: 600;
  font-size: 12px;
  line-height: 16px;
}

<p
    className="emotion-0 emotion-1"
  >
<<<<<<< HEAD
    <p>
      Selected tab:
      Tab 1
    </p>
  </div>
</div>
=======
    Label
  </p>,
]
>>>>>>> 049dc527
`;

exports[`Storyshots Components/TextControl Default 1`] = `
<div
  className="components-base-control"
>
  <div
    className="components-base-control__field"
  >
    <label
      className="components-base-control__label"
      htmlFor="inspector-text-control-4"
    >
      Label Text
    </label>
    <input
      aria-describedby="inspector-text-control-4__help"
      className="components-text-control__input"
      id="inspector-text-control-4"
      onChange={[Function]}
      type="text"
    />
  </div>
  <p
    className="components-base-control__help"
    id="inspector-text-control-4__help"
  >
    Help text to explain the input.
  </p>
</div>
`;

exports[`Storyshots Components/TextHighlight Default 1`] = `
Array [
  "We call the new editor ",
  <mark>
    Gutenberg
  </mark>,
  ". The entire editing experience has been rebuilt for media rich pages and posts.",
]
`;

exports[`Storyshots Components/TextareaControl Default 1`] = `
<div
  className="components-base-control"
>
  <div
    className="components-base-control__field"
  >
    <label
      className="components-base-control__label"
      htmlFor="inspector-textarea-control-1"
    >
      Label Text
    </label>
    <textarea
      aria-describedby="inspector-textarea-control-1__help"
      className="components-textarea-control__input"
      id="inspector-textarea-control-1"
      onChange={[Function]}
      rows={4}
    />
  </div>
  <p
    className="components-base-control__help"
    id="inspector-textarea-control-1__help"
  >
    Help text to explain the textarea.
  </p>
</div>
`;

exports[`Storyshots Components/Tip Default 1`] = `
<div
  className="components-tip"
>
  <svg
    aria-hidden="true"
    focusable="false"
    height="24"
    role="img"
    viewBox="0 0 24 24"
    width="24"
  >
    <path
      d="M12 15.8c-3.7 0-6.8-3-6.8-6.8s3-6.8 6.8-6.8c3.7 0 6.8 3 6.8 6.8s-3.1 6.8-6.8 6.8zm0-12C9.1 3.8 6.8 6.1 6.8 9s2.4 5.2 5.2 5.2c2.9 0 5.2-2.4 5.2-5.2S14.9 3.8 12 3.8zM8 17.5h8V19H8zM10 20.5h4V22h-4z"
    />
  </svg>
  <p>
    <p>
      An example tip
    </p>
  </p>
</div>
`;

exports[`Storyshots Components/ToggleControl Default 1`] = `
<div
  className="components-base-control components-toggle-control"
>
  <div
    className="components-base-control__field"
  >
    <span
      className="components-form-toggle is-checked"
    >
      <input
        checked={true}
        className="components-form-toggle__input"
        id="inspector-toggle-control-0"
        onChange={[Function]}
        type="checkbox"
      />
      <span
        className="components-form-toggle__track"
      />
      <span
        className="components-form-toggle__thumb"
      />
      <svg
        aria-hidden="true"
        className="components-form-toggle__on"
        focusable="false"
        height="6"
        role="img"
        viewBox="0 0 2 6"
        width="2"
        xmlns="http://www.w3.org/2000/svg"
      >
        <path
          d="M0 0h2v6H0z"
        />
      </svg>
    </span>
    <label
      className="components-toggle-control__label"
      htmlFor="inspector-toggle-control-0"
    >
      Does this have a fixed background?
    </label>
  </div>
</div>
`;

exports[`Storyshots Components/ToggleControl With Help Text 1`] = `
<div
  className="components-base-control components-toggle-control"
>
  <div
    className="components-base-control__field"
  >
    <span
      className="components-form-toggle is-checked"
    >
      <input
        aria-describedby="inspector-toggle-control-1__help"
        checked={true}
        className="components-form-toggle__input"
        id="inspector-toggle-control-1"
        onChange={[Function]}
        type="checkbox"
      />
      <span
        className="components-form-toggle__track"
      />
      <span
        className="components-form-toggle__thumb"
      />
      <svg
        aria-hidden="true"
        className="components-form-toggle__on"
        focusable="false"
        height="6"
        role="img"
        viewBox="0 0 2 6"
        width="2"
        xmlns="http://www.w3.org/2000/svg"
      >
        <path
          d="M0 0h2v6H0z"
        />
      </svg>
    </span>
    <label
      className="components-toggle-control__label"
      htmlFor="inspector-toggle-control-1"
    >
      Does this have a fixed background?
    </label>
  </div>
  <p
    className="components-base-control__help"
    id="inspector-toggle-control-1__help"
  >
    Has fixed background.
  </p>
</div>
`;

exports[`Storyshots Components/ToolTip Default 1`] = `
<div
  onBlur={[Function]}
  onClick={[Function]}
  onFocus={[Function]}
  onMouseDown={[Function]}
  onMouseEnter={[Function]}
  onMouseLeave={[Function]}
  style={
    Object {
      "border": "1px solid #ccc",
      "margin": "50px auto",
      "padding": "20px",
      "textAlign": "center",
      "width": "200px",
    }
  }
>
  Hover for more information
</div>
`;

exports[`Storyshots Components/Toolbar Default 1`] = `
<div
  aria-label="Options"
  aria-orientation="horizontal"
  className="components-accessible-toolbar"
  id="options-toolbar"
  onFocus={[Function]}
  onKeyDown={[Function]}
  onKeyUp={[Function]}
  role="toolbar"
>
  <div
    className="components-toolbar-group"
  >
    <button
      aria-label="Paragraph"
      className="components-button components-toolbar-button has-icon"
      id="options-toolbar-1"
      onBlur={[Function]}
      onClick={[Function]}
      onFocus={[Function]}
      onKeyDown={[Function]}
      onKeyUp={[Function]}
      onMouseDown={[Function]}
      onMouseEnter={[Function]}
      onMouseLeave={[Function]}
      tabIndex={-1}
      type="button"
    >
      <svg
        aria-hidden="true"
        focusable="false"
        height={24}
        role="img"
        viewBox="0 0 24 24"
        width={24}
        xmlns="http://www.w3.org/2000/svg"
      >
        <path
          d="M18.3 4H9.9v-.1l-.9.2c-2.3.4-4 2.4-4 4.8s1.7 4.4 4 4.8l.7.1V20h1.5V5.5h2.9V20h1.5V5.5h2.7V4z"
        />
      </svg>
    </button>
  </div>
  <div
    className="components-toolbar-group"
  >
    <div
      className="components-dropdown components-dropdown-menu"
    >
      <button
        aria-expanded={false}
        aria-haspopup="true"
        aria-label="Change text alignment"
        className="components-button components-dropdown-menu__toggle has-icon"
        id="options-toolbar-2"
        onBlur={[Function]}
        onClick={[Function]}
        onFocus={[Function]}
        onKeyDown={[Function]}
        onKeyUp={[Function]}
        onMouseDown={[Function]}
        onMouseEnter={[Function]}
        onMouseLeave={[Function]}
        tabIndex={-1}
        type="button"
      >
        <svg
          aria-hidden="true"
          focusable="false"
          height={24}
          role="img"
          viewBox="0 0 24 24"
          width={24}
          xmlns="http://www.w3.org/2000/svg"
        >
          <path
            d="M4 19.8h8.9v-1.5H4v1.5zm8.9-15.6H4v1.5h8.9V4.2zm-8.9 7v1.5h16v-1.5H4z"
          />
        </svg>
      </button>
    </div>
  </div>
  <div
    className="components-toolbar-group"
  >
    <button
      className="components-button components-toolbar-button"
      id="options-toolbar-3"
      onClick={[Function]}
      onFocus={[Function]}
      onKeyDown={[Function]}
      onKeyUp={[Function]}
      onMouseDown={[Function]}
      tabIndex={-1}
      type="button"
    >
      Text
    </button>
    <button
      aria-label="Bold"
      aria-pressed={true}
      className="components-button components-toolbar-button is-pressed has-icon"
      id="options-toolbar-4"
      onBlur={[Function]}
      onClick={[Function]}
      onFocus={[Function]}
      onKeyDown={[Function]}
      onKeyUp={[Function]}
      onMouseDown={[Function]}
      onMouseEnter={[Function]}
      onMouseLeave={[Function]}
      tabIndex={-1}
      type="button"
    >
      <svg
        aria-hidden="true"
        focusable="false"
        height={24}
        role="img"
        viewBox="0 0 24 24"
        width={24}
        xmlns="http://www.w3.org/2000/svg"
      >
        <path
          d="M14.7 11.3c1-.6 1.5-1.6 1.5-3 0-2.3-1.3-3.4-4-3.4H7v14h5.8c1.4 0 2.5-.3 3.3-1 .8-.7 1.2-1.7 1.2-2.9.1-1.9-.8-3.1-2.6-3.7zm-5.1-4h2.3c.6 0 1.1.1 1.4.4.3.3.5.7.5 1.2s-.2 1-.5 1.2c-.3.3-.8.4-1.4.4H9.6V7.3zm4.6 9c-.4.3-1 .4-1.7.4H9.6v-3.9h2.9c.7 0 1.3.2 1.7.5.4.3.6.8.6 1.5s-.2 1.2-.6 1.5z"
        />
      </svg>
    </button>
    <button
      aria-label="Italic"
      className="components-button components-toolbar-button has-icon"
      id="options-toolbar-5"
      onBlur={[Function]}
      onClick={[Function]}
      onFocus={[Function]}
      onKeyDown={[Function]}
      onKeyUp={[Function]}
      onMouseDown={[Function]}
      onMouseEnter={[Function]}
      onMouseLeave={[Function]}
      tabIndex={-1}
      type="button"
    >
      <svg
        aria-hidden="true"
        focusable="false"
        height={24}
        role="img"
        viewBox="0 0 24 24"
        width={24}
        xmlns="http://www.w3.org/2000/svg"
      >
        <path
          d="M12.5 5L10 19h1.9l2.5-14z"
        />
      </svg>
    </button>
    <button
      aria-label="Link"
      className="components-button components-toolbar-button has-icon"
      id="options-toolbar-6"
      onBlur={[Function]}
      onClick={[Function]}
      onFocus={[Function]}
      onKeyDown={[Function]}
      onKeyUp={[Function]}
      onMouseDown={[Function]}
      onMouseEnter={[Function]}
      onMouseLeave={[Function]}
      tabIndex={-1}
      type="button"
    >
      <svg
        aria-hidden="true"
        focusable="false"
        height={24}
        role="img"
        viewBox="0 0 24 24"
        width={24}
        xmlns="http://www.w3.org/2000/svg"
      >
        <path
          d="M15.6 7.2H14v1.5h1.6c2 0 3.7 1.7 3.7 3.7s-1.7 3.7-3.7 3.7H14v1.5h1.6c2.8 0 5.2-2.3 5.2-5.2 0-2.9-2.3-5.2-5.2-5.2zM4.7 12.4c0-2 1.7-3.7 3.7-3.7H10V7.2H8.4c-2.9 0-5.2 2.3-5.2 5.2 0 2.9 2.3 5.2 5.2 5.2H10v-1.5H8.4c-2 0-3.7-1.7-3.7-3.7zm4.6.9h5.3v-1.5H9.3v1.5z"
        />
      </svg>
    </button>
    <div
      className="components-dropdown components-dropdown-menu components-toolbar-group"
    >
      <button
        aria-expanded={false}
        aria-haspopup="true"
        aria-label="More rich text controls"
        className="components-button components-dropdown-menu__toggle"
        id="options-toolbar-7"
        onBlur={[Function]}
        onClick={[Function]}
        onFocus={[Function]}
        onKeyDown={[Function]}
        onKeyUp={[Function]}
        onMouseDown={[Function]}
        onMouseEnter={[Function]}
        onMouseLeave={[Function]}
        tabIndex={-1}
        type="button"
      />
    </div>
  </div>
  <div
    className="components-dropdown components-dropdown-menu components-toolbar-group"
  >
    <button
      aria-expanded={false}
      aria-haspopup="true"
      aria-label="Change text alignment"
      className="components-button components-dropdown-menu__toggle has-icon"
      id="options-toolbar-8"
      onBlur={[Function]}
      onClick={[Function]}
      onFocus={[Function]}
      onKeyDown={[Function]}
      onKeyUp={[Function]}
      onMouseDown={[Function]}
      onMouseEnter={[Function]}
      onMouseLeave={[Function]}
      tabIndex={-1}
      type="button"
    >
      <svg
        aria-hidden="true"
        focusable="false"
        height={24}
        role="img"
        viewBox="0 0 24 24"
        width={24}
        xmlns="http://www.w3.org/2000/svg"
      >
        <path
          d="M4 9v1.5h16V9H4zm12 5.5h4V13h-4v1.5zm-6 0h4V13h-4v1.5zm-6 0h4V13H4v1.5z"
        />
      </svg>
    </button>
  </div>
</div>
`;

exports[`Storyshots Components/Toolbar Toolbars 1`] = `
<div>
  <div
    style={
      Object {
        "padding": "20px",
      }
    }
  >
    <h2>
      Icon-only Toolbar
    </h2>
    <div
      className="components-toolbar"
    >
      <div>
        <button
          aria-label="Bold"
          className="components-button components-toolbar__control has-icon"
          onBlur={[Function]}
          onClick={[Function]}
          onFocus={[Function]}
          onMouseDown={[Function]}
          onMouseEnter={[Function]}
          onMouseLeave={[Function]}
          type="button"
        >
          <svg
            aria-hidden="true"
            focusable="false"
            height={24}
            role="img"
            viewBox="0 0 24 24"
            width={24}
            xmlns="http://www.w3.org/2000/svg"
          >
            <path
              d="M14.7 11.3c1-.6 1.5-1.6 1.5-3 0-2.3-1.3-3.4-4-3.4H7v14h5.8c1.4 0 2.5-.3 3.3-1 .8-.7 1.2-1.7 1.2-2.9.1-1.9-.8-3.1-2.6-3.7zm-5.1-4h2.3c.6 0 1.1.1 1.4.4.3.3.5.7.5 1.2s-.2 1-.5 1.2c-.3.3-.8.4-1.4.4H9.6V7.3zm4.6 9c-.4.3-1 .4-1.7.4H9.6v-3.9h2.9c.7 0 1.3.2 1.7.5.4.3.6.8.6 1.5s-.2 1.2-.6 1.5z"
            />
          </svg>
        </button>
      </div>
      <div>
        <button
          aria-label="Italic"
          aria-pressed={true}
          className="components-button components-toolbar__control is-pressed has-icon"
          onBlur={[Function]}
          onClick={[Function]}
          onFocus={[Function]}
          onMouseDown={[Function]}
          onMouseEnter={[Function]}
          onMouseLeave={[Function]}
          type="button"
        >
          <svg
            aria-hidden="true"
            focusable="false"
            height={24}
            role="img"
            viewBox="0 0 24 24"
            width={24}
            xmlns="http://www.w3.org/2000/svg"
          >
            <path
              d="M12.5 5L10 19h1.9l2.5-14z"
            />
          </svg>
        </button>
      </div>
      <div>
        <button
          aria-label="Link"
          className="components-button components-toolbar__control has-icon"
          onBlur={[Function]}
          onClick={[Function]}
          onFocus={[Function]}
          onMouseDown={[Function]}
          onMouseEnter={[Function]}
          onMouseLeave={[Function]}
          type="button"
        >
          <svg
            aria-hidden="true"
            focusable="false"
            height={24}
            role="img"
            viewBox="0 0 24 24"
            width={24}
            xmlns="http://www.w3.org/2000/svg"
          >
            <path
              d="M15.6 7.2H14v1.5h1.6c2 0 3.7 1.7 3.7 3.7s-1.7 3.7-3.7 3.7H14v1.5h1.6c2.8 0 5.2-2.3 5.2-5.2 0-2.9-2.3-5.2-5.2-5.2zM4.7 12.4c0-2 1.7-3.7 3.7-3.7H10V7.2H8.4c-2.9 0-5.2 2.3-5.2 5.2 0 2.9 2.3 5.2 5.2 5.2H10v-1.5H8.4c-2 0-3.7-1.7-3.7-3.7zm4.6.9h5.3v-1.5H9.3v1.5z"
            />
          </svg>
        </button>
      </div>
    </div>
  </div>
  <div
    style={
      Object {
        "padding": "20px",
      }
    }
  >
    <h2>
      Text-only Toolbar
    </h2>
    <div
      className="components-toolbar"
    >
      <div>
        <button
          className="components-button components-toolbar__control"
          onClick={[Function]}
          type="button"
        >
          Bold Format
        </button>
      </div>
      <div>
        <button
          aria-pressed={true}
          className="components-button components-toolbar__control is-pressed"
          onClick={[Function]}
          type="button"
        >
          Italic Format
        </button>
      </div>
      <div>
        <button
          className="components-button components-toolbar__control"
          onClick={[Function]}
          type="button"
        >
          Link Format
        </button>
      </div>
    </div>
  </div>
  <div
    style={
      Object {
        "padding": "20px",
      }
    }
  >
    <h2>
      Text and Icon Toolbar
    </h2>
    <div
      className="components-toolbar"
    >
      <div>
        <button
          aria-label="Bold"
          className="components-button components-toolbar__control has-icon"
          onBlur={[Function]}
          onClick={[Function]}
          onFocus={[Function]}
          onMouseDown={[Function]}
          onMouseEnter={[Function]}
          onMouseLeave={[Function]}
          type="button"
        >
          <svg
            aria-hidden="true"
            focusable="false"
            height={24}
            role="img"
            viewBox="0 0 24 24"
            width={24}
            xmlns="http://www.w3.org/2000/svg"
          >
            <path
              d="M14.7 11.3c1-.6 1.5-1.6 1.5-3 0-2.3-1.3-3.4-4-3.4H7v14h5.8c1.4 0 2.5-.3 3.3-1 .8-.7 1.2-1.7 1.2-2.9.1-1.9-.8-3.1-2.6-3.7zm-5.1-4h2.3c.6 0 1.1.1 1.4.4.3.3.5.7.5 1.2s-.2 1-.5 1.2c-.3.3-.8.4-1.4.4H9.6V7.3zm4.6 9c-.4.3-1 .4-1.7.4H9.6v-3.9h2.9c.7 0 1.3.2 1.7.5.4.3.6.8.6 1.5s-.2 1.2-.6 1.5z"
            />
          </svg>
        </button>
      </div>
      <div>
        <button
          aria-pressed={true}
          className="components-button components-toolbar__control is-pressed"
          onClick={[Function]}
          type="button"
        >
          Bold Format
        </button>
      </div>
      <div>
        <button
          aria-label="Italic"
          className="components-button components-toolbar__control has-icon"
          onBlur={[Function]}
          onClick={[Function]}
          onFocus={[Function]}
          onMouseDown={[Function]}
          onMouseEnter={[Function]}
          onMouseLeave={[Function]}
          type="button"
        >
          <svg
            aria-hidden="true"
            focusable="false"
            height={24}
            role="img"
            viewBox="0 0 24 24"
            width={24}
            xmlns="http://www.w3.org/2000/svg"
          >
            <path
              d="M12.5 5L10 19h1.9l2.5-14z"
            />
          </svg>
        </button>
      </div>
      <div>
        <button
          className="components-button components-toolbar__control"
          onClick={[Function]}
          type="button"
        >
          Italic Format
        </button>
      </div>
      <div>
        <button
          aria-label="Link"
          className="components-button components-toolbar__control has-icon"
          onBlur={[Function]}
          onClick={[Function]}
          onFocus={[Function]}
          onMouseDown={[Function]}
          onMouseEnter={[Function]}
          onMouseLeave={[Function]}
          type="button"
        >
          <svg
            aria-hidden="true"
            focusable="false"
            height={24}
            role="img"
            viewBox="0 0 24 24"
            width={24}
            xmlns="http://www.w3.org/2000/svg"
          >
            <path
              d="M15.6 7.2H14v1.5h1.6c2 0 3.7 1.7 3.7 3.7s-1.7 3.7-3.7 3.7H14v1.5h1.6c2.8 0 5.2-2.3 5.2-5.2 0-2.9-2.3-5.2-5.2-5.2zM4.7 12.4c0-2 1.7-3.7 3.7-3.7H10V7.2H8.4c-2.9 0-5.2 2.3-5.2 5.2 0 2.9 2.3 5.2 5.2 5.2H10v-1.5H8.4c-2 0-3.7-1.7-3.7-3.7zm4.6.9h5.3v-1.5H9.3v1.5z"
            />
          </svg>
        </button>
      </div>
      <div>
        <button
          className="components-button components-toolbar__control"
          onClick={[Function]}
          type="button"
        >
          Link Format
        </button>
      </div>
    </div>
  </div>
  <div
    style={
      Object {
        "padding": "20px",
      }
    }
  >
    <h2>
      Single Icon Button Toolbar
    </h2>
    <div
      className="components-toolbar"
    >
      <div>
        <button
          aria-label="Bold"
          className="components-button components-toolbar__control has-icon"
          onBlur={[Function]}
          onClick={[Function]}
          onFocus={[Function]}
          onMouseDown={[Function]}
          onMouseEnter={[Function]}
          onMouseLeave={[Function]}
          type="button"
        >
          <svg
            aria-hidden="true"
            focusable="false"
            height={24}
            role="img"
            viewBox="0 0 24 24"
            width={24}
            xmlns="http://www.w3.org/2000/svg"
          >
            <path
              d="M14.7 11.3c1-.6 1.5-1.6 1.5-3 0-2.3-1.3-3.4-4-3.4H7v14h5.8c1.4 0 2.5-.3 3.3-1 .8-.7 1.2-1.7 1.2-2.9.1-1.9-.8-3.1-2.6-3.7zm-5.1-4h2.3c.6 0 1.1.1 1.4.4.3.3.5.7.5 1.2s-.2 1-.5 1.2c-.3.3-.8.4-1.4.4H9.6V7.3zm4.6 9c-.4.3-1 .4-1.7.4H9.6v-3.9h2.9c.7 0 1.3.2 1.7.5.4.3.6.8.6 1.5s-.2 1.2-.6 1.5z"
            />
          </svg>
        </button>
      </div>
    </div>
  </div>
  <div
    style={
      Object {
        "padding": "20px",
      }
    }
  >
    <h2>
      Single Text Button toolbar
    </h2>
    <div
      className="components-toolbar"
    >
      <div>
        <button
          className="components-button components-toolbar__control"
          onClick={[Function]}
          type="button"
        >
          Bold Toolbar
        </button>
      </div>
    </div>
  </div>
</div>
`;

exports[`Storyshots Components/Toolbar Without Group 1`] = `
<div
  aria-label="Options"
  aria-orientation="horizontal"
  className="components-accessible-toolbar"
  id="options-toolbar-without-group"
  onFocus={[Function]}
  onKeyDown={[Function]}
  onKeyUp={[Function]}
  role="toolbar"
>
  <button
    aria-label="Bold"
    aria-pressed={true}
    className="components-button components-toolbar-button is-pressed has-icon"
    id="options-toolbar-without-group-1"
    onBlur={[Function]}
    onClick={[Function]}
    onFocus={[Function]}
    onKeyDown={[Function]}
    onKeyUp={[Function]}
    onMouseDown={[Function]}
    onMouseEnter={[Function]}
    onMouseLeave={[Function]}
    tabIndex={-1}
    type="button"
  >
    <svg
      aria-hidden="true"
      focusable="false"
      height={24}
      role="img"
      viewBox="0 0 24 24"
      width={24}
      xmlns="http://www.w3.org/2000/svg"
    >
      <path
        d="M14.7 11.3c1-.6 1.5-1.6 1.5-3 0-2.3-1.3-3.4-4-3.4H7v14h5.8c1.4 0 2.5-.3 3.3-1 .8-.7 1.2-1.7 1.2-2.9.1-1.9-.8-3.1-2.6-3.7zm-5.1-4h2.3c.6 0 1.1.1 1.4.4.3.3.5.7.5 1.2s-.2 1-.5 1.2c-.3.3-.8.4-1.4.4H9.6V7.3zm4.6 9c-.4.3-1 .4-1.7.4H9.6v-3.9h2.9c.7 0 1.3.2 1.7.5.4.3.6.8.6 1.5s-.2 1.2-.6 1.5z"
      />
    </svg>
  </button>
  <button
    aria-label="Italic"
    className="components-button components-toolbar-button has-icon"
    id="options-toolbar-without-group-2"
    onBlur={[Function]}
    onClick={[Function]}
    onFocus={[Function]}
    onKeyDown={[Function]}
    onKeyUp={[Function]}
    onMouseDown={[Function]}
    onMouseEnter={[Function]}
    onMouseLeave={[Function]}
    tabIndex={-1}
    type="button"
  >
    <svg
      aria-hidden="true"
      focusable="false"
      height={24}
      role="img"
      viewBox="0 0 24 24"
      width={24}
      xmlns="http://www.w3.org/2000/svg"
    >
      <path
        d="M12.5 5L10 19h1.9l2.5-14z"
      />
    </svg>
  </button>
  <button
    aria-label="Link"
    className="components-button components-toolbar-button has-icon"
    id="options-toolbar-without-group-3"
    onBlur={[Function]}
    onClick={[Function]}
    onFocus={[Function]}
    onKeyDown={[Function]}
    onKeyUp={[Function]}
    onMouseDown={[Function]}
    onMouseEnter={[Function]}
    onMouseLeave={[Function]}
    tabIndex={-1}
    type="button"
  >
    <svg
      aria-hidden="true"
      focusable="false"
      height={24}
      role="img"
      viewBox="0 0 24 24"
      width={24}
      xmlns="http://www.w3.org/2000/svg"
    >
      <path
        d="M15.6 7.2H14v1.5h1.6c2 0 3.7 1.7 3.7 3.7s-1.7 3.7-3.7 3.7H14v1.5h1.6c2.8 0 5.2-2.3 5.2-5.2 0-2.9-2.3-5.2-5.2-5.2zM4.7 12.4c0-2 1.7-3.7 3.7-3.7H10V7.2H8.4c-2.9 0-5.2 2.3-5.2 5.2 0 2.9 2.3 5.2 5.2 5.2H10v-1.5H8.4c-2 0-3.7-1.7-3.7-3.7zm4.6.9h5.3v-1.5H9.3v1.5z"
      />
    </svg>
  </button>
</div>
`;

exports[`Storyshots Components/ToolbarGroup Default 1`] = `
<div
  className="components-toolbar"
>
  <div>
    <button
      aria-label="Bold"
      aria-pressed={true}
      className="components-button components-toolbar__control is-pressed has-icon"
      onBlur={[Function]}
      onClick={[Function]}
      onFocus={[Function]}
      onMouseDown={[Function]}
      onMouseEnter={[Function]}
      onMouseLeave={[Function]}
      type="button"
    >
      <svg
        aria-hidden="true"
        focusable="false"
        height={24}
        role="img"
        viewBox="0 0 24 24"
        width={24}
        xmlns="http://www.w3.org/2000/svg"
      >
        <path
          d="M14.7 11.3c1-.6 1.5-1.6 1.5-3 0-2.3-1.3-3.4-4-3.4H7v14h5.8c1.4 0 2.5-.3 3.3-1 .8-.7 1.2-1.7 1.2-2.9.1-1.9-.8-3.1-2.6-3.7zm-5.1-4h2.3c.6 0 1.1.1 1.4.4.3.3.5.7.5 1.2s-.2 1-.5 1.2c-.3.3-.8.4-1.4.4H9.6V7.3zm4.6 9c-.4.3-1 .4-1.7.4H9.6v-3.9h2.9c.7 0 1.3.2 1.7.5.4.3.6.8.6 1.5s-.2 1.2-.6 1.5z"
        />
      </svg>
    </button>
  </div>
  <div>
    <button
      aria-label="Italic"
      className="components-button components-toolbar__control has-icon"
      onBlur={[Function]}
      onClick={[Function]}
      onFocus={[Function]}
      onMouseDown={[Function]}
      onMouseEnter={[Function]}
      onMouseLeave={[Function]}
      type="button"
    >
      <svg
        aria-hidden="true"
        focusable="false"
        height={24}
        role="img"
        viewBox="0 0 24 24"
        width={24}
        xmlns="http://www.w3.org/2000/svg"
      >
        <path
          d="M12.5 5L10 19h1.9l2.5-14z"
        />
      </svg>
    </button>
  </div>
  <div>
    <button
      aria-label="Link"
      className="components-button components-toolbar__control has-icon"
      onBlur={[Function]}
      onClick={[Function]}
      onFocus={[Function]}
      onMouseDown={[Function]}
      onMouseEnter={[Function]}
      onMouseLeave={[Function]}
      type="button"
    >
      <svg
        aria-hidden="true"
        focusable="false"
        height={24}
        role="img"
        viewBox="0 0 24 24"
        width={24}
        xmlns="http://www.w3.org/2000/svg"
      >
        <path
          d="M15.6 7.2H14v1.5h1.6c2 0 3.7 1.7 3.7 3.7s-1.7 3.7-3.7 3.7H14v1.5h1.6c2.8 0 5.2-2.3 5.2-5.2 0-2.9-2.3-5.2-5.2-5.2zM4.7 12.4c0-2 1.7-3.7 3.7-3.7H10V7.2H8.4c-2.9 0-5.2 2.3-5.2 5.2 0 2.9 2.3 5.2 5.2 5.2H10v-1.5H8.4c-2 0-3.7-1.7-3.7-3.7zm4.6.9h5.3v-1.5H9.3v1.5z"
        />
      </svg>
    </button>
  </div>
</div>
`;

exports[`Storyshots Components/ToolbarGroup With Controls Prop 1`] = `
<div
  className="components-toolbar"
>
  <div
    className={null}
  >
    <button
      aria-label="Bold"
      aria-pressed={true}
      className="components-button components-toolbar__control is-pressed has-icon"
      onBlur={[Function]}
      onClick={[Function]}
      onFocus={[Function]}
      onMouseDown={[Function]}
      onMouseEnter={[Function]}
      onMouseLeave={[Function]}
      type="button"
    >
      <svg
        aria-hidden="true"
        focusable="false"
        height={24}
        role="img"
        viewBox="0 0 24 24"
        width={24}
        xmlns="http://www.w3.org/2000/svg"
      >
        <path
          d="M14.7 11.3c1-.6 1.5-1.6 1.5-3 0-2.3-1.3-3.4-4-3.4H7v14h5.8c1.4 0 2.5-.3 3.3-1 .8-.7 1.2-1.7 1.2-2.9.1-1.9-.8-3.1-2.6-3.7zm-5.1-4h2.3c.6 0 1.1.1 1.4.4.3.3.5.7.5 1.2s-.2 1-.5 1.2c-.3.3-.8.4-1.4.4H9.6V7.3zm4.6 9c-.4.3-1 .4-1.7.4H9.6v-3.9h2.9c.7 0 1.3.2 1.7.5.4.3.6.8.6 1.5s-.2 1.2-.6 1.5z"
        />
      </svg>
    </button>
  </div>
  <div
    className={null}
  >
    <button
      aria-label="Italic"
      className="components-button components-toolbar__control has-icon"
      onBlur={[Function]}
      onClick={[Function]}
      onFocus={[Function]}
      onMouseDown={[Function]}
      onMouseEnter={[Function]}
      onMouseLeave={[Function]}
      type="button"
    >
      <svg
        aria-hidden="true"
        focusable="false"
        height={24}
        role="img"
        viewBox="0 0 24 24"
        width={24}
        xmlns="http://www.w3.org/2000/svg"
      >
        <path
          d="M12.5 5L10 19h1.9l2.5-14z"
        />
      </svg>
    </button>
  </div>
  <div
    className={null}
  >
    <button
      aria-label="Link"
      className="components-button components-toolbar__control has-icon"
      onBlur={[Function]}
      onClick={[Function]}
      onFocus={[Function]}
      onMouseDown={[Function]}
      onMouseEnter={[Function]}
      onMouseLeave={[Function]}
      type="button"
    >
      <svg
        aria-hidden="true"
        focusable="false"
        height={24}
        role="img"
        viewBox="0 0 24 24"
        width={24}
        xmlns="http://www.w3.org/2000/svg"
      >
        <path
          d="M15.6 7.2H14v1.5h1.6c2 0 3.7 1.7 3.7 3.7s-1.7 3.7-3.7 3.7H14v1.5h1.6c2.8 0 5.2-2.3 5.2-5.2 0-2.9-2.3-5.2-5.2-5.2zM4.7 12.4c0-2 1.7-3.7 3.7-3.7H10V7.2H8.4c-2.9 0-5.2 2.3-5.2 5.2 0 2.9 2.3 5.2 5.2 5.2H10v-1.5H8.4c-2 0-3.7-1.7-3.7-3.7zm4.6.9h5.3v-1.5H9.3v1.5z"
        />
      </svg>
    </button>
  </div>
</div>
`;

exports[`Storyshots Components/TreeSelect Default 1`] = `
<div
  className="components-base-control"
>
  <div
    className="components-base-control__field"
  >
    <label
      className="components-base-control__label"
      htmlFor="inspector-select-control-2"
    >
      Label Text
    </label>
    <select
      aria-describedby="inspector-select-control-2__help"
      className="components-select-control__input"
      id="inspector-select-control-2"
      multiple={false}
      onChange={[Function]}
    >
      <option
        value=""
      >
        No parent page
      </option>
      <option
        value="p1"
      >
        Page 1
      </option>
      <option
        value="p11"
      >
           Descend 1 of page 1
      </option>
      <option
        value="p12"
      >
           Descend 2 of page 1
      </option>
      <option
        value="p2"
      >
        Page 2
      </option>
      <option
        value="p21"
      >
           Descend 1 of page 2
      </option>
      <option
        value="p211"
      >
              Descend 1 of Descend 1 of page 2
      </option>
    </select>
  </div>
  <p
    className="components-base-control__help"
    id="inspector-select-control-2__help"
  >
    Help text to explain the select control.
  </p>
</div>
`;

exports[`Storyshots Components/UnitControl Default 1`] = `
.emotion-6 {
  max-width: 80px;
}

.emotion-4 {
  box-sizing: border-box;
  position: relative;
}

.emotion-0.emotion-0.emotion-0 {
  -webkit-appearance: none;
  -moz-appearance: none;
  appearance: none;
  box-sizing: border-box;
  border: 1px solid #000;
  border-radius: 2px;
  padding: 3px 8px;
  display: block;
  width: 100%;
  padding-right: 20px;
  height: 30px;
  line-height: 30;
  min-height: 30px;
}

.emotion-0.emotion-0.emotion-0::-webkit-outer-spin-button,
.emotion-0.emotion-0.emotion-0::-webkit-inner-spin-button {
  -webkit-appearance: none;
  margin: 0;
}

.emotion-2.emotion-2.emotion-2 {
  -webkit-appearance: none;
  -moz-appearance: none;
  appearance: none;
  background: #fff;
  border-radius: 2px;
  border: none;
  box-sizing: border-box;
  color: #555d66;
  display: block;
  font-size: 8px;
  line-height: 1;
  -webkit-letter-spacing: -0.5px;
  -moz-letter-spacing: -0.5px;
  -ms-letter-spacing: -0.5px;
  letter-spacing: -0.5px;
  outline: none;
  padding: 2px 2px;
  position: absolute;
  text-align-last: center;
  text-transform: uppercase;
  width: 22px;
  z-index: 1;
  right: 4px;
  top: 5px;
  height: 20px;
  min-height: 20px;
  cursor: pointer;
  border: 1px solid transparent;
}

.emotion-2.emotion-2.emotion-2:hover {
  background-color: #edeff0;
}

.emotion-2.emotion-2.emotion-2:focus {
  border-color: #007cba;
  outline: 2px solid transparent;
  outline-offset: 0;
}

<div
  className="emotion-6 emotion-7"
>
  <div
    className="component-unit-control emotion-4 emotion-5"
  >
    <input
      className="component-number-control component-unit-control__input emotion-0 emotion-1"
      inputMode="numeric"
      onChange={[Function]}
      onKeyDown={[Function]}
      size="default"
      type="number"
      value=""
    />
    <select
      className="component-unit-control__select component-unit-control__select emotion-2 emotion-3"
      onChange={[Function]}
      size="default"
      tabIndex={null}
      value="px"
    >
      <option
        value="px"
      >
        px
      </option>
      <option
        value="%"
      >
        %
      </option>
      <option
        value="em"
      >
        em
      </option>
      <option
        value="rem"
      >
        rem
      </option>
      <option
        value="vw"
      >
        vw
      </option>
      <option
        value="vh"
      >
        vh
      </option>
    </select>
  </div>
</div>
`;

exports[`Storyshots Components/VisuallyHidden Default 1`] = `
Array [
  <div
    className="components-visually-hidden"
  >
    This should not show.
  </div>,
  <div>
    This text will

    <span
      className="components-visually-hidden"
    >
      but not inline
    </span>
     always show.
  </div>,
]
`;

exports[`Storyshots Components/VisuallyHidden With Additional Class Names 1`] = `
Array [
  "Additional class names passed to VisuallyHidden extend the component class name.",
  " ",
  <label
    className="components-visually-hidden test-input"
  >
    Check out my class!

  </label>,
  "Inspect the HTML to see!",
]
`;

exports[`Storyshots Components/VisuallyHidden With Forwarded Props 1`] = `
Array [
  "Additional props can be passed to VisuallyHidden and are forwarded to the rendered element.",
  " ",
  <span
    className="components-visually-hidden"
    data-id="test"
  >
    Check out my data attribute!

  </span>,
  "Inspect the HTML to see!",
]
`;

exports[`Storyshots Icons/Icon Default 1`] = `
Array [
  <div>
    <h2>
      Dashicons (corrected viewport)
    </h2>
    <svg
      aria-hidden="true"
      focusable="false"
      height={24}
      role="img"
      viewBox="0 0 24 24"
      width={24}
      xmlns="http://www.w3.org/2000/svg"
    >
      <path
        d="M9 18.6L3.5 13l1-1L9 16.4l9.5-9.9 1 1z"
      />
    </svg>
    <svg
      aria-hidden="true"
      focusable="false"
      height={36}
      role="img"
      viewBox="0 0 24 24"
      width={36}
      xmlns="http://www.w3.org/2000/svg"
    >
      <path
        d="M9 18.6L3.5 13l1-1L9 16.4l9.5-9.9 1 1z"
      />
    </svg>
    <svg
      aria-hidden="true"
      focusable="false"
      height={48}
      role="img"
      viewBox="0 0 24 24"
      width={48}
      xmlns="http://www.w3.org/2000/svg"
    >
      <path
        d="M9 18.6L3.5 13l1-1L9 16.4l9.5-9.9 1 1z"
      />
    </svg>
  </div>,
  <div>
    <h2>
      Material and Other
    </h2>
    <svg
      aria-hidden="true"
      focusable="false"
      height={24}
      role="img"
      viewBox="0 0 24 24"
      width={24}
      xmlns="http://www.w3.org/2000/svg"
    >
      <path
        d="M18.3 4H9.9v-.1l-.9.2c-2.3.4-4 2.4-4 4.8s1.7 4.4 4 4.8l.7.1V20h1.5V5.5h2.9V20h1.5V5.5h2.7V4z"
      />
    </svg>
    <svg
      aria-hidden="true"
      focusable="false"
      height={36}
      role="img"
      viewBox="0 0 24 24"
      width={36}
      xmlns="http://www.w3.org/2000/svg"
    >
      <path
        d="M18.3 4H9.9v-.1l-.9.2c-2.3.4-4 2.4-4 4.8s1.7 4.4 4 4.8l.7.1V20h1.5V5.5h2.9V20h1.5V5.5h2.7V4z"
      />
    </svg>
    <svg
      aria-hidden="true"
      focusable="false"
      height={48}
      role="img"
      viewBox="0 0 24 24"
      width={48}
      xmlns="http://www.w3.org/2000/svg"
    >
      <path
        d="M18.3 4H9.9v-.1l-.9.2c-2.3.4-4 2.4-4 4.8s1.7 4.4 4 4.8l.7.1V20h1.5V5.5h2.9V20h1.5V5.5h2.7V4z"
      />
    </svg>
  </div>,
]
`;

exports[`Storyshots Icons/Icon Library 1`] = `
<div
  style={
    Object {
      "padding": "20px",
    }
  }
>
  <label
    htmlFor="filter-icon"
    style={
      Object {
        "paddingRight": "10px",
      }
    }
  >
    Filter Icons
  </label>
  <input
    id="filter-icons"
    onChange={[Function]}
    placeholder="Icon name"
    type="search"
    value=""
  />
  <div
    style={
      Object {
        "alignItems": "center",
        "display": "flex",
      }
    }
  >
    <strong
      style={
        Object {
          "width": "120px",
        }
      }
    >
      alignCenter
    </strong>
    <svg
      aria-hidden="true"
      focusable="false"
      height={24}
      role="img"
      viewBox="0 0 24 24"
      width={24}
      xmlns="http://www.w3.org/2000/svg"
    >
      <path
        d="M16.4 4.2H7.6v1.5h8.9V4.2zM4 11.2v1.5h16v-1.5H4zm3.6 8.6h8.9v-1.5H7.6v1.5z"
      />
    </svg>
    <svg
      aria-hidden="true"
      focusable="false"
      height={36}
      role="img"
      viewBox="0 0 24 24"
      width={36}
      xmlns="http://www.w3.org/2000/svg"
    >
      <path
        d="M16.4 4.2H7.6v1.5h8.9V4.2zM4 11.2v1.5h16v-1.5H4zm3.6 8.6h8.9v-1.5H7.6v1.5z"
      />
    </svg>
    <svg
      aria-hidden="true"
      focusable="false"
      height={48}
      role="img"
      viewBox="0 0 24 24"
      width={48}
      xmlns="http://www.w3.org/2000/svg"
    >
      <path
        d="M16.4 4.2H7.6v1.5h8.9V4.2zM4 11.2v1.5h16v-1.5H4zm3.6 8.6h8.9v-1.5H7.6v1.5z"
      />
    </svg>
  </div>
  <div
    style={
      Object {
        "alignItems": "center",
        "display": "flex",
      }
    }
  >
    <strong
      style={
        Object {
          "width": "120px",
        }
      }
    >
      alignJustify
    </strong>
    <svg
      aria-hidden="true"
      focusable="false"
      height={24}
      role="img"
      viewBox="0 0 24 24"
      width={24}
      xmlns="https://www.w3.org/2000/svg"
    >
      <path
        d="M3 15h18v-2H3v2zm0 4h18v-2H3v2zm0-8h18V9H3v2zm0-6v2h18V5H3z"
      />
    </svg>
    <svg
      aria-hidden="true"
      focusable="false"
      height={36}
      role="img"
      viewBox="0 0 24 24"
      width={36}
      xmlns="https://www.w3.org/2000/svg"
    >
      <path
        d="M3 15h18v-2H3v2zm0 4h18v-2H3v2zm0-8h18V9H3v2zm0-6v2h18V5H3z"
      />
    </svg>
    <svg
      aria-hidden="true"
      focusable="false"
      height={48}
      role="img"
      viewBox="0 0 24 24"
      width={48}
      xmlns="https://www.w3.org/2000/svg"
    >
      <path
        d="M3 15h18v-2H3v2zm0 4h18v-2H3v2zm0-8h18V9H3v2zm0-6v2h18V5H3z"
      />
    </svg>
  </div>
  <div
    style={
      Object {
        "alignItems": "center",
        "display": "flex",
      }
    }
  >
    <strong
      style={
        Object {
          "width": "120px",
        }
      }
    >
      alignLeft
    </strong>
    <svg
      aria-hidden="true"
      focusable="false"
      height={24}
      role="img"
      viewBox="0 0 24 24"
      width={24}
      xmlns="http://www.w3.org/2000/svg"
    >
      <path
        d="M4 19.8h8.9v-1.5H4v1.5zm8.9-15.6H4v1.5h8.9V4.2zm-8.9 7v1.5h16v-1.5H4z"
      />
    </svg>
    <svg
      aria-hidden="true"
      focusable="false"
      height={36}
      role="img"
      viewBox="0 0 24 24"
      width={36}
      xmlns="http://www.w3.org/2000/svg"
    >
      <path
        d="M4 19.8h8.9v-1.5H4v1.5zm8.9-15.6H4v1.5h8.9V4.2zm-8.9 7v1.5h16v-1.5H4z"
      />
    </svg>
    <svg
      aria-hidden="true"
      focusable="false"
      height={48}
      role="img"
      viewBox="0 0 24 24"
      width={48}
      xmlns="http://www.w3.org/2000/svg"
    >
      <path
        d="M4 19.8h8.9v-1.5H4v1.5zm8.9-15.6H4v1.5h8.9V4.2zm-8.9 7v1.5h16v-1.5H4z"
      />
    </svg>
  </div>
  <div
    style={
      Object {
        "alignItems": "center",
        "display": "flex",
      }
    }
  >
    <strong
      style={
        Object {
          "width": "120px",
        }
      }
    >
      alignRight
    </strong>
    <svg
      aria-hidden="true"
      focusable="false"
      height={24}
      role="img"
      viewBox="0 0 24 24"
      width={24}
      xmlns="http://www.w3.org/2000/svg"
    >
      <path
        d="M11.1 19.8H20v-1.5h-8.9v1.5zm0-15.6v1.5H20V4.2h-8.9zM4 12.8h16v-1.5H4v1.5z"
      />
    </svg>
    <svg
      aria-hidden="true"
      focusable="false"
      height={36}
      role="img"
      viewBox="0 0 24 24"
      width={36}
      xmlns="http://www.w3.org/2000/svg"
    >
      <path
        d="M11.1 19.8H20v-1.5h-8.9v1.5zm0-15.6v1.5H20V4.2h-8.9zM4 12.8h16v-1.5H4v1.5z"
      />
    </svg>
    <svg
      aria-hidden="true"
      focusable="false"
      height={48}
      role="img"
      viewBox="0 0 24 24"
      width={48}
      xmlns="http://www.w3.org/2000/svg"
    >
      <path
        d="M11.1 19.8H20v-1.5h-8.9v1.5zm0-15.6v1.5H20V4.2h-8.9zM4 12.8h16v-1.5H4v1.5z"
      />
    </svg>
  </div>
  <div
    style={
      Object {
        "alignItems": "center",
        "display": "flex",
      }
    }
  >
    <strong
      style={
        Object {
          "width": "120px",
        }
      }
    >
      archive
    </strong>
    <svg
      aria-hidden="true"
      focusable="false"
      height={24}
      role="img"
      viewBox="0 0 24 24"
      width={24}
      xmlns="http://www.w3.org/2000/svg"
    >
      <path
        d="M19 6.2h-5.9l-.6-1.1c-.3-.7-1-1.1-1.8-1.1H5c-1.1 0-2 .9-2 2v11.8c0 1.1.9 2 2 2h14c1.1 0 2-.9 2-2V8.2c0-1.1-.9-2-2-2zm.5 11.6c0 .3-.2.5-.5.5H5c-.3 0-.5-.2-.5-.5V6c0-.3.2-.5.5-.5h5.8c.2 0 .4.1.4.3l1 2H19c.3 0 .5.2.5.5v9.5zM8 12.8h8v-1.5H8v1.5zm0 3h8v-1.5H8v1.5z"
      />
    </svg>
    <svg
      aria-hidden="true"
      focusable="false"
      height={36}
      role="img"
      viewBox="0 0 24 24"
      width={36}
      xmlns="http://www.w3.org/2000/svg"
    >
      <path
        d="M19 6.2h-5.9l-.6-1.1c-.3-.7-1-1.1-1.8-1.1H5c-1.1 0-2 .9-2 2v11.8c0 1.1.9 2 2 2h14c1.1 0 2-.9 2-2V8.2c0-1.1-.9-2-2-2zm.5 11.6c0 .3-.2.5-.5.5H5c-.3 0-.5-.2-.5-.5V6c0-.3.2-.5.5-.5h5.8c.2 0 .4.1.4.3l1 2H19c.3 0 .5.2.5.5v9.5zM8 12.8h8v-1.5H8v1.5zm0 3h8v-1.5H8v1.5z"
      />
    </svg>
    <svg
      aria-hidden="true"
      focusable="false"
      height={48}
      role="img"
      viewBox="0 0 24 24"
      width={48}
      xmlns="http://www.w3.org/2000/svg"
    >
      <path
        d="M19 6.2h-5.9l-.6-1.1c-.3-.7-1-1.1-1.8-1.1H5c-1.1 0-2 .9-2 2v11.8c0 1.1.9 2 2 2h14c1.1 0 2-.9 2-2V8.2c0-1.1-.9-2-2-2zm.5 11.6c0 .3-.2.5-.5.5H5c-.3 0-.5-.2-.5-.5V6c0-.3.2-.5.5-.5h5.8c.2 0 .4.1.4.3l1 2H19c.3 0 .5.2.5.5v9.5zM8 12.8h8v-1.5H8v1.5zm0 3h8v-1.5H8v1.5z"
      />
    </svg>
  </div>
  <div
    style={
      Object {
        "alignItems": "center",
        "display": "flex",
      }
    }
  >
    <strong
      style={
        Object {
          "width": "120px",
        }
      }
    >
      arrowDown
    </strong>
    <svg
      aria-hidden="true"
      focusable="false"
      height={24}
      role="img"
      viewBox="-2 -2 24 24"
      width={24}
      xmlns="http://www.w3.org/2000/svg"
    >
      <path
        d="M9 2h2v12l4-4 2 1-7 7-7-7 2-1 4 4V2z"
      />
    </svg>
    <svg
      aria-hidden="true"
      focusable="false"
      height={36}
      role="img"
      viewBox="-2 -2 24 24"
      width={36}
      xmlns="http://www.w3.org/2000/svg"
    >
      <path
        d="M9 2h2v12l4-4 2 1-7 7-7-7 2-1 4 4V2z"
      />
    </svg>
    <svg
      aria-hidden="true"
      focusable="false"
      height={48}
      role="img"
      viewBox="-2 -2 24 24"
      width={48}
      xmlns="http://www.w3.org/2000/svg"
    >
      <path
        d="M9 2h2v12l4-4 2 1-7 7-7-7 2-1 4 4V2z"
      />
    </svg>
  </div>
  <div
    style={
      Object {
        "alignItems": "center",
        "display": "flex",
      }
    }
  >
    <strong
      style={
        Object {
          "width": "120px",
        }
      }
    >
      arrowLeft
    </strong>
    <svg
      aria-hidden="true"
      focusable="false"
      height={24}
      role="img"
      viewBox="-2 -2 24 24"
      width={24}
      xmlns="http://www.w3.org/2000/svg"
    >
      <path
        d="M18 9v2H6l4 4-1 2-7-7 7-7 1 2-4 4h12z"
      />
    </svg>
    <svg
      aria-hidden="true"
      focusable="false"
      height={36}
      role="img"
      viewBox="-2 -2 24 24"
      width={36}
      xmlns="http://www.w3.org/2000/svg"
    >
      <path
        d="M18 9v2H6l4 4-1 2-7-7 7-7 1 2-4 4h12z"
      />
    </svg>
    <svg
      aria-hidden="true"
      focusable="false"
      height={48}
      role="img"
      viewBox="-2 -2 24 24"
      width={48}
      xmlns="http://www.w3.org/2000/svg"
    >
      <path
        d="M18 9v2H6l4 4-1 2-7-7 7-7 1 2-4 4h12z"
      />
    </svg>
  </div>
  <div
    style={
      Object {
        "alignItems": "center",
        "display": "flex",
      }
    }
  >
    <strong
      style={
        Object {
          "width": "120px",
        }
      }
    >
      arrowRight
    </strong>
    <svg
      aria-hidden="true"
      focusable="false"
      height={24}
      role="img"
      viewBox="-2 -2 24 24"
      width={24}
      xmlns="http://www.w3.org/2000/svg"
    >
      <path
        d="M2 11V9h12l-4-4 1-2 7 7-7 7-1-2 4-4H2z"
      />
    </svg>
    <svg
      aria-hidden="true"
      focusable="false"
      height={36}
      role="img"
      viewBox="-2 -2 24 24"
      width={36}
      xmlns="http://www.w3.org/2000/svg"
    >
      <path
        d="M2 11V9h12l-4-4 1-2 7 7-7 7-1-2 4-4H2z"
      />
    </svg>
    <svg
      aria-hidden="true"
      focusable="false"
      height={48}
      role="img"
      viewBox="-2 -2 24 24"
      width={48}
      xmlns="http://www.w3.org/2000/svg"
    >
      <path
        d="M2 11V9h12l-4-4 1-2 7 7-7 7-1-2 4-4H2z"
      />
    </svg>
  </div>
  <div
    style={
      Object {
        "alignItems": "center",
        "display": "flex",
      }
    }
  >
    <strong
      style={
        Object {
          "width": "120px",
        }
      }
    >
      arrowUp
    </strong>
    <svg
      aria-hidden="true"
      focusable="false"
      height={24}
      role="img"
      viewBox="-2 -2 24 24"
      width={24}
      xmlns="http://www.w3.org/2000/svg"
    >
      <path
        d="M11 18H9V6l-4 4-2-1 7-7 7 7-2 1-4-4v12z"
      />
    </svg>
    <svg
      aria-hidden="true"
      focusable="false"
      height={36}
      role="img"
      viewBox="-2 -2 24 24"
      width={36}
      xmlns="http://www.w3.org/2000/svg"
    >
      <path
        d="M11 18H9V6l-4 4-2-1 7-7 7 7-2 1-4-4v12z"
      />
    </svg>
    <svg
      aria-hidden="true"
      focusable="false"
      height={48}
      role="img"
      viewBox="-2 -2 24 24"
      width={48}
      xmlns="http://www.w3.org/2000/svg"
    >
      <path
        d="M11 18H9V6l-4 4-2-1 7-7 7 7-2 1-4-4v12z"
      />
    </svg>
  </div>
  <div
    style={
      Object {
        "alignItems": "center",
        "display": "flex",
      }
    }
  >
    <strong
      style={
        Object {
          "width": "120px",
        }
      }
    >
      audio
    </strong>
    <svg
      aria-hidden="true"
      focusable="false"
      height={24}
      role="img"
      viewBox="0 0 24 24"
      width={24}
      xmlns="http://www.w3.org/2000/svg"
    >
      <path
        d="M17.7 4.3c-1.2 0-2.8 0-3.8 1-.6.6-.9 1.5-.9 2.6V14c-.6-.6-1.5-1-2.5-1C8.6 13 7 14.6 7 16.5S8.6 20 10.5 20c1.5 0 2.8-1 3.3-2.3.5-.8.7-1.8.7-2.5V7.9c0-.7.2-1.2.5-1.6.6-.6 1.8-.6 2.8-.6h.3V4.3h-.4z"
      />
    </svg>
    <svg
      aria-hidden="true"
      focusable="false"
      height={36}
      role="img"
      viewBox="0 0 24 24"
      width={36}
      xmlns="http://www.w3.org/2000/svg"
    >
      <path
        d="M17.7 4.3c-1.2 0-2.8 0-3.8 1-.6.6-.9 1.5-.9 2.6V14c-.6-.6-1.5-1-2.5-1C8.6 13 7 14.6 7 16.5S8.6 20 10.5 20c1.5 0 2.8-1 3.3-2.3.5-.8.7-1.8.7-2.5V7.9c0-.7.2-1.2.5-1.6.6-.6 1.8-.6 2.8-.6h.3V4.3h-.4z"
      />
    </svg>
    <svg
      aria-hidden="true"
      focusable="false"
      height={48}
      role="img"
      viewBox="0 0 24 24"
      width={48}
      xmlns="http://www.w3.org/2000/svg"
    >
      <path
        d="M17.7 4.3c-1.2 0-2.8 0-3.8 1-.6.6-.9 1.5-.9 2.6V14c-.6-.6-1.5-1-2.5-1C8.6 13 7 14.6 7 16.5S8.6 20 10.5 20c1.5 0 2.8-1 3.3-2.3.5-.8.7-1.8.7-2.5V7.9c0-.7.2-1.2.5-1.6.6-.6 1.8-.6 2.8-.6h.3V4.3h-.4z"
      />
    </svg>
  </div>
  <div
    style={
      Object {
        "alignItems": "center",
        "display": "flex",
      }
    }
  >
    <strong
      style={
        Object {
          "width": "120px",
        }
      }
    >
      backup
    </strong>
    <svg
      aria-hidden="true"
      focusable="false"
      height={24}
      role="img"
      viewBox="-2 -2 24 24"
      width={24}
      xmlns="http://www.w3.org/2000/svg"
    >
      <path
        d="M13.65 2.88c3.93 2.01 5.48 6.84 3.47 10.77s-6.83 5.48-10.77 3.47c-1.87-.96-3.2-2.56-3.86-4.4l1.64-1.03c.45 1.57 1.52 2.95 3.08 3.76 3.01 1.54 6.69.35 8.23-2.66 1.55-3.01.36-6.69-2.65-8.24C9.78 3.01 6.1 4.2 4.56 7.21l1.88.97-4.95 3.08-.39-5.82 1.78.91C4.9 2.4 9.75.89 13.65 2.88zm-4.36 7.83C9.11 10.53 9 10.28 9 10c0-.07.03-.12.04-.19h-.01L10 5l.97 4.81L14 13l-4.5-2.12.02-.02c-.08-.04-.16-.09-.23-.15z"
      />
    </svg>
    <svg
      aria-hidden="true"
      focusable="false"
      height={36}
      role="img"
      viewBox="-2 -2 24 24"
      width={36}
      xmlns="http://www.w3.org/2000/svg"
    >
      <path
        d="M13.65 2.88c3.93 2.01 5.48 6.84 3.47 10.77s-6.83 5.48-10.77 3.47c-1.87-.96-3.2-2.56-3.86-4.4l1.64-1.03c.45 1.57 1.52 2.95 3.08 3.76 3.01 1.54 6.69.35 8.23-2.66 1.55-3.01.36-6.69-2.65-8.24C9.78 3.01 6.1 4.2 4.56 7.21l1.88.97-4.95 3.08-.39-5.82 1.78.91C4.9 2.4 9.75.89 13.65 2.88zm-4.36 7.83C9.11 10.53 9 10.28 9 10c0-.07.03-.12.04-.19h-.01L10 5l.97 4.81L14 13l-4.5-2.12.02-.02c-.08-.04-.16-.09-.23-.15z"
      />
    </svg>
    <svg
      aria-hidden="true"
      focusable="false"
      height={48}
      role="img"
      viewBox="-2 -2 24 24"
      width={48}
      xmlns="http://www.w3.org/2000/svg"
    >
      <path
        d="M13.65 2.88c3.93 2.01 5.48 6.84 3.47 10.77s-6.83 5.48-10.77 3.47c-1.87-.96-3.2-2.56-3.86-4.4l1.64-1.03c.45 1.57 1.52 2.95 3.08 3.76 3.01 1.54 6.69.35 8.23-2.66 1.55-3.01.36-6.69-2.65-8.24C9.78 3.01 6.1 4.2 4.56 7.21l1.88.97-4.95 3.08-.39-5.82 1.78.91C4.9 2.4 9.75.89 13.65 2.88zm-4.36 7.83C9.11 10.53 9 10.28 9 10c0-.07.03-.12.04-.19h-.01L10 5l.97 4.81L14 13l-4.5-2.12.02-.02c-.08-.04-.16-.09-.23-.15z"
      />
    </svg>
  </div>
  <div
    style={
      Object {
        "alignItems": "center",
        "display": "flex",
      }
    }
  >
    <strong
      style={
        Object {
          "width": "120px",
        }
      }
    >
      blockDefault
    </strong>
    <svg
      aria-hidden="true"
      focusable="false"
      height={24}
      role="img"
      viewBox="0 0 24 24"
      width={24}
      xmlns="http://www.w3.org/2000/svg"
    >
      <path
        d="M19 8h-1V6h-5v2h-2V6H6v2H5c-1.1 0-2 .9-2 2v8c0 1.1.9 2 2 2h14c1.1 0 2-.9 2-2v-8c0-1.1-.9-2-2-2zm.5 10c0 .3-.2.5-.5.5H5c-.3 0-.5-.2-.5-.5v-8c0-.3.2-.5.5-.5h14c.3 0 .5.2.5.5v8z"
      />
    </svg>
    <svg
      aria-hidden="true"
      focusable="false"
      height={36}
      role="img"
      viewBox="0 0 24 24"
      width={36}
      xmlns="http://www.w3.org/2000/svg"
    >
      <path
        d="M19 8h-1V6h-5v2h-2V6H6v2H5c-1.1 0-2 .9-2 2v8c0 1.1.9 2 2 2h14c1.1 0 2-.9 2-2v-8c0-1.1-.9-2-2-2zm.5 10c0 .3-.2.5-.5.5H5c-.3 0-.5-.2-.5-.5v-8c0-.3.2-.5.5-.5h14c.3 0 .5.2.5.5v8z"
      />
    </svg>
    <svg
      aria-hidden="true"
      focusable="false"
      height={48}
      role="img"
      viewBox="0 0 24 24"
      width={48}
      xmlns="http://www.w3.org/2000/svg"
    >
      <path
        d="M19 8h-1V6h-5v2h-2V6H6v2H5c-1.1 0-2 .9-2 2v8c0 1.1.9 2 2 2h14c1.1 0 2-.9 2-2v-8c0-1.1-.9-2-2-2zm.5 10c0 .3-.2.5-.5.5H5c-.3 0-.5-.2-.5-.5v-8c0-.3.2-.5.5-.5h14c.3 0 .5.2.5.5v8z"
      />
    </svg>
  </div>
  <div
    style={
      Object {
        "alignItems": "center",
        "display": "flex",
      }
    }
  >
    <strong
      style={
        Object {
          "width": "120px",
        }
      }
    >
      blockTable
    </strong>
    <svg
      aria-hidden="true"
      focusable="false"
      height={24}
      role="img"
      viewBox="0 0 24 24"
      width={24}
      xmlns="http://www.w3.org/2000/svg"
    >
      <path
        d="M19 3H5c-1.1 0-2 .9-2 2v14c0 1.1.9 2 2 2h14c1.1 0 2-.9 2-2V5c0-1.1-.9-2-2-2zM5 4.5h14c.3 0 .5.2.5.5v3.5h-15V5c0-.3.2-.5.5-.5zm8 5.5h6.5v3.5H13V10zm-1.5 3.5h-7V10h7v3.5zm-7 5.5v-4h7v4.5H5c-.3 0-.5-.2-.5-.5zm14.5.5h-6V15h6.5v4c0 .3-.2.5-.5.5z"
      />
    </svg>
    <svg
      aria-hidden="true"
      focusable="false"
      height={36}
      role="img"
      viewBox="0 0 24 24"
      width={36}
      xmlns="http://www.w3.org/2000/svg"
    >
      <path
        d="M19 3H5c-1.1 0-2 .9-2 2v14c0 1.1.9 2 2 2h14c1.1 0 2-.9 2-2V5c0-1.1-.9-2-2-2zM5 4.5h14c.3 0 .5.2.5.5v3.5h-15V5c0-.3.2-.5.5-.5zm8 5.5h6.5v3.5H13V10zm-1.5 3.5h-7V10h7v3.5zm-7 5.5v-4h7v4.5H5c-.3 0-.5-.2-.5-.5zm14.5.5h-6V15h6.5v4c0 .3-.2.5-.5.5z"
      />
    </svg>
    <svg
      aria-hidden="true"
      focusable="false"
      height={48}
      role="img"
      viewBox="0 0 24 24"
      width={48}
      xmlns="http://www.w3.org/2000/svg"
    >
      <path
        d="M19 3H5c-1.1 0-2 .9-2 2v14c0 1.1.9 2 2 2h14c1.1 0 2-.9 2-2V5c0-1.1-.9-2-2-2zM5 4.5h14c.3 0 .5.2.5.5v3.5h-15V5c0-.3.2-.5.5-.5zm8 5.5h6.5v3.5H13V10zm-1.5 3.5h-7V10h7v3.5zm-7 5.5v-4h7v4.5H5c-.3 0-.5-.2-.5-.5zm14.5.5h-6V15h6.5v4c0 .3-.2.5-.5.5z"
      />
    </svg>
  </div>
  <div
    style={
      Object {
        "alignItems": "center",
        "display": "flex",
      }
    }
  >
    <strong
      style={
        Object {
          "width": "120px",
        }
      }
    >
      brush
    </strong>
    <svg
      aria-hidden="true"
      focusable="false"
      height={24}
      role="img"
      viewBox="-2 -2 24 24"
      width={24}
      xmlns="http://www.w3.org/2000/svg"
    >
      <path
        d="M18.33 3.57s.27-.8-.31-1.36c-.53-.52-1.22-.24-1.22-.24-.61.3-5.76 3.47-7.67 5.57-.86.96-2.06 3.79-1.09 4.82.92.98 3.96-.17 4.79-1 2.06-2.06 5.21-7.17 5.5-7.79zM1.4 17.65c2.37-1.56 1.46-3.41 3.23-4.64.93-.65 2.22-.62 3.08.29.63.67.8 2.57-.16 3.46-1.57 1.45-4 1.55-6.15.89z"
      />
    </svg>
    <svg
      aria-hidden="true"
      focusable="false"
      height={36}
      role="img"
      viewBox="-2 -2 24 24"
      width={36}
      xmlns="http://www.w3.org/2000/svg"
    >
      <path
        d="M18.33 3.57s.27-.8-.31-1.36c-.53-.52-1.22-.24-1.22-.24-.61.3-5.76 3.47-7.67 5.57-.86.96-2.06 3.79-1.09 4.82.92.98 3.96-.17 4.79-1 2.06-2.06 5.21-7.17 5.5-7.79zM1.4 17.65c2.37-1.56 1.46-3.41 3.23-4.64.93-.65 2.22-.62 3.08.29.63.67.8 2.57-.16 3.46-1.57 1.45-4 1.55-6.15.89z"
      />
    </svg>
    <svg
      aria-hidden="true"
      focusable="false"
      height={48}
      role="img"
      viewBox="-2 -2 24 24"
      width={48}
      xmlns="http://www.w3.org/2000/svg"
    >
      <path
        d="M18.33 3.57s.27-.8-.31-1.36c-.53-.52-1.22-.24-1.22-.24-.61.3-5.76 3.47-7.67 5.57-.86.96-2.06 3.79-1.09 4.82.92.98 3.96-.17 4.79-1 2.06-2.06 5.21-7.17 5.5-7.79zM1.4 17.65c2.37-1.56 1.46-3.41 3.23-4.64.93-.65 2.22-.62 3.08.29.63.67.8 2.57-.16 3.46-1.57 1.45-4 1.55-6.15.89z"
      />
    </svg>
  </div>
  <div
    style={
      Object {
        "alignItems": "center",
        "display": "flex",
      }
    }
  >
    <strong
      style={
        Object {
          "width": "120px",
        }
      }
    >
      button
    </strong>
    <svg
      aria-hidden="true"
      focusable="false"
      height={24}
      role="img"
      viewBox="0 0 24 24"
      width={24}
      xmlns="http://www.w3.org/2000/svg"
    >
      <path
        d="M19 6.5H5c-1.1 0-2 .9-2 2v7c0 1.1.9 2 2 2h14c1.1 0 2-.9 2-2v-7c0-1.1-.9-2-2-2zm.5 9c0 .3-.2.5-.5.5H5c-.3 0-.5-.2-.5-.5v-7c0-.3.2-.5.5-.5h14c.3 0 .5.2.5.5v7zM8 13h8v-1.5H8V13z"
      />
    </svg>
    <svg
      aria-hidden="true"
      focusable="false"
      height={36}
      role="img"
      viewBox="0 0 24 24"
      width={36}
      xmlns="http://www.w3.org/2000/svg"
    >
      <path
        d="M19 6.5H5c-1.1 0-2 .9-2 2v7c0 1.1.9 2 2 2h14c1.1 0 2-.9 2-2v-7c0-1.1-.9-2-2-2zm.5 9c0 .3-.2.5-.5.5H5c-.3 0-.5-.2-.5-.5v-7c0-.3.2-.5.5-.5h14c.3 0 .5.2.5.5v7zM8 13h8v-1.5H8V13z"
      />
    </svg>
    <svg
      aria-hidden="true"
      focusable="false"
      height={48}
      role="img"
      viewBox="0 0 24 24"
      width={48}
      xmlns="http://www.w3.org/2000/svg"
    >
      <path
        d="M19 6.5H5c-1.1 0-2 .9-2 2v7c0 1.1.9 2 2 2h14c1.1 0 2-.9 2-2v-7c0-1.1-.9-2-2-2zm.5 9c0 .3-.2.5-.5.5H5c-.3 0-.5-.2-.5-.5v-7c0-.3.2-.5.5-.5h14c.3 0 .5.2.5.5v7zM8 13h8v-1.5H8V13z"
      />
    </svg>
  </div>
  <div
    style={
      Object {
        "alignItems": "center",
        "display": "flex",
      }
    }
  >
    <strong
      style={
        Object {
          "width": "120px",
        }
      }
    >
      calendar
    </strong>
    <svg
      aria-hidden="true"
      focusable="false"
      height={24}
      role="img"
      viewBox="0 0 24 24"
      width={24}
      xmlns="http://www.w3.org/2000/svg"
    >
      <path
        d="M19 3H5c-1.1 0-2 .9-2 2v14c0 1.1.9 2 2 2h14c1.1 0 2-.9 2-2V5c0-1.1-.9-2-2-2zm.5 16c0 .3-.2.5-.5.5H5c-.3 0-.5-.2-.5-.5V7h15v12zM9 10H7v2h2v-2zm0 4H7v2h2v-2zm4-4h-2v2h2v-2zm4 0h-2v2h2v-2zm-4 4h-2v2h2v-2zm4 0h-2v2h2v-2z"
      />
    </svg>
    <svg
      aria-hidden="true"
      focusable="false"
      height={36}
      role="img"
      viewBox="0 0 24 24"
      width={36}
      xmlns="http://www.w3.org/2000/svg"
    >
      <path
        d="M19 3H5c-1.1 0-2 .9-2 2v14c0 1.1.9 2 2 2h14c1.1 0 2-.9 2-2V5c0-1.1-.9-2-2-2zm.5 16c0 .3-.2.5-.5.5H5c-.3 0-.5-.2-.5-.5V7h15v12zM9 10H7v2h2v-2zm0 4H7v2h2v-2zm4-4h-2v2h2v-2zm4 0h-2v2h2v-2zm-4 4h-2v2h2v-2zm4 0h-2v2h2v-2z"
      />
    </svg>
    <svg
      aria-hidden="true"
      focusable="false"
      height={48}
      role="img"
      viewBox="0 0 24 24"
      width={48}
      xmlns="http://www.w3.org/2000/svg"
    >
      <path
        d="M19 3H5c-1.1 0-2 .9-2 2v14c0 1.1.9 2 2 2h14c1.1 0 2-.9 2-2V5c0-1.1-.9-2-2-2zm.5 16c0 .3-.2.5-.5.5H5c-.3 0-.5-.2-.5-.5V7h15v12zM9 10H7v2h2v-2zm0 4H7v2h2v-2zm4-4h-2v2h2v-2zm4 0h-2v2h2v-2zm-4 4h-2v2h2v-2zm4 0h-2v2h2v-2z"
      />
    </svg>
  </div>
  <div
    style={
      Object {
        "alignItems": "center",
        "display": "flex",
      }
    }
  >
    <strong
      style={
        Object {
          "width": "120px",
        }
      }
    >
      camera
    </strong>
    <svg
      aria-hidden="true"
      focusable="false"
      height={24}
      role="img"
      viewBox="-2 -2 24 24"
      width={24}
      xmlns="http://www.w3.org/2000/svg"
    >
      <path
        d="M6 5V3H3v2h3zm12 10V4H9L7 6H2v9h16zm-7-8c1.66 0 3 1.34 3 3s-1.34 3-3 3-3-1.34-3-3 1.34-3 3-3z"
      />
    </svg>
    <svg
      aria-hidden="true"
      focusable="false"
      height={36}
      role="img"
      viewBox="-2 -2 24 24"
      width={36}
      xmlns="http://www.w3.org/2000/svg"
    >
      <path
        d="M6 5V3H3v2h3zm12 10V4H9L7 6H2v9h16zm-7-8c1.66 0 3 1.34 3 3s-1.34 3-3 3-3-1.34-3-3 1.34-3 3-3z"
      />
    </svg>
    <svg
      aria-hidden="true"
      focusable="false"
      height={48}
      role="img"
      viewBox="-2 -2 24 24"
      width={48}
      xmlns="http://www.w3.org/2000/svg"
    >
      <path
        d="M6 5V3H3v2h3zm12 10V4H9L7 6H2v9h16zm-7-8c1.66 0 3 1.34 3 3s-1.34 3-3 3-3-1.34-3-3 1.34-3 3-3z"
      />
    </svg>
  </div>
  <div
    style={
      Object {
        "alignItems": "center",
        "display": "flex",
      }
    }
  >
    <strong
      style={
        Object {
          "width": "120px",
        }
      }
    >
      capturePhoto
    </strong>
    <svg
      aria-hidden="true"
      focusable="false"
      height={24}
      role="img"
      viewBox="0 0 24 24"
      width={24}
      xmlns="http://www.w3.org/2000/svg"
    >
      <path
        d="M12 9.2c-2.2 0-3.9 1.8-3.9 4s1.8 4 3.9 4 4-1.8 4-4-1.8-4-4-4zm0 6.5c-1.4 0-2.4-1.1-2.4-2.5s1.1-2.5 2.4-2.5 2.5 1.1 2.5 2.5-1.1 2.5-2.5 2.5zM20.2 8c-.1 0-.3 0-.5-.1l-2.5-.8c-.4-.1-.8-.4-1.1-.8l-1-1.5c-.4-.5-1-.9-1.7-.9h-2.9c-.6.1-1.2.4-1.6 1l-1 1.5c-.3.3-.6.6-1.1.7l-2.5.8c-.2.1-.4.1-.6.1-1 .2-1.7.9-1.7 1.9v8.3c0 1 .9 1.9 2 1.9h16c1.1 0 2-.8 2-1.9V9.9c0-1-.7-1.7-1.8-1.9zm.3 10.1c0 .2-.2.4-.5.4H4c-.3 0-.5-.2-.5-.4V9.9c0-.1.2-.3.5-.4.2 0 .5-.1.8-.2l2.5-.8c.7-.2 1.4-.6 1.8-1.3l1-1.5c.1-.1.2-.2.4-.2h2.9c.2 0 .3.1.4.2l1 1.5c.4.7 1.1 1.1 1.9 1.4l2.5.8c.3.1.6.1.8.2.3 0 .4.2.4.4v8.1z"
      />
    </svg>
    <svg
      aria-hidden="true"
      focusable="false"
      height={36}
      role="img"
      viewBox="0 0 24 24"
      width={36}
      xmlns="http://www.w3.org/2000/svg"
    >
      <path
        d="M12 9.2c-2.2 0-3.9 1.8-3.9 4s1.8 4 3.9 4 4-1.8 4-4-1.8-4-4-4zm0 6.5c-1.4 0-2.4-1.1-2.4-2.5s1.1-2.5 2.4-2.5 2.5 1.1 2.5 2.5-1.1 2.5-2.5 2.5zM20.2 8c-.1 0-.3 0-.5-.1l-2.5-.8c-.4-.1-.8-.4-1.1-.8l-1-1.5c-.4-.5-1-.9-1.7-.9h-2.9c-.6.1-1.2.4-1.6 1l-1 1.5c-.3.3-.6.6-1.1.7l-2.5.8c-.2.1-.4.1-.6.1-1 .2-1.7.9-1.7 1.9v8.3c0 1 .9 1.9 2 1.9h16c1.1 0 2-.8 2-1.9V9.9c0-1-.7-1.7-1.8-1.9zm.3 10.1c0 .2-.2.4-.5.4H4c-.3 0-.5-.2-.5-.4V9.9c0-.1.2-.3.5-.4.2 0 .5-.1.8-.2l2.5-.8c.7-.2 1.4-.6 1.8-1.3l1-1.5c.1-.1.2-.2.4-.2h2.9c.2 0 .3.1.4.2l1 1.5c.4.7 1.1 1.1 1.9 1.4l2.5.8c.3.1.6.1.8.2.3 0 .4.2.4.4v8.1z"
      />
    </svg>
    <svg
      aria-hidden="true"
      focusable="false"
      height={48}
      role="img"
      viewBox="0 0 24 24"
      width={48}
      xmlns="http://www.w3.org/2000/svg"
    >
      <path
        d="M12 9.2c-2.2 0-3.9 1.8-3.9 4s1.8 4 3.9 4 4-1.8 4-4-1.8-4-4-4zm0 6.5c-1.4 0-2.4-1.1-2.4-2.5s1.1-2.5 2.4-2.5 2.5 1.1 2.5 2.5-1.1 2.5-2.5 2.5zM20.2 8c-.1 0-.3 0-.5-.1l-2.5-.8c-.4-.1-.8-.4-1.1-.8l-1-1.5c-.4-.5-1-.9-1.7-.9h-2.9c-.6.1-1.2.4-1.6 1l-1 1.5c-.3.3-.6.6-1.1.7l-2.5.8c-.2.1-.4.1-.6.1-1 .2-1.7.9-1.7 1.9v8.3c0 1 .9 1.9 2 1.9h16c1.1 0 2-.8 2-1.9V9.9c0-1-.7-1.7-1.8-1.9zm.3 10.1c0 .2-.2.4-.5.4H4c-.3 0-.5-.2-.5-.4V9.9c0-.1.2-.3.5-.4.2 0 .5-.1.8-.2l2.5-.8c.7-.2 1.4-.6 1.8-1.3l1-1.5c.1-.1.2-.2.4-.2h2.9c.2 0 .3.1.4.2l1 1.5c.4.7 1.1 1.1 1.9 1.4l2.5.8c.3.1.6.1.8.2.3 0 .4.2.4.4v8.1z"
      />
    </svg>
  </div>
  <div
    style={
      Object {
        "alignItems": "center",
        "display": "flex",
      }
    }
  >
    <strong
      style={
        Object {
          "width": "120px",
        }
      }
    >
      captureVideo
    </strong>
    <svg
      aria-hidden="true"
      focusable="false"
      height={24}
      role="img"
      viewBox="0 0 24 24"
      width={24}
      xmlns="http://www.w3.org/2000/svg"
    >
      <path
        d="M14 5H4c-1.1 0-2 .9-2 2v10c0 1.1.9 2 2 2h10c1.1 0 2-.9 2-2V7c0-1.1-.9-2-2-2zm.5 12c0 .3-.2.5-.5.5H4c-.3 0-.5-.2-.5-.5V7c0-.3.2-.5.5-.5h10c.3 0 .5.2.5.5v10zm2.5-7v4l5 3V7l-5 3zm3.5 4.4l-2-1.2v-2.3l2-1.2v4.7z"
      />
    </svg>
    <svg
      aria-hidden="true"
      focusable="false"
      height={36}
      role="img"
      viewBox="0 0 24 24"
      width={36}
      xmlns="http://www.w3.org/2000/svg"
    >
      <path
        d="M14 5H4c-1.1 0-2 .9-2 2v10c0 1.1.9 2 2 2h10c1.1 0 2-.9 2-2V7c0-1.1-.9-2-2-2zm.5 12c0 .3-.2.5-.5.5H4c-.3 0-.5-.2-.5-.5V7c0-.3.2-.5.5-.5h10c.3 0 .5.2.5.5v10zm2.5-7v4l5 3V7l-5 3zm3.5 4.4l-2-1.2v-2.3l2-1.2v4.7z"
      />
    </svg>
    <svg
      aria-hidden="true"
      focusable="false"
      height={48}
      role="img"
      viewBox="0 0 24 24"
      width={48}
      xmlns="http://www.w3.org/2000/svg"
    >
      <path
        d="M14 5H4c-1.1 0-2 .9-2 2v10c0 1.1.9 2 2 2h10c1.1 0 2-.9 2-2V7c0-1.1-.9-2-2-2zm.5 12c0 .3-.2.5-.5.5H4c-.3 0-.5-.2-.5-.5V7c0-.3.2-.5.5-.5h10c.3 0 .5.2.5.5v10zm2.5-7v4l5 3V7l-5 3zm3.5 4.4l-2-1.2v-2.3l2-1.2v4.7z"
      />
    </svg>
  </div>
  <div
    style={
      Object {
        "alignItems": "center",
        "display": "flex",
      }
    }
  >
    <strong
      style={
        Object {
          "width": "120px",
        }
      }
    >
      category
    </strong>
    <svg
      aria-hidden="true"
      focusable="false"
      height={24}
      role="img"
      viewBox="0 0 24 24"
      width={24}
      xmlns="http://www.w3.org/2000/svg"
    >
      <path
        d="M19 3H5c-1.1 0-2 .9-2 2v14c0 1.1.9 2 2 2h14c1.1 0 2-.9 2-2V5c0-1.1-.9-2-2-2zm.5 16c0 .3-.2.5-.5.5H5c-.3 0-.5-.2-.5-.5V7h15v12zM9 10H7v2h2v-2zm0 4H7v2h2v-2zm4-4h-2v2h2v-2zm4 0h-2v2h2v-2zm-4 4h-2v2h2v-2zm4 0h-2v2h2v-2z"
      />
    </svg>
    <svg
      aria-hidden="true"
      focusable="false"
      height={36}
      role="img"
      viewBox="0 0 24 24"
      width={36}
      xmlns="http://www.w3.org/2000/svg"
    >
      <path
        d="M19 3H5c-1.1 0-2 .9-2 2v14c0 1.1.9 2 2 2h14c1.1 0 2-.9 2-2V5c0-1.1-.9-2-2-2zm.5 16c0 .3-.2.5-.5.5H5c-.3 0-.5-.2-.5-.5V7h15v12zM9 10H7v2h2v-2zm0 4H7v2h2v-2zm4-4h-2v2h2v-2zm4 0h-2v2h2v-2zm-4 4h-2v2h2v-2zm4 0h-2v2h2v-2z"
      />
    </svg>
    <svg
      aria-hidden="true"
      focusable="false"
      height={48}
      role="img"
      viewBox="0 0 24 24"
      width={48}
      xmlns="http://www.w3.org/2000/svg"
    >
      <path
        d="M19 3H5c-1.1 0-2 .9-2 2v14c0 1.1.9 2 2 2h14c1.1 0 2-.9 2-2V5c0-1.1-.9-2-2-2zm.5 16c0 .3-.2.5-.5.5H5c-.3 0-.5-.2-.5-.5V7h15v12zM9 10H7v2h2v-2zm0 4H7v2h2v-2zm4-4h-2v2h2v-2zm4 0h-2v2h2v-2zm-4 4h-2v2h2v-2zm4 0h-2v2h2v-2z"
      />
    </svg>
  </div>
  <div
    style={
      Object {
        "alignItems": "center",
        "display": "flex",
      }
    }
  >
    <strong
      style={
        Object {
          "width": "120px",
        }
      }
    >
      chartLine
    </strong>
    <svg
      aria-hidden="true"
      focusable="false"
      height={24}
      role="img"
      viewBox="-2 -2 24 24"
      width={24}
      xmlns="http://www.w3.org/2000/svg"
    >
      <path
        d="M18 3.5c0 .62-.38 1.16-.92 1.38v13.11H1.99l4.22-6.73c-.13-.23-.21-.48-.21-.76C6 9.67 6.67 9 7.5 9S9 9.67 9 10.5c0 .13-.02.25-.05.37l1.44.63c.27-.3.67-.5 1.11-.5.18 0 .35.04.51.09l3.58-6.41c-.36-.27-.59-.7-.59-1.18 0-.83.67-1.5 1.5-1.5.19 0 .36.04.53.1l.05-.09v.11c.54.22.92.76.92 1.38zm-1.92 13.49V5.85l-3.29 5.89c.13.23.21.48.21.76 0 .83-.67 1.5-1.5 1.5s-1.5-.67-1.5-1.5l.01-.07-1.63-.72c-.25.18-.55.29-.88.29-.18 0-.35-.04-.51-.1l-3.2 5.09h12.29z"
      />
    </svg>
    <svg
      aria-hidden="true"
      focusable="false"
      height={36}
      role="img"
      viewBox="-2 -2 24 24"
      width={36}
      xmlns="http://www.w3.org/2000/svg"
    >
      <path
        d="M18 3.5c0 .62-.38 1.16-.92 1.38v13.11H1.99l4.22-6.73c-.13-.23-.21-.48-.21-.76C6 9.67 6.67 9 7.5 9S9 9.67 9 10.5c0 .13-.02.25-.05.37l1.44.63c.27-.3.67-.5 1.11-.5.18 0 .35.04.51.09l3.58-6.41c-.36-.27-.59-.7-.59-1.18 0-.83.67-1.5 1.5-1.5.19 0 .36.04.53.1l.05-.09v.11c.54.22.92.76.92 1.38zm-1.92 13.49V5.85l-3.29 5.89c.13.23.21.48.21.76 0 .83-.67 1.5-1.5 1.5s-1.5-.67-1.5-1.5l.01-.07-1.63-.72c-.25.18-.55.29-.88.29-.18 0-.35-.04-.51-.1l-3.2 5.09h12.29z"
      />
    </svg>
    <svg
      aria-hidden="true"
      focusable="false"
      height={48}
      role="img"
      viewBox="-2 -2 24 24"
      width={48}
      xmlns="http://www.w3.org/2000/svg"
    >
      <path
        d="M18 3.5c0 .62-.38 1.16-.92 1.38v13.11H1.99l4.22-6.73c-.13-.23-.21-.48-.21-.76C6 9.67 6.67 9 7.5 9S9 9.67 9 10.5c0 .13-.02.25-.05.37l1.44.63c.27-.3.67-.5 1.11-.5.18 0 .35.04.51.09l3.58-6.41c-.36-.27-.59-.7-.59-1.18 0-.83.67-1.5 1.5-1.5.19 0 .36.04.53.1l.05-.09v.11c.54.22.92.76.92 1.38zm-1.92 13.49V5.85l-3.29 5.89c.13.23.21.48.21.76 0 .83-.67 1.5-1.5 1.5s-1.5-.67-1.5-1.5l.01-.07-1.63-.72c-.25.18-.55.29-.88.29-.18 0-.35-.04-.51-.1l-3.2 5.09h12.29z"
      />
    </svg>
  </div>
  <div
    style={
      Object {
        "alignItems": "center",
        "display": "flex",
      }
    }
  >
    <strong
      style={
        Object {
          "width": "120px",
        }
      }
    >
      check
    </strong>
    <svg
      aria-hidden="true"
      focusable="false"
      height={24}
      role="img"
      viewBox="0 0 24 24"
      width={24}
      xmlns="http://www.w3.org/2000/svg"
    >
      <path
        d="M9 18.6L3.5 13l1-1L9 16.4l9.5-9.9 1 1z"
      />
    </svg>
    <svg
      aria-hidden="true"
      focusable="false"
      height={36}
      role="img"
      viewBox="0 0 24 24"
      width={36}
      xmlns="http://www.w3.org/2000/svg"
    >
      <path
        d="M9 18.6L3.5 13l1-1L9 16.4l9.5-9.9 1 1z"
      />
    </svg>
    <svg
      aria-hidden="true"
      focusable="false"
      height={48}
      role="img"
      viewBox="0 0 24 24"
      width={48}
      xmlns="http://www.w3.org/2000/svg"
    >
      <path
        d="M9 18.6L3.5 13l1-1L9 16.4l9.5-9.9 1 1z"
      />
    </svg>
  </div>
  <div
    style={
      Object {
        "alignItems": "center",
        "display": "flex",
      }
    }
  >
    <strong
      style={
        Object {
          "width": "120px",
        }
      }
    >
      chevronDown
    </strong>
    <svg
      aria-hidden="true"
      focusable="false"
      height={24}
      role="img"
      viewBox="0 0 24 24"
      width={24}
      xmlns="http://www.w3.org/2000/svg"
    >
      <path
        d="M17 9.4L12 14 7 9.4l-1 1.2 6 5.4 6-5.4z"
      />
    </svg>
    <svg
      aria-hidden="true"
      focusable="false"
      height={36}
      role="img"
      viewBox="0 0 24 24"
      width={36}
      xmlns="http://www.w3.org/2000/svg"
    >
      <path
        d="M17 9.4L12 14 7 9.4l-1 1.2 6 5.4 6-5.4z"
      />
    </svg>
    <svg
      aria-hidden="true"
      focusable="false"
      height={48}
      role="img"
      viewBox="0 0 24 24"
      width={48}
      xmlns="http://www.w3.org/2000/svg"
    >
      <path
        d="M17 9.4L12 14 7 9.4l-1 1.2 6 5.4 6-5.4z"
      />
    </svg>
  </div>
  <div
    style={
      Object {
        "alignItems": "center",
        "display": "flex",
      }
    }
  >
    <strong
      style={
        Object {
          "width": "120px",
        }
      }
    >
      chevronLeft
    </strong>
    <svg
      aria-hidden="true"
      focusable="false"
      height={24}
      role="img"
      viewBox="0 0 24 24"
      width={24}
      xmlns="http://www.w3.org/2000/svg"
    >
      <path
        d="M14.6 7l-1.2-1L8 12l5.4 6 1.2-1-4.6-5z"
      />
    </svg>
    <svg
      aria-hidden="true"
      focusable="false"
      height={36}
      role="img"
      viewBox="0 0 24 24"
      width={36}
      xmlns="http://www.w3.org/2000/svg"
    >
      <path
        d="M14.6 7l-1.2-1L8 12l5.4 6 1.2-1-4.6-5z"
      />
    </svg>
    <svg
      aria-hidden="true"
      focusable="false"
      height={48}
      role="img"
      viewBox="0 0 24 24"
      width={48}
      xmlns="http://www.w3.org/2000/svg"
    >
      <path
        d="M14.6 7l-1.2-1L8 12l5.4 6 1.2-1-4.6-5z"
      />
    </svg>
  </div>
  <div
    style={
      Object {
        "alignItems": "center",
        "display": "flex",
      }
    }
  >
    <strong
      style={
        Object {
          "width": "120px",
        }
      }
    >
      chevronRight
    </strong>
    <svg
      aria-hidden="true"
      focusable="false"
      height={24}
      role="img"
      viewBox="0 0 24 24"
      width={24}
      xmlns="http://www.w3.org/2000/svg"
    >
      <path
        d="M10.6 6L9.4 7l4.6 5-4.6 5 1.2 1 5.4-6z"
      />
    </svg>
    <svg
      aria-hidden="true"
      focusable="false"
      height={36}
      role="img"
      viewBox="0 0 24 24"
      width={36}
      xmlns="http://www.w3.org/2000/svg"
    >
      <path
        d="M10.6 6L9.4 7l4.6 5-4.6 5 1.2 1 5.4-6z"
      />
    </svg>
    <svg
      aria-hidden="true"
      focusable="false"
      height={48}
      role="img"
      viewBox="0 0 24 24"
      width={48}
      xmlns="http://www.w3.org/2000/svg"
    >
      <path
        d="M10.6 6L9.4 7l4.6 5-4.6 5 1.2 1 5.4-6z"
      />
    </svg>
  </div>
  <div
    style={
      Object {
        "alignItems": "center",
        "display": "flex",
      }
    }
  >
    <strong
      style={
        Object {
          "width": "120px",
        }
      }
    >
      chevronUp
    </strong>
    <svg
      aria-hidden="true"
      focusable="false"
      height={24}
      role="img"
      viewBox="0 0 24 24"
      width={24}
      xmlns="http://www.w3.org/2000/svg"
    >
      <path
        d="M12 8l-6 5.4 1 1.2 5-4.6 5 4.6 1-1.2z"
      />
    </svg>
    <svg
      aria-hidden="true"
      focusable="false"
      height={36}
      role="img"
      viewBox="0 0 24 24"
      width={36}
      xmlns="http://www.w3.org/2000/svg"
    >
      <path
        d="M12 8l-6 5.4 1 1.2 5-4.6 5 4.6 1-1.2z"
      />
    </svg>
    <svg
      aria-hidden="true"
      focusable="false"
      height={48}
      role="img"
      viewBox="0 0 24 24"
      width={48}
      xmlns="http://www.w3.org/2000/svg"
    >
      <path
        d="M12 8l-6 5.4 1 1.2 5-4.6 5 4.6 1-1.2z"
      />
    </svg>
  </div>
  <div
    style={
      Object {
        "alignItems": "center",
        "display": "flex",
      }
    }
  >
    <strong
      style={
        Object {
          "width": "120px",
        }
      }
    >
      classic
    </strong>
    <svg
      aria-hidden="true"
      focusable="false"
      height={24}
      role="img"
      viewBox="0 0 24 24"
      width={24}
      xmlns="http://www.w3.org/2000/svg"
    >
      <path
        d="M20 6H4c-1.1 0-2 .9-2 2v9c0 1.1.9 2 2 2h16c1.1 0 2-.9 2-2V8c0-1.1-.9-2-2-2zm.5 11c0 .3-.2.5-.5.5H4c-.3 0-.5-.2-.5-.5V8c0-.3.2-.5.5-.5h16c.3 0 .5.2.5.5v9zM10 10H8v2h2v-2zm-5 2h2v-2H5v2zm8-2h-2v2h2v-2zm-5 6h8v-2H8v2zm6-4h2v-2h-2v2zm3 0h2v-2h-2v2zm0 4h2v-2h-2v2zM5 16h2v-2H5v2z"
      />
    </svg>
    <svg
      aria-hidden="true"
      focusable="false"
      height={36}
      role="img"
      viewBox="0 0 24 24"
      width={36}
      xmlns="http://www.w3.org/2000/svg"
    >
      <path
        d="M20 6H4c-1.1 0-2 .9-2 2v9c0 1.1.9 2 2 2h16c1.1 0 2-.9 2-2V8c0-1.1-.9-2-2-2zm.5 11c0 .3-.2.5-.5.5H4c-.3 0-.5-.2-.5-.5V8c0-.3.2-.5.5-.5h16c.3 0 .5.2.5.5v9zM10 10H8v2h2v-2zm-5 2h2v-2H5v2zm8-2h-2v2h2v-2zm-5 6h8v-2H8v2zm6-4h2v-2h-2v2zm3 0h2v-2h-2v2zm0 4h2v-2h-2v2zM5 16h2v-2H5v2z"
      />
    </svg>
    <svg
      aria-hidden="true"
      focusable="false"
      height={48}
      role="img"
      viewBox="0 0 24 24"
      width={48}
      xmlns="http://www.w3.org/2000/svg"
    >
      <path
        d="M20 6H4c-1.1 0-2 .9-2 2v9c0 1.1.9 2 2 2h16c1.1 0 2-.9 2-2V8c0-1.1-.9-2-2-2zm.5 11c0 .3-.2.5-.5.5H4c-.3 0-.5-.2-.5-.5V8c0-.3.2-.5.5-.5h16c.3 0 .5.2.5.5v9zM10 10H8v2h2v-2zm-5 2h2v-2H5v2zm8-2h-2v2h2v-2zm-5 6h8v-2H8v2zm6-4h2v-2h-2v2zm3 0h2v-2h-2v2zm0 4h2v-2h-2v2zM5 16h2v-2H5v2z"
      />
    </svg>
  </div>
  <div
    style={
      Object {
        "alignItems": "center",
        "display": "flex",
      }
    }
  >
    <strong
      style={
        Object {
          "width": "120px",
        }
      }
    >
      closeCircleFilled
    </strong>
    <svg
      aria-hidden="true"
      focusable="false"
      height={24}
      role="img"
      viewBox="-2 -2 24 24"
      width={24}
      xmlns="http://www.w3.org/2000/svg"
    >
      <path
        d="M10 2c4.42 0 8 3.58 8 8s-3.58 8-8 8-8-3.58-8-8 3.58-8 8-8zm5 11l-3-3 3-3-2-2-3 3-3-3-2 2 3 3-3 3 2 2 3-3 3 3z"
      />
    </svg>
    <svg
      aria-hidden="true"
      focusable="false"
      height={36}
      role="img"
      viewBox="-2 -2 24 24"
      width={36}
      xmlns="http://www.w3.org/2000/svg"
    >
      <path
        d="M10 2c4.42 0 8 3.58 8 8s-3.58 8-8 8-8-3.58-8-8 3.58-8 8-8zm5 11l-3-3 3-3-2-2-3 3-3-3-2 2 3 3-3 3 2 2 3-3 3 3z"
      />
    </svg>
    <svg
      aria-hidden="true"
      focusable="false"
      height={48}
      role="img"
      viewBox="-2 -2 24 24"
      width={48}
      xmlns="http://www.w3.org/2000/svg"
    >
      <path
        d="M10 2c4.42 0 8 3.58 8 8s-3.58 8-8 8-8-3.58-8-8 3.58-8 8-8zm5 11l-3-3 3-3-2-2-3 3-3-3-2 2 3 3-3 3 2 2 3-3 3 3z"
      />
    </svg>
  </div>
  <div
    style={
      Object {
        "alignItems": "center",
        "display": "flex",
      }
    }
  >
    <strong
      style={
        Object {
          "width": "120px",
        }
      }
    >
      close
    </strong>
    <svg
      aria-hidden="true"
      focusable="false"
      height={24}
      role="img"
      viewBox="0 0 24 24"
      width={24}
      xmlns="http://www.w3.org/2000/svg"
    >
      <path
        d="M13 11.8l6.1-6.3-1-1-6.1 6.2-6.1-6.2-1 1 6.1 6.3-6.5 6.7 1 1 6.5-6.6 6.5 6.6 1-1z"
      />
    </svg>
    <svg
      aria-hidden="true"
      focusable="false"
      height={36}
      role="img"
      viewBox="0 0 24 24"
      width={36}
      xmlns="http://www.w3.org/2000/svg"
    >
      <path
        d="M13 11.8l6.1-6.3-1-1-6.1 6.2-6.1-6.2-1 1 6.1 6.3-6.5 6.7 1 1 6.5-6.6 6.5 6.6 1-1z"
      />
    </svg>
    <svg
      aria-hidden="true"
      focusable="false"
      height={48}
      role="img"
      viewBox="0 0 24 24"
      width={48}
      xmlns="http://www.w3.org/2000/svg"
    >
      <path
        d="M13 11.8l6.1-6.3-1-1-6.1 6.2-6.1-6.2-1 1 6.1 6.3-6.5 6.7 1 1 6.5-6.6 6.5 6.6 1-1z"
      />
    </svg>
  </div>
  <div
    style={
      Object {
        "alignItems": "center",
        "display": "flex",
      }
    }
  >
    <strong
      style={
        Object {
          "width": "120px",
        }
      }
    >
      cloudUpload
    </strong>
    <svg
      aria-hidden="true"
      focusable="false"
      height={24}
      role="img"
      viewBox="-2 -2 24 24"
      width={24}
      xmlns="http://www.w3.org/2000/svg"
    >
      <path
        d="M14.8 9c.1-.3.2-.6.2-1 0-2.2-1.8-4-4-4-1.5 0-2.9.9-3.5 2.2-.3-.1-.7-.2-1-.2C5.1 6 4 7.1 4 8.5c0 .2 0 .4.1.5-1.8.3-3.1 1.7-3.1 3.5C1 14.4 2.6 16 4.5 16H8v-3H5l4.5-4.5L14 13h-3v3h3.5c1.9 0 3.5-1.6 3.5-3.5 0-1.8-1.4-3.3-3.2-3.5z"
      />
    </svg>
    <svg
      aria-hidden="true"
      focusable="false"
      height={36}
      role="img"
      viewBox="-2 -2 24 24"
      width={36}
      xmlns="http://www.w3.org/2000/svg"
    >
      <path
        d="M14.8 9c.1-.3.2-.6.2-1 0-2.2-1.8-4-4-4-1.5 0-2.9.9-3.5 2.2-.3-.1-.7-.2-1-.2C5.1 6 4 7.1 4 8.5c0 .2 0 .4.1.5-1.8.3-3.1 1.7-3.1 3.5C1 14.4 2.6 16 4.5 16H8v-3H5l4.5-4.5L14 13h-3v3h3.5c1.9 0 3.5-1.6 3.5-3.5 0-1.8-1.4-3.3-3.2-3.5z"
      />
    </svg>
    <svg
      aria-hidden="true"
      focusable="false"
      height={48}
      role="img"
      viewBox="-2 -2 24 24"
      width={48}
      xmlns="http://www.w3.org/2000/svg"
    >
      <path
        d="M14.8 9c.1-.3.2-.6.2-1 0-2.2-1.8-4-4-4-1.5 0-2.9.9-3.5 2.2-.3-.1-.7-.2-1-.2C5.1 6 4 7.1 4 8.5c0 .2 0 .4.1.5-1.8.3-3.1 1.7-3.1 3.5C1 14.4 2.6 16 4.5 16H8v-3H5l4.5-4.5L14 13h-3v3h3.5c1.9 0 3.5-1.6 3.5-3.5 0-1.8-1.4-3.3-3.2-3.5z"
      />
    </svg>
  </div>
  <div
    style={
      Object {
        "alignItems": "center",
        "display": "flex",
      }
    }
  >
    <strong
      style={
        Object {
          "width": "120px",
        }
      }
    >
      cloud
    </strong>
    <svg
      aria-hidden="true"
      focusable="false"
      height={24}
      role="img"
      viewBox="-2 -2 24 24"
      width={24}
      xmlns="http://www.w3.org/2000/svg"
    >
      <path
        d="M14.9 9c1.8.2 3.1 1.7 3.1 3.5 0 1.9-1.6 3.5-3.5 3.5h-10C2.6 16 1 14.4 1 12.5 1 10.7 2.3 9.3 4.1 9 4 8.9 4 8.7 4 8.5 4 7.1 5.1 6 6.5 6c.3 0 .7.1.9.2C8.1 4.9 9.4 4 11 4c2.2 0 4 1.8 4 4 0 .4-.1.7-.1 1z"
      />
    </svg>
    <svg
      aria-hidden="true"
      focusable="false"
      height={36}
      role="img"
      viewBox="-2 -2 24 24"
      width={36}
      xmlns="http://www.w3.org/2000/svg"
    >
      <path
        d="M14.9 9c1.8.2 3.1 1.7 3.1 3.5 0 1.9-1.6 3.5-3.5 3.5h-10C2.6 16 1 14.4 1 12.5 1 10.7 2.3 9.3 4.1 9 4 8.9 4 8.7 4 8.5 4 7.1 5.1 6 6.5 6c.3 0 .7.1.9.2C8.1 4.9 9.4 4 11 4c2.2 0 4 1.8 4 4 0 .4-.1.7-.1 1z"
      />
    </svg>
    <svg
      aria-hidden="true"
      focusable="false"
      height={48}
      role="img"
      viewBox="-2 -2 24 24"
      width={48}
      xmlns="http://www.w3.org/2000/svg"
    >
      <path
        d="M14.9 9c1.8.2 3.1 1.7 3.1 3.5 0 1.9-1.6 3.5-3.5 3.5h-10C2.6 16 1 14.4 1 12.5 1 10.7 2.3 9.3 4.1 9 4 8.9 4 8.7 4 8.5 4 7.1 5.1 6 6.5 6c.3 0 .7.1.9.2C8.1 4.9 9.4 4 11 4c2.2 0 4 1.8 4 4 0 .4-.1.7-.1 1z"
      />
    </svg>
  </div>
  <div
    style={
      Object {
        "alignItems": "center",
        "display": "flex",
      }
    }
  >
    <strong
      style={
        Object {
          "width": "120px",
        }
      }
    >
      code
    </strong>
    <svg
      aria-hidden="true"
      focusable="false"
      height={24}
      role="img"
      viewBox="0 0 24 24"
      width={24}
      xmlns="http://www.w3.org/2000/svg"
    >
      <path
        d="M20.8 10.7l-4.3-4.3-1.1 1.1 4.3 4.3c.1.1.1.3 0 .4l-4.3 4.3 1.1 1.1 4.3-4.3c.7-.8.7-1.9 0-2.6zM4.2 11.8l4.3-4.3-1-1-4.3 4.3c-.7.7-.7 1.8 0 2.5l4.3 4.3 1.1-1.1-4.3-4.3c-.2-.1-.2-.3-.1-.4z"
      />
    </svg>
    <svg
      aria-hidden="true"
      focusable="false"
      height={36}
      role="img"
      viewBox="0 0 24 24"
      width={36}
      xmlns="http://www.w3.org/2000/svg"
    >
      <path
        d="M20.8 10.7l-4.3-4.3-1.1 1.1 4.3 4.3c.1.1.1.3 0 .4l-4.3 4.3 1.1 1.1 4.3-4.3c.7-.8.7-1.9 0-2.6zM4.2 11.8l4.3-4.3-1-1-4.3 4.3c-.7.7-.7 1.8 0 2.5l4.3 4.3 1.1-1.1-4.3-4.3c-.2-.1-.2-.3-.1-.4z"
      />
    </svg>
    <svg
      aria-hidden="true"
      focusable="false"
      height={48}
      role="img"
      viewBox="0 0 24 24"
      width={48}
      xmlns="http://www.w3.org/2000/svg"
    >
      <path
        d="M20.8 10.7l-4.3-4.3-1.1 1.1 4.3 4.3c.1.1.1.3 0 .4l-4.3 4.3 1.1 1.1 4.3-4.3c.7-.8.7-1.9 0-2.6zM4.2 11.8l4.3-4.3-1-1-4.3 4.3c-.7.7-.7 1.8 0 2.5l4.3 4.3 1.1-1.1-4.3-4.3c-.2-.1-.2-.3-.1-.4z"
      />
    </svg>
  </div>
  <div
    style={
      Object {
        "alignItems": "center",
        "display": "flex",
      }
    }
  >
    <strong
      style={
        Object {
          "width": "120px",
        }
      }
    >
      cog
    </strong>
    <svg
      aria-hidden="true"
      focusable="false"
      height={24}
      role="img"
      viewBox="0 0 24 24"
      width={24}
      xmlns="http://www.w3.org/2000/svg"
    >
      <path
        d="M18.4 12c0-.5 0-.9-.1-1.3l1.4-1.3-1.5-2.8-1.8.6c-.6-.6-1.4-1-2.2-1.3L13.8 4h-3l-.4 1.9c-.8.3-1.5.8-2.1 1.3l-1.8-.6L5 9.4l1.4 1.3c-.1.4-.1.9-.1 1.3s0 .9.1 1.3L5 14.6l1.5 2.8 1.8-.6c.6.6 1.4 1 2.2 1.3l.4 1.9h3l.4-1.9c.8-.3 1.5-.7 2.2-1.3l1.8.6 1.5-2.8-1.4-1.3c-.1-.4 0-.8 0-1.3zm-6.1 3.2c-1.7 0-3-1.4-3-3.2 0-1.8 1.4-3.2 3-3.2 1.7 0 3 1.4 3 3.2.1 1.8-1.3 3.2-3 3.2z"
      />
    </svg>
    <svg
      aria-hidden="true"
      focusable="false"
      height={36}
      role="img"
      viewBox="0 0 24 24"
      width={36}
      xmlns="http://www.w3.org/2000/svg"
    >
      <path
        d="M18.4 12c0-.5 0-.9-.1-1.3l1.4-1.3-1.5-2.8-1.8.6c-.6-.6-1.4-1-2.2-1.3L13.8 4h-3l-.4 1.9c-.8.3-1.5.8-2.1 1.3l-1.8-.6L5 9.4l1.4 1.3c-.1.4-.1.9-.1 1.3s0 .9.1 1.3L5 14.6l1.5 2.8 1.8-.6c.6.6 1.4 1 2.2 1.3l.4 1.9h3l.4-1.9c.8-.3 1.5-.7 2.2-1.3l1.8.6 1.5-2.8-1.4-1.3c-.1-.4 0-.8 0-1.3zm-6.1 3.2c-1.7 0-3-1.4-3-3.2 0-1.8 1.4-3.2 3-3.2 1.7 0 3 1.4 3 3.2.1 1.8-1.3 3.2-3 3.2z"
      />
    </svg>
    <svg
      aria-hidden="true"
      focusable="false"
      height={48}
      role="img"
      viewBox="0 0 24 24"
      width={48}
      xmlns="http://www.w3.org/2000/svg"
    >
      <path
        d="M18.4 12c0-.5 0-.9-.1-1.3l1.4-1.3-1.5-2.8-1.8.6c-.6-.6-1.4-1-2.2-1.3L13.8 4h-3l-.4 1.9c-.8.3-1.5.8-2.1 1.3l-1.8-.6L5 9.4l1.4 1.3c-.1.4-.1.9-.1 1.3s0 .9.1 1.3L5 14.6l1.5 2.8 1.8-.6c.6.6 1.4 1 2.2 1.3l.4 1.9h3l.4-1.9c.8-.3 1.5-.7 2.2-1.3l1.8.6 1.5-2.8-1.4-1.3c-.1-.4 0-.8 0-1.3zm-6.1 3.2c-1.7 0-3-1.4-3-3.2 0-1.8 1.4-3.2 3-3.2 1.7 0 3 1.4 3 3.2.1 1.8-1.3 3.2-3 3.2z"
      />
    </svg>
  </div>
  <div
    style={
      Object {
        "alignItems": "center",
        "display": "flex",
      }
    }
  >
    <strong
      style={
        Object {
          "width": "120px",
        }
      }
    >
      column
    </strong>
    <svg
      aria-hidden="true"
      focusable="false"
      height={24}
      role="img"
      viewBox="0 0 24 24"
      width={24}
      xmlns="http://www.w3.org/2000/svg"
    >
      <path
        d="M19 6H6c-1.1 0-2 .9-2 2v9c0 1.1.9 2 2 2h13c1.1 0 2-.9 2-2V8c0-1.1-.9-2-2-2zM6 17.5c-.3 0-.5-.2-.5-.5V8c0-.3.2-.5.5-.5h3v10H6zm13.5-.5c0 .3-.2.5-.5.5h-3v-10h3c.3 0 .5.2.5.5v9z"
      />
    </svg>
    <svg
      aria-hidden="true"
      focusable="false"
      height={36}
      role="img"
      viewBox="0 0 24 24"
      width={36}
      xmlns="http://www.w3.org/2000/svg"
    >
      <path
        d="M19 6H6c-1.1 0-2 .9-2 2v9c0 1.1.9 2 2 2h13c1.1 0 2-.9 2-2V8c0-1.1-.9-2-2-2zM6 17.5c-.3 0-.5-.2-.5-.5V8c0-.3.2-.5.5-.5h3v10H6zm13.5-.5c0 .3-.2.5-.5.5h-3v-10h3c.3 0 .5.2.5.5v9z"
      />
    </svg>
    <svg
      aria-hidden="true"
      focusable="false"
      height={48}
      role="img"
      viewBox="0 0 24 24"
      width={48}
      xmlns="http://www.w3.org/2000/svg"
    >
      <path
        d="M19 6H6c-1.1 0-2 .9-2 2v9c0 1.1.9 2 2 2h13c1.1 0 2-.9 2-2V8c0-1.1-.9-2-2-2zM6 17.5c-.3 0-.5-.2-.5-.5V8c0-.3.2-.5.5-.5h3v10H6zm13.5-.5c0 .3-.2.5-.5.5h-3v-10h3c.3 0 .5.2.5.5v9z"
      />
    </svg>
  </div>
  <div
    style={
      Object {
        "alignItems": "center",
        "display": "flex",
      }
    }
  >
    <strong
      style={
        Object {
          "width": "120px",
        }
      }
    >
      columns
    </strong>
    <svg
      aria-hidden="true"
      focusable="false"
      height={24}
      role="img"
      viewBox="0 0 24 24"
      width={24}
      xmlns="http://www.w3.org/2000/svg"
    >
      <path
        d="M19 6H6c-1.1 0-2 .9-2 2v9c0 1.1.9 2 2 2h13c1.1 0 2-.9 2-2V8c0-1.1-.9-2-2-2zm-4.1 1.5v10H10v-10h4.9zM5.5 17V8c0-.3.2-.5.5-.5h2.5v10H6c-.3 0-.5-.2-.5-.5zm14 0c0 .3-.2.5-.5.5h-2.6v-10H19c.3 0 .5.2.5.5v9z"
      />
    </svg>
    <svg
      aria-hidden="true"
      focusable="false"
      height={36}
      role="img"
      viewBox="0 0 24 24"
      width={36}
      xmlns="http://www.w3.org/2000/svg"
    >
      <path
        d="M19 6H6c-1.1 0-2 .9-2 2v9c0 1.1.9 2 2 2h13c1.1 0 2-.9 2-2V8c0-1.1-.9-2-2-2zm-4.1 1.5v10H10v-10h4.9zM5.5 17V8c0-.3.2-.5.5-.5h2.5v10H6c-.3 0-.5-.2-.5-.5zm14 0c0 .3-.2.5-.5.5h-2.6v-10H19c.3 0 .5.2.5.5v9z"
      />
    </svg>
    <svg
      aria-hidden="true"
      focusable="false"
      height={48}
      role="img"
      viewBox="0 0 24 24"
      width={48}
      xmlns="http://www.w3.org/2000/svg"
    >
      <path
        d="M19 6H6c-1.1 0-2 .9-2 2v9c0 1.1.9 2 2 2h13c1.1 0 2-.9 2-2V8c0-1.1-.9-2-2-2zm-4.1 1.5v10H10v-10h4.9zM5.5 17V8c0-.3.2-.5.5-.5h2.5v10H6c-.3 0-.5-.2-.5-.5zm14 0c0 .3-.2.5-.5.5h-2.6v-10H19c.3 0 .5.2.5.5v9z"
      />
    </svg>
  </div>
  <div
    style={
      Object {
        "alignItems": "center",
        "display": "flex",
      }
    }
  >
    <strong
      style={
        Object {
          "width": "120px",
        }
      }
    >
      comment
    </strong>
    <svg
      aria-hidden="true"
      focusable="false"
      height={24}
      role="img"
      viewBox="0 0 24 24"
      width={24}
      xmlns="http://www.w3.org/2000/svg"
    >
      <path
        d="M18 4H6c-1.1 0-2 .9-2 2v12.9c0 .6.5 1.1 1.1 1.1.3 0 .5-.1.8-.3L8.5 17H18c1.1 0 2-.9 2-2V6c0-1.1-.9-2-2-2zm.5 11c0 .3-.2.5-.5.5H7.9l-2.4 2.4V6c0-.3.2-.5.5-.5h12c.3 0 .5.2.5.5v9z"
      />
    </svg>
    <svg
      aria-hidden="true"
      focusable="false"
      height={36}
      role="img"
      viewBox="0 0 24 24"
      width={36}
      xmlns="http://www.w3.org/2000/svg"
    >
      <path
        d="M18 4H6c-1.1 0-2 .9-2 2v12.9c0 .6.5 1.1 1.1 1.1.3 0 .5-.1.8-.3L8.5 17H18c1.1 0 2-.9 2-2V6c0-1.1-.9-2-2-2zm.5 11c0 .3-.2.5-.5.5H7.9l-2.4 2.4V6c0-.3.2-.5.5-.5h12c.3 0 .5.2.5.5v9z"
      />
    </svg>
    <svg
      aria-hidden="true"
      focusable="false"
      height={48}
      role="img"
      viewBox="0 0 24 24"
      width={48}
      xmlns="http://www.w3.org/2000/svg"
    >
      <path
        d="M18 4H6c-1.1 0-2 .9-2 2v12.9c0 .6.5 1.1 1.1 1.1.3 0 .5-.1.8-.3L8.5 17H18c1.1 0 2-.9 2-2V6c0-1.1-.9-2-2-2zm.5 11c0 .3-.2.5-.5.5H7.9l-2.4 2.4V6c0-.3.2-.5.5-.5h12c.3 0 .5.2.5.5v9z"
      />
    </svg>
  </div>
  <div
    style={
      Object {
        "alignItems": "center",
        "display": "flex",
      }
    }
  >
    <strong
      style={
        Object {
          "width": "120px",
        }
      }
    >
      controlsRepeat
    </strong>
    <svg
      aria-hidden="true"
      focusable="false"
      height={24}
      role="img"
      viewBox="-2 -2 24 24"
      width={24}
      xmlns="http://www.w3.org/2000/svg"
    >
      <path
        d="M5 7v3l-2 1.5V5h11V3l4 3.01L14 9V7H5zm10 6v-3l2-1.5V15H6v2l-4-3.01L6 11v2h9z"
      />
    </svg>
    <svg
      aria-hidden="true"
      focusable="false"
      height={36}
      role="img"
      viewBox="-2 -2 24 24"
      width={36}
      xmlns="http://www.w3.org/2000/svg"
    >
      <path
        d="M5 7v3l-2 1.5V5h11V3l4 3.01L14 9V7H5zm10 6v-3l2-1.5V15H6v2l-4-3.01L6 11v2h9z"
      />
    </svg>
    <svg
      aria-hidden="true"
      focusable="false"
      height={48}
      role="img"
      viewBox="-2 -2 24 24"
      width={48}
      xmlns="http://www.w3.org/2000/svg"
    >
      <path
        d="M5 7v3l-2 1.5V5h11V3l4 3.01L14 9V7H5zm10 6v-3l2-1.5V15H6v2l-4-3.01L6 11v2h9z"
      />
    </svg>
  </div>
  <div
    style={
      Object {
        "alignItems": "center",
        "display": "flex",
      }
    }
  >
    <strong
      style={
        Object {
          "width": "120px",
        }
      }
    >
      cover
    </strong>
    <svg
      aria-hidden="true"
      focusable="false"
      height={24}
      role="img"
      viewBox="0 0 24 24"
      width={24}
      xmlns="http://www.w3.org/2000/svg"
    >
      <path
        d="M18.7 3H5.3C4 3 3 4 3 5.3v13.4C3 20 4 21 5.3 21h13.4c1.3 0 2.3-1 2.3-2.3V5.3C21 4 20 3 18.7 3zm.8 15.7c0 .4-.4.8-.8.8H5.3c-.4 0-.8-.4-.8-.8V5.3c0-.4.4-.8.8-.8h6.2v8.9l2.5-3.1 2.5 3.1V4.5h2.2c.4 0 .8.4.8.8v13.4z"
      />
    </svg>
    <svg
      aria-hidden="true"
      focusable="false"
      height={36}
      role="img"
      viewBox="0 0 24 24"
      width={36}
      xmlns="http://www.w3.org/2000/svg"
    >
      <path
        d="M18.7 3H5.3C4 3 3 4 3 5.3v13.4C3 20 4 21 5.3 21h13.4c1.3 0 2.3-1 2.3-2.3V5.3C21 4 20 3 18.7 3zm.8 15.7c0 .4-.4.8-.8.8H5.3c-.4 0-.8-.4-.8-.8V5.3c0-.4.4-.8.8-.8h6.2v8.9l2.5-3.1 2.5 3.1V4.5h2.2c.4 0 .8.4.8.8v13.4z"
      />
    </svg>
    <svg
      aria-hidden="true"
      focusable="false"
      height={48}
      role="img"
      viewBox="0 0 24 24"
      width={48}
      xmlns="http://www.w3.org/2000/svg"
    >
      <path
        d="M18.7 3H5.3C4 3 3 4 3 5.3v13.4C3 20 4 21 5.3 21h13.4c1.3 0 2.3-1 2.3-2.3V5.3C21 4 20 3 18.7 3zm.8 15.7c0 .4-.4.8-.8.8H5.3c-.4 0-.8-.4-.8-.8V5.3c0-.4.4-.8.8-.8h6.2v8.9l2.5-3.1 2.5 3.1V4.5h2.2c.4 0 .8.4.8.8v13.4z"
      />
    </svg>
  </div>
  <div
    style={
      Object {
        "alignItems": "center",
        "display": "flex",
      }
    }
  >
    <strong
      style={
        Object {
          "width": "120px",
        }
      }
    >
      create
    </strong>
    <svg
      aria-hidden="true"
      focusable="false"
      height={24}
      role="img"
      viewBox="0 0 24 24"
      width={24}
      xmlns="http://www.w3.org/2000/svg"
    >
      <path
        d="M16 11.2h-3.2V8h-1.6v3.2H8v1.6h3.2V16h1.6v-3.2H16z"
      />
    </svg>
    <svg
      aria-hidden="true"
      focusable="false"
      height={36}
      role="img"
      viewBox="0 0 24 24"
      width={36}
      xmlns="http://www.w3.org/2000/svg"
    >
      <path
        d="M16 11.2h-3.2V8h-1.6v3.2H8v1.6h3.2V16h1.6v-3.2H16z"
      />
    </svg>
    <svg
      aria-hidden="true"
      focusable="false"
      height={48}
      role="img"
      viewBox="0 0 24 24"
      width={48}
      xmlns="http://www.w3.org/2000/svg"
    >
      <path
        d="M16 11.2h-3.2V8h-1.6v3.2H8v1.6h3.2V16h1.6v-3.2H16z"
      />
    </svg>
  </div>
  <div
    style={
      Object {
        "alignItems": "center",
        "display": "flex",
      }
    }
  >
    <strong
      style={
        Object {
          "width": "120px",
        }
      }
    >
      desktop
    </strong>
    <svg
      aria-hidden="true"
      focusable="false"
      height={24}
      role="img"
      viewBox="0 0 24 24"
      width={24}
      xmlns="http://www.w3.org/2000/svg"
    >
      <path
        d="M20.5 16h-.7V8c0-1.1-.9-2-2-2H6.2c-1.1 0-2 .9-2 2v8h-.7c-.8 0-1.5.7-1.5 1.5h20c0-.8-.7-1.5-1.5-1.5zM5.7 8c0-.3.2-.5.5-.5h11.6c.3 0 .5.2.5.5v7.6H5.7V8z"
      />
    </svg>
    <svg
      aria-hidden="true"
      focusable="false"
      height={36}
      role="img"
      viewBox="0 0 24 24"
      width={36}
      xmlns="http://www.w3.org/2000/svg"
    >
      <path
        d="M20.5 16h-.7V8c0-1.1-.9-2-2-2H6.2c-1.1 0-2 .9-2 2v8h-.7c-.8 0-1.5.7-1.5 1.5h20c0-.8-.7-1.5-1.5-1.5zM5.7 8c0-.3.2-.5.5-.5h11.6c.3 0 .5.2.5.5v7.6H5.7V8z"
      />
    </svg>
    <svg
      aria-hidden="true"
      focusable="false"
      height={48}
      role="img"
      viewBox="0 0 24 24"
      width={48}
      xmlns="http://www.w3.org/2000/svg"
    >
      <path
        d="M20.5 16h-.7V8c0-1.1-.9-2-2-2H6.2c-1.1 0-2 .9-2 2v8h-.7c-.8 0-1.5.7-1.5 1.5h20c0-.8-.7-1.5-1.5-1.5zM5.7 8c0-.3.2-.5.5-.5h11.6c.3 0 .5.2.5.5v7.6H5.7V8z"
      />
    </svg>
  </div>
  <div
    style={
      Object {
        "alignItems": "center",
        "display": "flex",
      }
    }
  >
    <strong
      style={
        Object {
          "width": "120px",
        }
      }
    >
      external
    </strong>
    <svg
      aria-hidden="true"
      focusable="false"
      height={24}
      role="img"
      viewBox="0 0 24 24"
      width={24}
      xmlns="http://www.w3.org/2000/svg"
    >
      <path
        d="M18.2 17c0 .7-.6 1.2-1.2 1.2H7c-.7 0-1.2-.6-1.2-1.2V7c0-.7.6-1.2 1.2-1.2h3.2V4.2H7C5.5 4.2 4.2 5.5 4.2 7v10c0 1.5 1.2 2.8 2.8 2.8h10c1.5 0 2.8-1.2 2.8-2.8v-3.6h-1.5V17zM14.9 3v1.5h3.7l-6.4 6.4 1.1 1.1 6.4-6.4v3.7h1.5V3h-6.3z"
      />
    </svg>
    <svg
      aria-hidden="true"
      focusable="false"
      height={36}
      role="img"
      viewBox="0 0 24 24"
      width={36}
      xmlns="http://www.w3.org/2000/svg"
    >
      <path
        d="M18.2 17c0 .7-.6 1.2-1.2 1.2H7c-.7 0-1.2-.6-1.2-1.2V7c0-.7.6-1.2 1.2-1.2h3.2V4.2H7C5.5 4.2 4.2 5.5 4.2 7v10c0 1.5 1.2 2.8 2.8 2.8h10c1.5 0 2.8-1.2 2.8-2.8v-3.6h-1.5V17zM14.9 3v1.5h3.7l-6.4 6.4 1.1 1.1 6.4-6.4v3.7h1.5V3h-6.3z"
      />
    </svg>
    <svg
      aria-hidden="true"
      focusable="false"
      height={48}
      role="img"
      viewBox="0 0 24 24"
      width={48}
      xmlns="http://www.w3.org/2000/svg"
    >
      <path
        d="M18.2 17c0 .7-.6 1.2-1.2 1.2H7c-.7 0-1.2-.6-1.2-1.2V7c0-.7.6-1.2 1.2-1.2h3.2V4.2H7C5.5 4.2 4.2 5.5 4.2 7v10c0 1.5 1.2 2.8 2.8 2.8h10c1.5 0 2.8-1.2 2.8-2.8v-3.6h-1.5V17zM14.9 3v1.5h3.7l-6.4 6.4 1.1 1.1 6.4-6.4v3.7h1.5V3h-6.3z"
      />
    </svg>
  </div>
  <div
    style={
      Object {
        "alignItems": "center",
        "display": "flex",
      }
    }
  >
    <strong
      style={
        Object {
          "width": "120px",
        }
      }
    >
      file
    </strong>
    <svg
      aria-hidden="true"
      focusable="false"
      height={24}
      role="img"
      viewBox="0 0 24 24"
      width={24}
      xmlns="http://www.w3.org/2000/svg"
    >
      <path
        d="M19 6.2h-5.9l-.6-1.1c-.3-.7-1-1.1-1.8-1.1H5c-1.1 0-2 .9-2 2v11.8c0 1.1.9 2 2 2h14c1.1 0 2-.9 2-2V8.2c0-1.1-.9-2-2-2zm.5 11.6c0 .3-.2.5-.5.5H5c-.3 0-.5-.2-.5-.5V6c0-.3.2-.5.5-.5h5.8c.2 0 .4.1.4.3l1 2H19c.3 0 .5.2.5.5v9.5z"
      />
    </svg>
    <svg
      aria-hidden="true"
      focusable="false"
      height={36}
      role="img"
      viewBox="0 0 24 24"
      width={36}
      xmlns="http://www.w3.org/2000/svg"
    >
      <path
        d="M19 6.2h-5.9l-.6-1.1c-.3-.7-1-1.1-1.8-1.1H5c-1.1 0-2 .9-2 2v11.8c0 1.1.9 2 2 2h14c1.1 0 2-.9 2-2V8.2c0-1.1-.9-2-2-2zm.5 11.6c0 .3-.2.5-.5.5H5c-.3 0-.5-.2-.5-.5V6c0-.3.2-.5.5-.5h5.8c.2 0 .4.1.4.3l1 2H19c.3 0 .5.2.5.5v9.5z"
      />
    </svg>
    <svg
      aria-hidden="true"
      focusable="false"
      height={48}
      role="img"
      viewBox="0 0 24 24"
      width={48}
      xmlns="http://www.w3.org/2000/svg"
    >
      <path
        d="M19 6.2h-5.9l-.6-1.1c-.3-.7-1-1.1-1.8-1.1H5c-1.1 0-2 .9-2 2v11.8c0 1.1.9 2 2 2h14c1.1 0 2-.9 2-2V8.2c0-1.1-.9-2-2-2zm.5 11.6c0 .3-.2.5-.5.5H5c-.3 0-.5-.2-.5-.5V6c0-.3.2-.5.5-.5h5.8c.2 0 .4.1.4.3l1 2H19c.3 0 .5.2.5.5v9.5z"
      />
    </svg>
  </div>
  <div
    style={
      Object {
        "alignItems": "center",
        "display": "flex",
      }
    }
  >
    <strong
      style={
        Object {
          "width": "120px",
        }
      }
    >
      formatBold
    </strong>
    <svg
      aria-hidden="true"
      focusable="false"
      height={24}
      role="img"
      viewBox="0 0 24 24"
      width={24}
      xmlns="http://www.w3.org/2000/svg"
    >
      <path
        d="M14.7 11.3c1-.6 1.5-1.6 1.5-3 0-2.3-1.3-3.4-4-3.4H7v14h5.8c1.4 0 2.5-.3 3.3-1 .8-.7 1.2-1.7 1.2-2.9.1-1.9-.8-3.1-2.6-3.7zm-5.1-4h2.3c.6 0 1.1.1 1.4.4.3.3.5.7.5 1.2s-.2 1-.5 1.2c-.3.3-.8.4-1.4.4H9.6V7.3zm4.6 9c-.4.3-1 .4-1.7.4H9.6v-3.9h2.9c.7 0 1.3.2 1.7.5.4.3.6.8.6 1.5s-.2 1.2-.6 1.5z"
      />
    </svg>
    <svg
      aria-hidden="true"
      focusable="false"
      height={36}
      role="img"
      viewBox="0 0 24 24"
      width={36}
      xmlns="http://www.w3.org/2000/svg"
    >
      <path
        d="M14.7 11.3c1-.6 1.5-1.6 1.5-3 0-2.3-1.3-3.4-4-3.4H7v14h5.8c1.4 0 2.5-.3 3.3-1 .8-.7 1.2-1.7 1.2-2.9.1-1.9-.8-3.1-2.6-3.7zm-5.1-4h2.3c.6 0 1.1.1 1.4.4.3.3.5.7.5 1.2s-.2 1-.5 1.2c-.3.3-.8.4-1.4.4H9.6V7.3zm4.6 9c-.4.3-1 .4-1.7.4H9.6v-3.9h2.9c.7 0 1.3.2 1.7.5.4.3.6.8.6 1.5s-.2 1.2-.6 1.5z"
      />
    </svg>
    <svg
      aria-hidden="true"
      focusable="false"
      height={48}
      role="img"
      viewBox="0 0 24 24"
      width={48}
      xmlns="http://www.w3.org/2000/svg"
    >
      <path
        d="M14.7 11.3c1-.6 1.5-1.6 1.5-3 0-2.3-1.3-3.4-4-3.4H7v14h5.8c1.4 0 2.5-.3 3.3-1 .8-.7 1.2-1.7 1.2-2.9.1-1.9-.8-3.1-2.6-3.7zm-5.1-4h2.3c.6 0 1.1.1 1.4.4.3.3.5.7.5 1.2s-.2 1-.5 1.2c-.3.3-.8.4-1.4.4H9.6V7.3zm4.6 9c-.4.3-1 .4-1.7.4H9.6v-3.9h2.9c.7 0 1.3.2 1.7.5.4.3.6.8.6 1.5s-.2 1.2-.6 1.5z"
      />
    </svg>
  </div>
  <div
    style={
      Object {
        "alignItems": "center",
        "display": "flex",
      }
    }
  >
    <strong
      style={
        Object {
          "width": "120px",
        }
      }
    >
      formatIndent
    </strong>
    <svg
      aria-hidden="true"
      focusable="false"
      height={24}
      role="img"
      viewBox="0 0 24 24"
      width={24}
      xmlns="http://www.w3.org/2000/svg"
    >
      <path
        d="M4 7.2v1.5h16V7.2H4zm8 8.6h8v-1.5h-8v1.5zm-8-3.5l3 3-3 3 1 1 4-4-4-4-1 1z"
      />
    </svg>
    <svg
      aria-hidden="true"
      focusable="false"
      height={36}
      role="img"
      viewBox="0 0 24 24"
      width={36}
      xmlns="http://www.w3.org/2000/svg"
    >
      <path
        d="M4 7.2v1.5h16V7.2H4zm8 8.6h8v-1.5h-8v1.5zm-8-3.5l3 3-3 3 1 1 4-4-4-4-1 1z"
      />
    </svg>
    <svg
      aria-hidden="true"
      focusable="false"
      height={48}
      role="img"
      viewBox="0 0 24 24"
      width={48}
      xmlns="http://www.w3.org/2000/svg"
    >
      <path
        d="M4 7.2v1.5h16V7.2H4zm8 8.6h8v-1.5h-8v1.5zm-8-3.5l3 3-3 3 1 1 4-4-4-4-1 1z"
      />
    </svg>
  </div>
  <div
    style={
      Object {
        "alignItems": "center",
        "display": "flex",
      }
    }
  >
    <strong
      style={
        Object {
          "width": "120px",
        }
      }
    >
      formatItalic
    </strong>
    <svg
      aria-hidden="true"
      focusable="false"
      height={24}
      role="img"
      viewBox="0 0 24 24"
      width={24}
      xmlns="http://www.w3.org/2000/svg"
    >
      <path
        d="M12.5 5L10 19h1.9l2.5-14z"
      />
    </svg>
    <svg
      aria-hidden="true"
      focusable="false"
      height={36}
      role="img"
      viewBox="0 0 24 24"
      width={36}
      xmlns="http://www.w3.org/2000/svg"
    >
      <path
        d="M12.5 5L10 19h1.9l2.5-14z"
      />
    </svg>
    <svg
      aria-hidden="true"
      focusable="false"
      height={48}
      role="img"
      viewBox="0 0 24 24"
      width={48}
      xmlns="http://www.w3.org/2000/svg"
    >
      <path
        d="M12.5 5L10 19h1.9l2.5-14z"
      />
    </svg>
  </div>
  <div
    style={
      Object {
        "alignItems": "center",
        "display": "flex",
      }
    }
  >
    <strong
      style={
        Object {
          "width": "120px",
        }
      }
    >
      formatListBullets
    </strong>
    <svg
      aria-hidden="true"
      focusable="false"
      height={24}
      role="img"
      viewBox="0 0 24 24"
      width={24}
      xmlns="http://www.w3.org/2000/svg"
    >
      <path
        d="M4 7.2v1.5h16V7.2H4zm7.1 8.6H20v-1.5h-8.9v1.5zM6 13c-1.1 0-2 .9-2 2s.9 2 2 2 2-.9 2-2-.9-2-2-2z"
      />
    </svg>
    <svg
      aria-hidden="true"
      focusable="false"
      height={36}
      role="img"
      viewBox="0 0 24 24"
      width={36}
      xmlns="http://www.w3.org/2000/svg"
    >
      <path
        d="M4 7.2v1.5h16V7.2H4zm7.1 8.6H20v-1.5h-8.9v1.5zM6 13c-1.1 0-2 .9-2 2s.9 2 2 2 2-.9 2-2-.9-2-2-2z"
      />
    </svg>
    <svg
      aria-hidden="true"
      focusable="false"
      height={48}
      role="img"
      viewBox="0 0 24 24"
      width={48}
      xmlns="http://www.w3.org/2000/svg"
    >
      <path
        d="M4 7.2v1.5h16V7.2H4zm7.1 8.6H20v-1.5h-8.9v1.5zM6 13c-1.1 0-2 .9-2 2s.9 2 2 2 2-.9 2-2-.9-2-2-2z"
      />
    </svg>
  </div>
  <div
    style={
      Object {
        "alignItems": "center",
        "display": "flex",
      }
    }
  >
    <strong
      style={
        Object {
          "width": "120px",
        }
      }
    >
      formatListNumbered
    </strong>
    <svg
      aria-hidden="true"
      focusable="false"
      height={24}
      role="img"
      viewBox="0 0 24 24"
      width={24}
      xmlns="http://www.w3.org/2000/svg"
    >
      <path
        d="M11.1 15.8H20v-1.5h-8.9v1.5zM4 7.2v1.5h16V7.2H4zm.2 6.8l.8-.3V17h1v-4.7l-2.2.7.4 1z"
      />
    </svg>
    <svg
      aria-hidden="true"
      focusable="false"
      height={36}
      role="img"
      viewBox="0 0 24 24"
      width={36}
      xmlns="http://www.w3.org/2000/svg"
    >
      <path
        d="M11.1 15.8H20v-1.5h-8.9v1.5zM4 7.2v1.5h16V7.2H4zm.2 6.8l.8-.3V17h1v-4.7l-2.2.7.4 1z"
      />
    </svg>
    <svg
      aria-hidden="true"
      focusable="false"
      height={48}
      role="img"
      viewBox="0 0 24 24"
      width={48}
      xmlns="http://www.w3.org/2000/svg"
    >
      <path
        d="M11.1 15.8H20v-1.5h-8.9v1.5zM4 7.2v1.5h16V7.2H4zm.2 6.8l.8-.3V17h1v-4.7l-2.2.7.4 1z"
      />
    </svg>
  </div>
  <div
    style={
      Object {
        "alignItems": "center",
        "display": "flex",
      }
    }
  >
    <strong
      style={
        Object {
          "width": "120px",
        }
      }
    >
      formatLtr
    </strong>
    <svg
      aria-hidden="true"
      focusable="false"
      height={24}
      role="img"
      viewBox="-2 -2 24 24"
      width={24}
      xmlns="http://www.w3.org/2000/svg"
    >
      <path
        d="M5.52 2h7.43c.55 0 1 .45 1 1s-.45 1-1 1h-1v13c0 .55-.45 1-1 1s-1-.45-1-1V5c0-.55-.45-1-1-1s-1 .45-1 1v12c0 .55-.45 1-1 1s-1-.45-1-1v-5.96h-.43C3.02 11.04 1 9.02 1 6.52S3.02 2 5.52 2zM14 14l5-4-5-4v8z"
      />
    </svg>
    <svg
      aria-hidden="true"
      focusable="false"
      height={36}
      role="img"
      viewBox="-2 -2 24 24"
      width={36}
      xmlns="http://www.w3.org/2000/svg"
    >
      <path
        d="M5.52 2h7.43c.55 0 1 .45 1 1s-.45 1-1 1h-1v13c0 .55-.45 1-1 1s-1-.45-1-1V5c0-.55-.45-1-1-1s-1 .45-1 1v12c0 .55-.45 1-1 1s-1-.45-1-1v-5.96h-.43C3.02 11.04 1 9.02 1 6.52S3.02 2 5.52 2zM14 14l5-4-5-4v8z"
      />
    </svg>
    <svg
      aria-hidden="true"
      focusable="false"
      height={48}
      role="img"
      viewBox="-2 -2 24 24"
      width={48}
      xmlns="http://www.w3.org/2000/svg"
    >
      <path
        d="M5.52 2h7.43c.55 0 1 .45 1 1s-.45 1-1 1h-1v13c0 .55-.45 1-1 1s-1-.45-1-1V5c0-.55-.45-1-1-1s-1 .45-1 1v12c0 .55-.45 1-1 1s-1-.45-1-1v-5.96h-.43C3.02 11.04 1 9.02 1 6.52S3.02 2 5.52 2zM14 14l5-4-5-4v8z"
      />
    </svg>
  </div>
  <div
    style={
      Object {
        "alignItems": "center",
        "display": "flex",
      }
    }
  >
    <strong
      style={
        Object {
          "width": "120px",
        }
      }
    >
      formatOutdent
    </strong>
    <svg
      aria-hidden="true"
      focusable="false"
      height={24}
      role="img"
      viewBox="0 0 24 24"
      width={24}
      xmlns="http://www.w3.org/2000/svg"
    >
      <path
        d="M4 7.2v1.5h16V7.2H4zm8 8.6h8v-1.5h-8v1.5zm-4-4.6l-4 4 4 4 1-1-3-3 3-3-1-1z"
      />
    </svg>
    <svg
      aria-hidden="true"
      focusable="false"
      height={36}
      role="img"
      viewBox="0 0 24 24"
      width={36}
      xmlns="http://www.w3.org/2000/svg"
    >
      <path
        d="M4 7.2v1.5h16V7.2H4zm8 8.6h8v-1.5h-8v1.5zm-4-4.6l-4 4 4 4 1-1-3-3 3-3-1-1z"
      />
    </svg>
    <svg
      aria-hidden="true"
      focusable="false"
      height={48}
      role="img"
      viewBox="0 0 24 24"
      width={48}
      xmlns="http://www.w3.org/2000/svg"
    >
      <path
        d="M4 7.2v1.5h16V7.2H4zm8 8.6h8v-1.5h-8v1.5zm-4-4.6l-4 4 4 4 1-1-3-3 3-3-1-1z"
      />
    </svg>
  </div>
  <div
    style={
      Object {
        "alignItems": "center",
        "display": "flex",
      }
    }
  >
    <strong
      style={
        Object {
          "width": "120px",
        }
      }
    >
      formatRtl
    </strong>
    <svg
      aria-hidden="true"
      focusable="false"
      height={24}
      role="img"
      viewBox="-2 -2 24 24"
      width={24}
      xmlns="http://www.w3.org/2000/svg"
    >
      <path
        d="M5.52 2h7.43c.55 0 1 .45 1 1s-.45 1-1 1h-1v13c0 .55-.45 1-1 1s-1-.45-1-1V5c0-.55-.45-1-1-1s-1 .45-1 1v12c0 .55-.45 1-1 1s-1-.45-1-1v-5.96h-.43C3.02 11.04 1 9.02 1 6.52S3.02 2 5.52 2zM19 6l-5 4 5 4V6zM5.52 2h7.43c.55 0 1 .45 1 1s-.45 1-1 1h-1v13c0 .55-.45 1-1 1s-1-.45-1-1V5c0-.55-.45-1-1-1s-1 .45-1 1v12c0 .55-.45 1-1 1s-1-.45-1-1v-5.96h-.43C3.02 11.04 1 9.02 1 6.52S3.02 2 5.52 2zM19 6l-5 4 5 4V6z"
      />
    </svg>
    <svg
      aria-hidden="true"
      focusable="false"
      height={36}
      role="img"
      viewBox="-2 -2 24 24"
      width={36}
      xmlns="http://www.w3.org/2000/svg"
    >
      <path
        d="M5.52 2h7.43c.55 0 1 .45 1 1s-.45 1-1 1h-1v13c0 .55-.45 1-1 1s-1-.45-1-1V5c0-.55-.45-1-1-1s-1 .45-1 1v12c0 .55-.45 1-1 1s-1-.45-1-1v-5.96h-.43C3.02 11.04 1 9.02 1 6.52S3.02 2 5.52 2zM19 6l-5 4 5 4V6zM5.52 2h7.43c.55 0 1 .45 1 1s-.45 1-1 1h-1v13c0 .55-.45 1-1 1s-1-.45-1-1V5c0-.55-.45-1-1-1s-1 .45-1 1v12c0 .55-.45 1-1 1s-1-.45-1-1v-5.96h-.43C3.02 11.04 1 9.02 1 6.52S3.02 2 5.52 2zM19 6l-5 4 5 4V6z"
      />
    </svg>
    <svg
      aria-hidden="true"
      focusable="false"
      height={48}
      role="img"
      viewBox="-2 -2 24 24"
      width={48}
      xmlns="http://www.w3.org/2000/svg"
    >
      <path
        d="M5.52 2h7.43c.55 0 1 .45 1 1s-.45 1-1 1h-1v13c0 .55-.45 1-1 1s-1-.45-1-1V5c0-.55-.45-1-1-1s-1 .45-1 1v12c0 .55-.45 1-1 1s-1-.45-1-1v-5.96h-.43C3.02 11.04 1 9.02 1 6.52S3.02 2 5.52 2zM19 6l-5 4 5 4V6zM5.52 2h7.43c.55 0 1 .45 1 1s-.45 1-1 1h-1v13c0 .55-.45 1-1 1s-1-.45-1-1V5c0-.55-.45-1-1-1s-1 .45-1 1v12c0 .55-.45 1-1 1s-1-.45-1-1v-5.96h-.43C3.02 11.04 1 9.02 1 6.52S3.02 2 5.52 2zM19 6l-5 4 5 4V6z"
      />
    </svg>
  </div>
  <div
    style={
      Object {
        "alignItems": "center",
        "display": "flex",
      }
    }
  >
    <strong
      style={
        Object {
          "width": "120px",
        }
      }
    >
      formatStrikethrough
    </strong>
    <svg
      aria-hidden="true"
      focusable="false"
      height={24}
      role="img"
      viewBox="0 0 24 24"
      width={24}
      xmlns="http://www.w3.org/2000/svg"
    >
      <path
        d="M9.1 9v-.5c0-.6.2-1.1.7-1.4.5-.3 1.2-.5 2-.5.7 0 1.4.1 2.1.3.7.2 1.4.5 2.1.9l.2-1.9c-.6-.3-1.2-.5-1.9-.7-.8-.1-1.6-.2-2.4-.2-1.5 0-2.7.3-3.6 1-.8.7-1.2 1.5-1.2 2.6V9h2zM20 12H4v1h8.3c.3.1.6.2.8.3.5.2.9.5 1.1.8.3.3.4.7.4 1.2 0 .7-.2 1.1-.8 1.5-.5.3-1.2.5-2.1.5-.8 0-1.6-.1-2.4-.3-.8-.2-1.5-.5-2.2-.8L7 18.1c.5.2 1.2.4 2 .6.8.2 1.6.3 2.4.3 1.7 0 3-.3 3.9-1 .9-.7 1.3-1.6 1.3-2.8 0-.9-.2-1.7-.7-2.2H20v-1z"
      />
    </svg>
    <svg
      aria-hidden="true"
      focusable="false"
      height={36}
      role="img"
      viewBox="0 0 24 24"
      width={36}
      xmlns="http://www.w3.org/2000/svg"
    >
      <path
        d="M9.1 9v-.5c0-.6.2-1.1.7-1.4.5-.3 1.2-.5 2-.5.7 0 1.4.1 2.1.3.7.2 1.4.5 2.1.9l.2-1.9c-.6-.3-1.2-.5-1.9-.7-.8-.1-1.6-.2-2.4-.2-1.5 0-2.7.3-3.6 1-.8.7-1.2 1.5-1.2 2.6V9h2zM20 12H4v1h8.3c.3.1.6.2.8.3.5.2.9.5 1.1.8.3.3.4.7.4 1.2 0 .7-.2 1.1-.8 1.5-.5.3-1.2.5-2.1.5-.8 0-1.6-.1-2.4-.3-.8-.2-1.5-.5-2.2-.8L7 18.1c.5.2 1.2.4 2 .6.8.2 1.6.3 2.4.3 1.7 0 3-.3 3.9-1 .9-.7 1.3-1.6 1.3-2.8 0-.9-.2-1.7-.7-2.2H20v-1z"
      />
    </svg>
    <svg
      aria-hidden="true"
      focusable="false"
      height={48}
      role="img"
      viewBox="0 0 24 24"
      width={48}
      xmlns="http://www.w3.org/2000/svg"
    >
      <path
        d="M9.1 9v-.5c0-.6.2-1.1.7-1.4.5-.3 1.2-.5 2-.5.7 0 1.4.1 2.1.3.7.2 1.4.5 2.1.9l.2-1.9c-.6-.3-1.2-.5-1.9-.7-.8-.1-1.6-.2-2.4-.2-1.5 0-2.7.3-3.6 1-.8.7-1.2 1.5-1.2 2.6V9h2zM20 12H4v1h8.3c.3.1.6.2.8.3.5.2.9.5 1.1.8.3.3.4.7.4 1.2 0 .7-.2 1.1-.8 1.5-.5.3-1.2.5-2.1.5-.8 0-1.6-.1-2.4-.3-.8-.2-1.5-.5-2.2-.8L7 18.1c.5.2 1.2.4 2 .6.8.2 1.6.3 2.4.3 1.7 0 3-.3 3.9-1 .9-.7 1.3-1.6 1.3-2.8 0-.9-.2-1.7-.7-2.2H20v-1z"
      />
    </svg>
  </div>
  <div
    style={
      Object {
        "alignItems": "center",
        "display": "flex",
      }
    }
  >
    <strong
      style={
        Object {
          "width": "120px",
        }
      }
    >
      gallery
    </strong>
    <svg
      aria-hidden="true"
      focusable="false"
      height={24}
      role="img"
      viewBox="0 0 24 24"
      width={24}
      xmlns="http://www.w3.org/2000/svg"
    >
      <path
        d="M20.2 8v11c0 .7-.6 1.2-1.2 1.2H6v1.5h13c1.5 0 2.7-1.2 2.7-2.8V8h-1.5zM18 16.4V4.6c0-.9-.7-1.6-1.6-1.6H4.6C3.7 3 3 3.7 3 4.6v11.8c0 .9.7 1.6 1.6 1.6h11.8c.9 0 1.6-.7 1.6-1.6zM4.5 4.6c0-.1.1-.1.1-.1h11.8c.1 0 .1.1.1.1V12l-2.3-1.7c-.3-.2-.6-.2-.9 0l-2.9 2.1L8 11.3c-.2-.1-.5-.1-.7 0l-2.9 1.5V4.6zm0 11.8v-1.8l3.2-1.7 2.4 1.2c.2.1.5.1.8-.1l2.8-2 2.8 2v2.5c0 .1-.1.1-.1.1H4.6c0-.1-.1-.2-.1-.2z"
      />
    </svg>
    <svg
      aria-hidden="true"
      focusable="false"
      height={36}
      role="img"
      viewBox="0 0 24 24"
      width={36}
      xmlns="http://www.w3.org/2000/svg"
    >
      <path
        d="M20.2 8v11c0 .7-.6 1.2-1.2 1.2H6v1.5h13c1.5 0 2.7-1.2 2.7-2.8V8h-1.5zM18 16.4V4.6c0-.9-.7-1.6-1.6-1.6H4.6C3.7 3 3 3.7 3 4.6v11.8c0 .9.7 1.6 1.6 1.6h11.8c.9 0 1.6-.7 1.6-1.6zM4.5 4.6c0-.1.1-.1.1-.1h11.8c.1 0 .1.1.1.1V12l-2.3-1.7c-.3-.2-.6-.2-.9 0l-2.9 2.1L8 11.3c-.2-.1-.5-.1-.7 0l-2.9 1.5V4.6zm0 11.8v-1.8l3.2-1.7 2.4 1.2c.2.1.5.1.8-.1l2.8-2 2.8 2v2.5c0 .1-.1.1-.1.1H4.6c0-.1-.1-.2-.1-.2z"
      />
    </svg>
    <svg
      aria-hidden="true"
      focusable="false"
      height={48}
      role="img"
      viewBox="0 0 24 24"
      width={48}
      xmlns="http://www.w3.org/2000/svg"
    >
      <path
        d="M20.2 8v11c0 .7-.6 1.2-1.2 1.2H6v1.5h13c1.5 0 2.7-1.2 2.7-2.8V8h-1.5zM18 16.4V4.6c0-.9-.7-1.6-1.6-1.6H4.6C3.7 3 3 3.7 3 4.6v11.8c0 .9.7 1.6 1.6 1.6h11.8c.9 0 1.6-.7 1.6-1.6zM4.5 4.6c0-.1.1-.1.1-.1h11.8c.1 0 .1.1.1.1V12l-2.3-1.7c-.3-.2-.6-.2-.9 0l-2.9 2.1L8 11.3c-.2-.1-.5-.1-.7 0l-2.9 1.5V4.6zm0 11.8v-1.8l3.2-1.7 2.4 1.2c.2.1.5.1.8-.1l2.8-2 2.8 2v2.5c0 .1-.1.1-.1.1H4.6c0-.1-.1-.2-.1-.2z"
      />
    </svg>
  </div>
  <div
    style={
      Object {
        "alignItems": "center",
        "display": "flex",
      }
    }
  >
    <strong
      style={
        Object {
          "width": "120px",
        }
      }
    >
      globe
    </strong>
    <svg
      aria-hidden="true"
      focusable="false"
      height={24}
      role="img"
      viewBox="-2 -2 24 24"
      width={24}
      xmlns="http://www.w3.org/2000/svg"
    >
      <path
        d="M9 0C4.03 0 0 4.03 0 9s4.03 9 9 9 9-4.03 9-9-4.03-9-9-9zM1.11 9.68h2.51c.04.91.167 1.814.38 2.7H1.84c-.403-.85-.65-1.764-.73-2.7zm8.57-5.4V1.19c.964.366 1.756 1.08 2.22 2 .205.347.386.708.54 1.08l-2.76.01zm3.22 1.35c.232.883.37 1.788.41 2.7H9.68v-2.7h3.22zM8.32 1.19v3.09H5.56c.154-.372.335-.733.54-1.08.462-.924 1.255-1.64 2.22-2.01zm0 4.44v2.7H4.7c.04-.912.178-1.817.41-2.7h3.21zm-4.7 2.69H1.11c.08-.936.327-1.85.73-2.7H4c-.213.886-.34 1.79-.38 2.7zM4.7 9.68h3.62v2.7H5.11c-.232-.883-.37-1.788-.41-2.7zm3.63 4v3.09c-.964-.366-1.756-1.08-2.22-2-.205-.347-.386-.708-.54-1.08l2.76-.01zm1.35 3.09v-3.04h2.76c-.154.372-.335.733-.54 1.08-.464.92-1.256 1.634-2.22 2v-.04zm0-4.44v-2.7h3.62c-.04.912-.178 1.817-.41 2.7H9.68zm4.71-2.7h2.51c-.08.936-.327 1.85-.73 2.7H14c.21-.87.337-1.757.38-2.65l.01-.05zm0-1.35c-.046-.894-.176-1.78-.39-2.65h2.16c.403.85.65 1.764.73 2.7l-2.5-.05zm1-4H13.6c-.324-.91-.793-1.76-1.39-2.52 1.244.56 2.325 1.426 3.14 2.52h.04zm-9.6-2.52c-.597.76-1.066 1.61-1.39 2.52H2.65c.815-1.094 1.896-1.96 3.14-2.52zm-3.15 12H4.4c.324.91.793 1.76 1.39 2.52-1.248-.567-2.33-1.445-3.14-2.55l-.01.03zm9.56 2.52c.597-.76 1.066-1.61 1.39-2.52h1.76c-.82 1.08-1.9 1.933-3.14 2.48l-.01.04z"
      />
    </svg>
    <svg
      aria-hidden="true"
      focusable="false"
      height={36}
      role="img"
      viewBox="-2 -2 24 24"
      width={36}
      xmlns="http://www.w3.org/2000/svg"
    >
      <path
        d="M9 0C4.03 0 0 4.03 0 9s4.03 9 9 9 9-4.03 9-9-4.03-9-9-9zM1.11 9.68h2.51c.04.91.167 1.814.38 2.7H1.84c-.403-.85-.65-1.764-.73-2.7zm8.57-5.4V1.19c.964.366 1.756 1.08 2.22 2 .205.347.386.708.54 1.08l-2.76.01zm3.22 1.35c.232.883.37 1.788.41 2.7H9.68v-2.7h3.22zM8.32 1.19v3.09H5.56c.154-.372.335-.733.54-1.08.462-.924 1.255-1.64 2.22-2.01zm0 4.44v2.7H4.7c.04-.912.178-1.817.41-2.7h3.21zm-4.7 2.69H1.11c.08-.936.327-1.85.73-2.7H4c-.213.886-.34 1.79-.38 2.7zM4.7 9.68h3.62v2.7H5.11c-.232-.883-.37-1.788-.41-2.7zm3.63 4v3.09c-.964-.366-1.756-1.08-2.22-2-.205-.347-.386-.708-.54-1.08l2.76-.01zm1.35 3.09v-3.04h2.76c-.154.372-.335.733-.54 1.08-.464.92-1.256 1.634-2.22 2v-.04zm0-4.44v-2.7h3.62c-.04.912-.178 1.817-.41 2.7H9.68zm4.71-2.7h2.51c-.08.936-.327 1.85-.73 2.7H14c.21-.87.337-1.757.38-2.65l.01-.05zm0-1.35c-.046-.894-.176-1.78-.39-2.65h2.16c.403.85.65 1.764.73 2.7l-2.5-.05zm1-4H13.6c-.324-.91-.793-1.76-1.39-2.52 1.244.56 2.325 1.426 3.14 2.52h.04zm-9.6-2.52c-.597.76-1.066 1.61-1.39 2.52H2.65c.815-1.094 1.896-1.96 3.14-2.52zm-3.15 12H4.4c.324.91.793 1.76 1.39 2.52-1.248-.567-2.33-1.445-3.14-2.55l-.01.03zm9.56 2.52c.597-.76 1.066-1.61 1.39-2.52h1.76c-.82 1.08-1.9 1.933-3.14 2.48l-.01.04z"
      />
    </svg>
    <svg
      aria-hidden="true"
      focusable="false"
      height={48}
      role="img"
      viewBox="-2 -2 24 24"
      width={48}
      xmlns="http://www.w3.org/2000/svg"
    >
      <path
        d="M9 0C4.03 0 0 4.03 0 9s4.03 9 9 9 9-4.03 9-9-4.03-9-9-9zM1.11 9.68h2.51c.04.91.167 1.814.38 2.7H1.84c-.403-.85-.65-1.764-.73-2.7zm8.57-5.4V1.19c.964.366 1.756 1.08 2.22 2 .205.347.386.708.54 1.08l-2.76.01zm3.22 1.35c.232.883.37 1.788.41 2.7H9.68v-2.7h3.22zM8.32 1.19v3.09H5.56c.154-.372.335-.733.54-1.08.462-.924 1.255-1.64 2.22-2.01zm0 4.44v2.7H4.7c.04-.912.178-1.817.41-2.7h3.21zm-4.7 2.69H1.11c.08-.936.327-1.85.73-2.7H4c-.213.886-.34 1.79-.38 2.7zM4.7 9.68h3.62v2.7H5.11c-.232-.883-.37-1.788-.41-2.7zm3.63 4v3.09c-.964-.366-1.756-1.08-2.22-2-.205-.347-.386-.708-.54-1.08l2.76-.01zm1.35 3.09v-3.04h2.76c-.154.372-.335.733-.54 1.08-.464.92-1.256 1.634-2.22 2v-.04zm0-4.44v-2.7h3.62c-.04.912-.178 1.817-.41 2.7H9.68zm4.71-2.7h2.51c-.08.936-.327 1.85-.73 2.7H14c.21-.87.337-1.757.38-2.65l.01-.05zm0-1.35c-.046-.894-.176-1.78-.39-2.65h2.16c.403.85.65 1.764.73 2.7l-2.5-.05zm1-4H13.6c-.324-.91-.793-1.76-1.39-2.52 1.244.56 2.325 1.426 3.14 2.52h.04zm-9.6-2.52c-.597.76-1.066 1.61-1.39 2.52H2.65c.815-1.094 1.896-1.96 3.14-2.52zm-3.15 12H4.4c.324.91.793 1.76 1.39 2.52-1.248-.567-2.33-1.445-3.14-2.55l-.01.03zm9.56 2.52c.597-.76 1.066-1.61 1.39-2.52h1.76c-.82 1.08-1.9 1.933-3.14 2.48l-.01.04z"
      />
    </svg>
  </div>
  <div
    style={
      Object {
        "alignItems": "center",
        "display": "flex",
      }
    }
  >
    <strong
      style={
        Object {
          "width": "120px",
        }
      }
    >
      grid
    </strong>
    <svg
      aria-hidden="true"
      focusable="false"
      height={24}
      role="img"
      viewBox="-2 -2 24 24"
      width={24}
      xmlns="http://www.w3.org/2000/svg"
    >
      <path
        d="M9 9V3H3v6h6zm8 0V3h-6v6h6zm-8 8v-6H3v6h6zm8 0v-6h-6v6h6z"
      />
    </svg>
    <svg
      aria-hidden="true"
      focusable="false"
      height={36}
      role="img"
      viewBox="-2 -2 24 24"
      width={36}
      xmlns="http://www.w3.org/2000/svg"
    >
      <path
        d="M9 9V3H3v6h6zm8 0V3h-6v6h6zm-8 8v-6H3v6h6zm8 0v-6h-6v6h6z"
      />
    </svg>
    <svg
      aria-hidden="true"
      focusable="false"
      height={48}
      role="img"
      viewBox="-2 -2 24 24"
      width={48}
      xmlns="http://www.w3.org/2000/svg"
    >
      <path
        d="M9 9V3H3v6h6zm8 0V3h-6v6h6zm-8 8v-6H3v6h6zm8 0v-6h-6v6h6z"
      />
    </svg>
  </div>
  <div
    style={
      Object {
        "alignItems": "center",
        "display": "flex",
      }
    }
  >
    <strong
      style={
        Object {
          "width": "120px",
        }
      }
    >
      group
    </strong>
    <svg
      aria-hidden="true"
      focusable="false"
      height={24}
      role="img"
      viewBox="0 0 24 24"
      width={24}
      xmlns="http://www.w3.org/2000/svg"
    >
      <path
        d="M18 4h-7c-1.1 0-2 .9-2 2v3H6c-1.1 0-2 .9-2 2v7c0 1.1.9 2 2 2h7c1.1 0 2-.9 2-2v-3h3c1.1 0 2-.9 2-2V6c0-1.1-.9-2-2-2zm-4.5 14c0 .3-.2.5-.5.5H6c-.3 0-.5-.2-.5-.5v-7c0-.3.2-.5.5-.5h3V13c0 1.1.9 2 2 2h2.5v3zm0-4.5H11c-.3 0-.5-.2-.5-.5v-2.5H13c.3 0 .5.2.5.5v2.5zm5-.5c0 .3-.2.5-.5.5h-3V11c0-1.1-.9-2-2-2h-2.5V6c0-.3.2-.5.5-.5h7c.3 0 .5.2.5.5v7z"
      />
    </svg>
    <svg
      aria-hidden="true"
      focusable="false"
      height={36}
      role="img"
      viewBox="0 0 24 24"
      width={36}
      xmlns="http://www.w3.org/2000/svg"
    >
      <path
        d="M18 4h-7c-1.1 0-2 .9-2 2v3H6c-1.1 0-2 .9-2 2v7c0 1.1.9 2 2 2h7c1.1 0 2-.9 2-2v-3h3c1.1 0 2-.9 2-2V6c0-1.1-.9-2-2-2zm-4.5 14c0 .3-.2.5-.5.5H6c-.3 0-.5-.2-.5-.5v-7c0-.3.2-.5.5-.5h3V13c0 1.1.9 2 2 2h2.5v3zm0-4.5H11c-.3 0-.5-.2-.5-.5v-2.5H13c.3 0 .5.2.5.5v2.5zm5-.5c0 .3-.2.5-.5.5h-3V11c0-1.1-.9-2-2-2h-2.5V6c0-.3.2-.5.5-.5h7c.3 0 .5.2.5.5v7z"
      />
    </svg>
    <svg
      aria-hidden="true"
      focusable="false"
      height={48}
      role="img"
      viewBox="0 0 24 24"
      width={48}
      xmlns="http://www.w3.org/2000/svg"
    >
      <path
        d="M18 4h-7c-1.1 0-2 .9-2 2v3H6c-1.1 0-2 .9-2 2v7c0 1.1.9 2 2 2h7c1.1 0 2-.9 2-2v-3h3c1.1 0 2-.9 2-2V6c0-1.1-.9-2-2-2zm-4.5 14c0 .3-.2.5-.5.5H6c-.3 0-.5-.2-.5-.5v-7c0-.3.2-.5.5-.5h3V13c0 1.1.9 2 2 2h2.5v3zm0-4.5H11c-.3 0-.5-.2-.5-.5v-2.5H13c.3 0 .5.2.5.5v2.5zm5-.5c0 .3-.2.5-.5.5h-3V11c0-1.1-.9-2-2-2h-2.5V6c0-.3.2-.5.5-.5h7c.3 0 .5.2.5.5v7z"
      />
    </svg>
  </div>
  <div
    style={
      Object {
        "alignItems": "center",
        "display": "flex",
      }
    }
  >
    <strong
      style={
        Object {
          "width": "120px",
        }
      }
    >
      heading
    </strong>
    <svg
      aria-hidden="true"
      focusable="false"
      height={24}
      role="img"
      viewBox="0 0 24 24"
      width={24}
      xmlns="http://www.w3.org/2000/svg"
    >
      <path
        d="M6.2 5.2v13.4l5.8-4.8 5.8 4.8V5.2z"
      />
    </svg>
    <svg
      aria-hidden="true"
      focusable="false"
      height={36}
      role="img"
      viewBox="0 0 24 24"
      width={36}
      xmlns="http://www.w3.org/2000/svg"
    >
      <path
        d="M6.2 5.2v13.4l5.8-4.8 5.8 4.8V5.2z"
      />
    </svg>
    <svg
      aria-hidden="true"
      focusable="false"
      height={48}
      role="img"
      viewBox="0 0 24 24"
      width={48}
      xmlns="http://www.w3.org/2000/svg"
    >
      <path
        d="M6.2 5.2v13.4l5.8-4.8 5.8 4.8V5.2z"
      />
    </svg>
  </div>
  <div
    style={
      Object {
        "alignItems": "center",
        "display": "flex",
      }
    }
  >
    <strong
      style={
        Object {
          "width": "120px",
        }
      }
    >
      help
    </strong>
    <svg
      aria-hidden="true"
      focusable="false"
      height={24}
      role="img"
      viewBox="-2 -2 24 24"
      width={24}
      xmlns="http://www.w3.org/2000/svg"
    >
      <path
        d="M17 10c0-3.87-3.14-7-7-7-3.87 0-7 3.13-7 7s3.13 7 7 7c3.86 0 7-3.13 7-7zm-6.3 1.48H9.14v-.43c0-.38.08-.7.24-.98s.46-.57.88-.89c.41-.29.68-.53.81-.71.14-.18.2-.39.2-.62 0-.25-.09-.44-.28-.58-.19-.13-.45-.19-.79-.19-.58 0-1.25.19-2 .57l-.64-1.28c.87-.49 1.8-.74 2.77-.74.81 0 1.45.2 1.92.58.48.39.71.91.71 1.55 0 .43-.09.8-.29 1.11-.19.32-.57.67-1.11 1.06-.38.28-.61.49-.71.63-.1.15-.15.34-.15.57v.35zm-1.47 2.74c-.18-.17-.27-.42-.27-.73 0-.33.08-.58.26-.75s.43-.25.77-.25c.32 0 .57.09.75.26s.27.42.27.74c0 .3-.09.55-.27.72-.18.18-.43.27-.75.27-.33 0-.58-.09-.76-.26z"
      />
    </svg>
    <svg
      aria-hidden="true"
      focusable="false"
      height={36}
      role="img"
      viewBox="-2 -2 24 24"
      width={36}
      xmlns="http://www.w3.org/2000/svg"
    >
      <path
        d="M17 10c0-3.87-3.14-7-7-7-3.87 0-7 3.13-7 7s3.13 7 7 7c3.86 0 7-3.13 7-7zm-6.3 1.48H9.14v-.43c0-.38.08-.7.24-.98s.46-.57.88-.89c.41-.29.68-.53.81-.71.14-.18.2-.39.2-.62 0-.25-.09-.44-.28-.58-.19-.13-.45-.19-.79-.19-.58 0-1.25.19-2 .57l-.64-1.28c.87-.49 1.8-.74 2.77-.74.81 0 1.45.2 1.92.58.48.39.71.91.71 1.55 0 .43-.09.8-.29 1.11-.19.32-.57.67-1.11 1.06-.38.28-.61.49-.71.63-.1.15-.15.34-.15.57v.35zm-1.47 2.74c-.18-.17-.27-.42-.27-.73 0-.33.08-.58.26-.75s.43-.25.77-.25c.32 0 .57.09.75.26s.27.42.27.74c0 .3-.09.55-.27.72-.18.18-.43.27-.75.27-.33 0-.58-.09-.76-.26z"
      />
    </svg>
    <svg
      aria-hidden="true"
      focusable="false"
      height={48}
      role="img"
      viewBox="-2 -2 24 24"
      width={48}
      xmlns="http://www.w3.org/2000/svg"
    >
      <path
        d="M17 10c0-3.87-3.14-7-7-7-3.87 0-7 3.13-7 7s3.13 7 7 7c3.86 0 7-3.13 7-7zm-6.3 1.48H9.14v-.43c0-.38.08-.7.24-.98s.46-.57.88-.89c.41-.29.68-.53.81-.71.14-.18.2-.39.2-.62 0-.25-.09-.44-.28-.58-.19-.13-.45-.19-.79-.19-.58 0-1.25.19-2 .57l-.64-1.28c.87-.49 1.8-.74 2.77-.74.81 0 1.45.2 1.92.58.48.39.71.91.71 1.55 0 .43-.09.8-.29 1.11-.19.32-.57.67-1.11 1.06-.38.28-.61.49-.71.63-.1.15-.15.34-.15.57v.35zm-1.47 2.74c-.18-.17-.27-.42-.27-.73 0-.33.08-.58.26-.75s.43-.25.77-.25c.32 0 .57.09.75.26s.27.42.27.74c0 .3-.09.55-.27.72-.18.18-.43.27-.75.27-.33 0-.58-.09-.76-.26z"
      />
    </svg>
  </div>
  <div
    style={
      Object {
        "alignItems": "center",
        "display": "flex",
      }
    }
  >
    <strong
      style={
        Object {
          "width": "120px",
        }
      }
    >
      html
    </strong>
    <svg
      aria-hidden="true"
      focusable="false"
      height={24}
      role="img"
      viewBox="0 0 24 24"
      width={24}
      xmlns="http://www.w3.org/2000/svg"
    >
      <path
        d="M4.8 11.4H2.1V9H1v6h1.1v-2.6h2.7V15h1.1V9H4.8v2.4zm1.9-1.3h1.7V15h1.1v-4.9h1.7V9H6.7v1.1zM16.2 9l-1.5 2.7L13.3 9h-.9l-.8 6h1.1l.5-4 1.5 2.8 1.5-2.8.5 4h1.1L17 9h-.8zm3.8 5V9h-1.1v6h3.6v-1H20z"
      />
    </svg>
    <svg
      aria-hidden="true"
      focusable="false"
      height={36}
      role="img"
      viewBox="0 0 24 24"
      width={36}
      xmlns="http://www.w3.org/2000/svg"
    >
      <path
        d="M4.8 11.4H2.1V9H1v6h1.1v-2.6h2.7V15h1.1V9H4.8v2.4zm1.9-1.3h1.7V15h1.1v-4.9h1.7V9H6.7v1.1zM16.2 9l-1.5 2.7L13.3 9h-.9l-.8 6h1.1l.5-4 1.5 2.8 1.5-2.8.5 4h1.1L17 9h-.8zm3.8 5V9h-1.1v6h3.6v-1H20z"
      />
    </svg>
    <svg
      aria-hidden="true"
      focusable="false"
      height={48}
      role="img"
      viewBox="0 0 24 24"
      width={48}
      xmlns="http://www.w3.org/2000/svg"
    >
      <path
        d="M4.8 11.4H2.1V9H1v6h1.1v-2.6h2.7V15h1.1V9H4.8v2.4zm1.9-1.3h1.7V15h1.1v-4.9h1.7V9H6.7v1.1zM16.2 9l-1.5 2.7L13.3 9h-.9l-.8 6h1.1l.5-4 1.5 2.8 1.5-2.8.5 4h1.1L17 9h-.8zm3.8 5V9h-1.1v6h3.6v-1H20z"
      />
    </svg>
  </div>
  <div
    style={
      Object {
        "alignItems": "center",
        "display": "flex",
      }
    }
  >
    <strong
      style={
        Object {
          "width": "120px",
        }
      }
    >
      image
    </strong>
    <svg
      aria-hidden="true"
      focusable="false"
      height={24}
      role="img"
      viewBox="0 0 24 24"
      width={24}
      xmlns="http://www.w3.org/2000/svg"
    >
      <path
        d="M19 3H5c-1.1 0-2 .9-2 2v14c0 1.1.9 2 2 2h14c1.1 0 2-.9 2-2V5c0-1.1-.9-2-2-2zM5 4.5h14c.3 0 .5.2.5.5v8.4l-3-2.9c-.3-.3-.8-.3-1 0L11.9 14 9 12c-.3-.2-.6-.2-.8 0l-3.6 2.6V5c-.1-.3.1-.5.4-.5zm14 15H5c-.3 0-.5-.2-.5-.5v-2.4l4.1-3 3 1.9c.3.2.7.2.9-.1L16 12l3.5 3.4V19c0 .3-.2.5-.5.5z"
      />
    </svg>
    <svg
      aria-hidden="true"
      focusable="false"
      height={36}
      role="img"
      viewBox="0 0 24 24"
      width={36}
      xmlns="http://www.w3.org/2000/svg"
    >
      <path
        d="M19 3H5c-1.1 0-2 .9-2 2v14c0 1.1.9 2 2 2h14c1.1 0 2-.9 2-2V5c0-1.1-.9-2-2-2zM5 4.5h14c.3 0 .5.2.5.5v8.4l-3-2.9c-.3-.3-.8-.3-1 0L11.9 14 9 12c-.3-.2-.6-.2-.8 0l-3.6 2.6V5c-.1-.3.1-.5.4-.5zm14 15H5c-.3 0-.5-.2-.5-.5v-2.4l4.1-3 3 1.9c.3.2.7.2.9-.1L16 12l3.5 3.4V19c0 .3-.2.5-.5.5z"
      />
    </svg>
    <svg
      aria-hidden="true"
      focusable="false"
      height={48}
      role="img"
      viewBox="0 0 24 24"
      width={48}
      xmlns="http://www.w3.org/2000/svg"
    >
      <path
        d="M19 3H5c-1.1 0-2 .9-2 2v14c0 1.1.9 2 2 2h14c1.1 0 2-.9 2-2V5c0-1.1-.9-2-2-2zM5 4.5h14c.3 0 .5.2.5.5v8.4l-3-2.9c-.3-.3-.8-.3-1 0L11.9 14 9 12c-.3-.2-.6-.2-.8 0l-3.6 2.6V5c-.1-.3.1-.5.4-.5zm14 15H5c-.3 0-.5-.2-.5-.5v-2.4l4.1-3 3 1.9c.3.2.7.2.9-.1L16 12l3.5 3.4V19c0 .3-.2.5-.5.5z"
      />
    </svg>
  </div>
  <div
    style={
      Object {
        "alignItems": "center",
        "display": "flex",
      }
    }
  >
    <strong
      style={
        Object {
          "width": "120px",
        }
      }
    >
      info
    </strong>
    <svg
      aria-hidden="true"
      focusable="false"
      height={24}
      role="img"
      viewBox="0 0 24 24"
      width={24}
      xmlns="http://www.w3.org/2000/svg"
    >
      <path
        d="M12 3.2c-4.8 0-8.8 3.9-8.8 8.8 0 4.8 3.9 8.8 8.8 8.8 4.8 0 8.8-3.9 8.8-8.8 0-4.8-4-8.8-8.8-8.8zm0 16c-4 0-7.2-3.3-7.2-7.2C4.8 8 8 4.8 12 4.8s7.2 3.3 7.2 7.2c0 4-3.2 7.2-7.2 7.2zM11 17h2v-6h-2v6zm0-8h2V7h-2v2z"
      />
    </svg>
    <svg
      aria-hidden="true"
      focusable="false"
      height={36}
      role="img"
      viewBox="0 0 24 24"
      width={36}
      xmlns="http://www.w3.org/2000/svg"
    >
      <path
        d="M12 3.2c-4.8 0-8.8 3.9-8.8 8.8 0 4.8 3.9 8.8 8.8 8.8 4.8 0 8.8-3.9 8.8-8.8 0-4.8-4-8.8-8.8-8.8zm0 16c-4 0-7.2-3.3-7.2-7.2C4.8 8 8 4.8 12 4.8s7.2 3.3 7.2 7.2c0 4-3.2 7.2-7.2 7.2zM11 17h2v-6h-2v6zm0-8h2V7h-2v2z"
      />
    </svg>
    <svg
      aria-hidden="true"
      focusable="false"
      height={48}
      role="img"
      viewBox="0 0 24 24"
      width={48}
      xmlns="http://www.w3.org/2000/svg"
    >
      <path
        d="M12 3.2c-4.8 0-8.8 3.9-8.8 8.8 0 4.8 3.9 8.8 8.8 8.8 4.8 0 8.8-3.9 8.8-8.8 0-4.8-4-8.8-8.8-8.8zm0 16c-4 0-7.2-3.3-7.2-7.2C4.8 8 8 4.8 12 4.8s7.2 3.3 7.2 7.2c0 4-3.2 7.2-7.2 7.2zM11 17h2v-6h-2v6zm0-8h2V7h-2v2z"
      />
    </svg>
  </div>
  <div
    style={
      Object {
        "alignItems": "center",
        "display": "flex",
      }
    }
  >
    <strong
      style={
        Object {
          "width": "120px",
        }
      }
    >
      insertAfter
    </strong>
    <svg
      aria-hidden="true"
      focusable="false"
      height={24}
      role="img"
      viewBox="-2 -2 24 24"
      width={24}
      xmlns="http://www.w3.org/2000/svg"
    >
      <path
        d="M9 12h2v-2h2V8h-2V6H9v2H7v2h2v2zm1 4c3.9 0 7-3.1 7-7s-3.1-7-7-7-7 3.1-7 7 3.1 7 7 7zm0-12c2.8 0 5 2.2 5 5s-2.2 5-5 5-5-2.2-5-5 2.2-5 5-5zM3 19h14v-2H3v2z"
      />
    </svg>
    <svg
      aria-hidden="true"
      focusable="false"
      height={36}
      role="img"
      viewBox="-2 -2 24 24"
      width={36}
      xmlns="http://www.w3.org/2000/svg"
    >
      <path
        d="M9 12h2v-2h2V8h-2V6H9v2H7v2h2v2zm1 4c3.9 0 7-3.1 7-7s-3.1-7-7-7-7 3.1-7 7 3.1 7 7 7zm0-12c2.8 0 5 2.2 5 5s-2.2 5-5 5-5-2.2-5-5 2.2-5 5-5zM3 19h14v-2H3v2z"
      />
    </svg>
    <svg
      aria-hidden="true"
      focusable="false"
      height={48}
      role="img"
      viewBox="-2 -2 24 24"
      width={48}
      xmlns="http://www.w3.org/2000/svg"
    >
      <path
        d="M9 12h2v-2h2V8h-2V6H9v2H7v2h2v2zm1 4c3.9 0 7-3.1 7-7s-3.1-7-7-7-7 3.1-7 7 3.1 7 7 7zm0-12c2.8 0 5 2.2 5 5s-2.2 5-5 5-5-2.2-5-5 2.2-5 5-5zM3 19h14v-2H3v2z"
      />
    </svg>
  </div>
  <div
    style={
      Object {
        "alignItems": "center",
        "display": "flex",
      }
    }
  >
    <strong
      style={
        Object {
          "width": "120px",
        }
      }
    >
      insertBefore
    </strong>
    <svg
      aria-hidden="true"
      focusable="false"
      height={24}
      role="img"
      viewBox="-2 -2 24 24"
      width={24}
      xmlns="http://www.w3.org/2000/svg"
    >
      <path
        d="M11 8H9v2H7v2h2v2h2v-2h2v-2h-2V8zm-1-4c-3.9 0-7 3.1-7 7s3.1 7 7 7 7-3.1 7-7-3.1-7-7-7zm0 12c-2.8 0-5-2.2-5-5s2.2-5 5-5 5 2.2 5 5-2.2 5-5 5zM3 1v2h14V1H3z"
      />
    </svg>
    <svg
      aria-hidden="true"
      focusable="false"
      height={36}
      role="img"
      viewBox="-2 -2 24 24"
      width={36}
      xmlns="http://www.w3.org/2000/svg"
    >
      <path
        d="M11 8H9v2H7v2h2v2h2v-2h2v-2h-2V8zm-1-4c-3.9 0-7 3.1-7 7s3.1 7 7 7 7-3.1 7-7-3.1-7-7-7zm0 12c-2.8 0-5-2.2-5-5s2.2-5 5-5 5 2.2 5 5-2.2 5-5 5zM3 1v2h14V1H3z"
      />
    </svg>
    <svg
      aria-hidden="true"
      focusable="false"
      height={48}
      role="img"
      viewBox="-2 -2 24 24"
      width={48}
      xmlns="http://www.w3.org/2000/svg"
    >
      <path
        d="M11 8H9v2H7v2h2v2h2v-2h2v-2h-2V8zm-1-4c-3.9 0-7 3.1-7 7s3.1 7 7 7 7-3.1 7-7-3.1-7-7-7zm0 12c-2.8 0-5-2.2-5-5s2.2-5 5-5 5 2.2 5 5-2.2 5-5 5zM3 1v2h14V1H3z"
      />
    </svg>
  </div>
  <div
    style={
      Object {
        "alignItems": "center",
        "display": "flex",
      }
    }
  >
    <strong
      style={
        Object {
          "width": "120px",
        }
      }
    >
      keyboardClose
    </strong>
    <svg
      aria-hidden="true"
      focusable="false"
      height={24}
      role="img"
      viewBox="-2 -2 24 24"
      width={24}
      xmlns="http://www.w3.org/2000/svg"
    >
      <path
        d="M18,0 L2,0 C0.9,0 0.01,0.9 0.01,2 L0,12 C0,13.1 0.9,14 2,14 L18,14 C19.1,14 20,13.1 20,12 L20,2 C20,0.9 19.1,0 18,0 Z M18,12 L2,12 L2,2 L18,2 L18,12 Z M9,3 L11,3 L11,5 L9,5 L9,3 Z M9,6 L11,6 L11,8 L9,8 L9,6 Z M6,3 L8,3 L8,5 L6,5 L6,3 Z M6,6 L8,6 L8,8 L6,8 L6,6 Z M3,6 L5,6 L5,8 L3,8 L3,6 Z M3,3 L5,3 L5,5 L3,5 L3,3 Z M6,9 L14,9 L14,11 L6,11 L6,9 Z M12,6 L14,6 L14,8 L12,8 L12,6 Z M12,3 L14,3 L14,5 L12,5 L12,3 Z M15,6 L17,6 L17,8 L15,8 L15,6 Z M15,3 L17,3 L17,5 L15,5 L15,3 Z M10,20 L14,16 L6,16 L10,20 Z"
      />
    </svg>
    <svg
      aria-hidden="true"
      focusable="false"
      height={36}
      role="img"
      viewBox="-2 -2 24 24"
      width={36}
      xmlns="http://www.w3.org/2000/svg"
    >
      <path
        d="M18,0 L2,0 C0.9,0 0.01,0.9 0.01,2 L0,12 C0,13.1 0.9,14 2,14 L18,14 C19.1,14 20,13.1 20,12 L20,2 C20,0.9 19.1,0 18,0 Z M18,12 L2,12 L2,2 L18,2 L18,12 Z M9,3 L11,3 L11,5 L9,5 L9,3 Z M9,6 L11,6 L11,8 L9,8 L9,6 Z M6,3 L8,3 L8,5 L6,5 L6,3 Z M6,6 L8,6 L8,8 L6,8 L6,6 Z M3,6 L5,6 L5,8 L3,8 L3,6 Z M3,3 L5,3 L5,5 L3,5 L3,3 Z M6,9 L14,9 L14,11 L6,11 L6,9 Z M12,6 L14,6 L14,8 L12,8 L12,6 Z M12,3 L14,3 L14,5 L12,5 L12,3 Z M15,6 L17,6 L17,8 L15,8 L15,6 Z M15,3 L17,3 L17,5 L15,5 L15,3 Z M10,20 L14,16 L6,16 L10,20 Z"
      />
    </svg>
    <svg
      aria-hidden="true"
      focusable="false"
      height={48}
      role="img"
      viewBox="-2 -2 24 24"
      width={48}
      xmlns="http://www.w3.org/2000/svg"
    >
      <path
        d="M18,0 L2,0 C0.9,0 0.01,0.9 0.01,2 L0,12 C0,13.1 0.9,14 2,14 L18,14 C19.1,14 20,13.1 20,12 L20,2 C20,0.9 19.1,0 18,0 Z M18,12 L2,12 L2,2 L18,2 L18,12 Z M9,3 L11,3 L11,5 L9,5 L9,3 Z M9,6 L11,6 L11,8 L9,8 L9,6 Z M6,3 L8,3 L8,5 L6,5 L6,3 Z M6,6 L8,6 L8,8 L6,8 L6,6 Z M3,6 L5,6 L5,8 L3,8 L3,6 Z M3,3 L5,3 L5,5 L3,5 L3,3 Z M6,9 L14,9 L14,11 L6,11 L6,9 Z M12,6 L14,6 L14,8 L12,8 L12,6 Z M12,3 L14,3 L14,5 L12,5 L12,3 Z M15,6 L17,6 L17,8 L15,8 L15,6 Z M15,3 L17,3 L17,5 L15,5 L15,3 Z M10,20 L14,16 L6,16 L10,20 Z"
      />
    </svg>
  </div>
  <div
    style={
      Object {
        "alignItems": "center",
        "display": "flex",
      }
    }
  >
    <strong
      style={
        Object {
          "width": "120px",
        }
      }
    >
      keyboardReturn
    </strong>
    <svg
      aria-hidden="true"
      focusable="false"
      height={24}
      role="img"
      viewBox="-2 -2 24 24"
      width={24}
      xmlns="http://www.w3.org/2000/svg"
    >
      <path
        d="M16 4h2v9H7v3l-5-4 5-4v3h9V4z"
      />
    </svg>
    <svg
      aria-hidden="true"
      focusable="false"
      height={36}
      role="img"
      viewBox="-2 -2 24 24"
      width={36}
      xmlns="http://www.w3.org/2000/svg"
    >
      <path
        d="M16 4h2v9H7v3l-5-4 5-4v3h9V4z"
      />
    </svg>
    <svg
      aria-hidden="true"
      focusable="false"
      height={48}
      role="img"
      viewBox="-2 -2 24 24"
      width={48}
      xmlns="http://www.w3.org/2000/svg"
    >
      <path
        d="M16 4h2v9H7v3l-5-4 5-4v3h9V4z"
      />
    </svg>
  </div>
  <div
    style={
      Object {
        "alignItems": "center",
        "display": "flex",
      }
    }
  >
    <strong
      style={
        Object {
          "width": "120px",
        }
      }
    >
      layout
    </strong>
    <svg
      aria-hidden="true"
      focusable="false"
      height={24}
      role="img"
      viewBox="-2 -2 24 24"
      width={24}
      xmlns="http://www.w3.org/2000/svg"
    >
      <path
        d="M2 2h5v11H2V2zm6 0h5v5H8V2zm6 0h4v16h-4V2zM8 8h5v5H8V8zm-6 6h11v4H2v-4z"
      />
    </svg>
    <svg
      aria-hidden="true"
      focusable="false"
      height={36}
      role="img"
      viewBox="-2 -2 24 24"
      width={36}
      xmlns="http://www.w3.org/2000/svg"
    >
      <path
        d="M2 2h5v11H2V2zm6 0h5v5H8V2zm6 0h4v16h-4V2zM8 8h5v5H8V8zm-6 6h11v4H2v-4z"
      />
    </svg>
    <svg
      aria-hidden="true"
      focusable="false"
      height={48}
      role="img"
      viewBox="-2 -2 24 24"
      width={48}
      xmlns="http://www.w3.org/2000/svg"
    >
      <path
        d="M2 2h5v11H2V2zm6 0h5v5H8V2zm6 0h4v16h-4V2zM8 8h5v5H8V8zm-6 6h11v4H2v-4z"
      />
    </svg>
  </div>
  <div
    style={
      Object {
        "alignItems": "center",
        "display": "flex",
      }
    }
  >
    <strong
      style={
        Object {
          "width": "120px",
        }
      }
    >
      link
    </strong>
    <svg
      aria-hidden="true"
      focusable="false"
      height={24}
      role="img"
      viewBox="0 0 24 24"
      width={24}
      xmlns="http://www.w3.org/2000/svg"
    >
      <path
        d="M15.6 7.2H14v1.5h1.6c2 0 3.7 1.7 3.7 3.7s-1.7 3.7-3.7 3.7H14v1.5h1.6c2.8 0 5.2-2.3 5.2-5.2 0-2.9-2.3-5.2-5.2-5.2zM4.7 12.4c0-2 1.7-3.7 3.7-3.7H10V7.2H8.4c-2.9 0-5.2 2.3-5.2 5.2 0 2.9 2.3 5.2 5.2 5.2H10v-1.5H8.4c-2 0-3.7-1.7-3.7-3.7zm4.6.9h5.3v-1.5H9.3v1.5z"
      />
    </svg>
    <svg
      aria-hidden="true"
      focusable="false"
      height={36}
      role="img"
      viewBox="0 0 24 24"
      width={36}
      xmlns="http://www.w3.org/2000/svg"
    >
      <path
        d="M15.6 7.2H14v1.5h1.6c2 0 3.7 1.7 3.7 3.7s-1.7 3.7-3.7 3.7H14v1.5h1.6c2.8 0 5.2-2.3 5.2-5.2 0-2.9-2.3-5.2-5.2-5.2zM4.7 12.4c0-2 1.7-3.7 3.7-3.7H10V7.2H8.4c-2.9 0-5.2 2.3-5.2 5.2 0 2.9 2.3 5.2 5.2 5.2H10v-1.5H8.4c-2 0-3.7-1.7-3.7-3.7zm4.6.9h5.3v-1.5H9.3v1.5z"
      />
    </svg>
    <svg
      aria-hidden="true"
      focusable="false"
      height={48}
      role="img"
      viewBox="0 0 24 24"
      width={48}
      xmlns="http://www.w3.org/2000/svg"
    >
      <path
        d="M15.6 7.2H14v1.5h1.6c2 0 3.7 1.7 3.7 3.7s-1.7 3.7-3.7 3.7H14v1.5h1.6c2.8 0 5.2-2.3 5.2-5.2 0-2.9-2.3-5.2-5.2-5.2zM4.7 12.4c0-2 1.7-3.7 3.7-3.7H10V7.2H8.4c-2.9 0-5.2 2.3-5.2 5.2 0 2.9 2.3 5.2 5.2 5.2H10v-1.5H8.4c-2 0-3.7-1.7-3.7-3.7zm4.6.9h5.3v-1.5H9.3v1.5z"
      />
    </svg>
  </div>
  <div
    style={
      Object {
        "alignItems": "center",
        "display": "flex",
      }
    }
  >
    <strong
      style={
        Object {
          "width": "120px",
        }
      }
    >
      linkOff
    </strong>
    <svg
      aria-hidden="true"
      focusable="false"
      height={24}
      role="img"
      viewBox="0 0 24 24"
      width={24}
      xmlns="http://www.w3.org/2000/svg"
    >
      <path
        d="M15.6 7.3h-.7l1.6-3.5-.9-.4-3.9 8.5H9v1.5h2l-1.3 2.8H8.4c-2 0-3.7-1.7-3.7-3.7s1.7-3.7 3.7-3.7H10V7.3H8.4c-2.9 0-5.2 2.3-5.2 5.2 0 2.9 2.3 5.2 5.2 5.2H9l-1.4 3.2.9.4 5.7-12.5h1.4c2 0 3.7 1.7 3.7 3.7s-1.7 3.7-3.7 3.7H14v1.5h1.6c2.9 0 5.2-2.3 5.2-5.2 0-2.9-2.4-5.2-5.2-5.2z"
      />
    </svg>
    <svg
      aria-hidden="true"
      focusable="false"
      height={36}
      role="img"
      viewBox="0 0 24 24"
      width={36}
      xmlns="http://www.w3.org/2000/svg"
    >
      <path
        d="M15.6 7.3h-.7l1.6-3.5-.9-.4-3.9 8.5H9v1.5h2l-1.3 2.8H8.4c-2 0-3.7-1.7-3.7-3.7s1.7-3.7 3.7-3.7H10V7.3H8.4c-2.9 0-5.2 2.3-5.2 5.2 0 2.9 2.3 5.2 5.2 5.2H9l-1.4 3.2.9.4 5.7-12.5h1.4c2 0 3.7 1.7 3.7 3.7s-1.7 3.7-3.7 3.7H14v1.5h1.6c2.9 0 5.2-2.3 5.2-5.2 0-2.9-2.4-5.2-5.2-5.2z"
      />
    </svg>
    <svg
      aria-hidden="true"
      focusable="false"
      height={48}
      role="img"
      viewBox="0 0 24 24"
      width={48}
      xmlns="http://www.w3.org/2000/svg"
    >
      <path
        d="M15.6 7.3h-.7l1.6-3.5-.9-.4-3.9 8.5H9v1.5h2l-1.3 2.8H8.4c-2 0-3.7-1.7-3.7-3.7s1.7-3.7 3.7-3.7H10V7.3H8.4c-2.9 0-5.2 2.3-5.2 5.2 0 2.9 2.3 5.2 5.2 5.2H9l-1.4 3.2.9.4 5.7-12.5h1.4c2 0 3.7 1.7 3.7 3.7s-1.7 3.7-3.7 3.7H14v1.5h1.6c2.9 0 5.2-2.3 5.2-5.2 0-2.9-2.4-5.2-5.2-5.2z"
      />
    </svg>
  </div>
  <div
    style={
      Object {
        "alignItems": "center",
        "display": "flex",
      }
    }
  >
    <strong
      style={
        Object {
          "width": "120px",
        }
      }
    >
      list
    </strong>
    <svg
      aria-hidden="true"
      focusable="false"
      height={24}
      role="img"
      viewBox="0 0 24 24"
      width={24}
      xmlns="http://www.w3.org/2000/svg"
    >
      <path
        d="M4 4v1.5h16V4H4zm8 8.5h8V11h-8v1.5zM4 20h16v-1.5H4V20zm4-8c0-1.1-.9-2-2-2s-2 .9-2 2 .9 2 2 2 2-.9 2-2z"
      />
    </svg>
    <svg
      aria-hidden="true"
      focusable="false"
      height={36}
      role="img"
      viewBox="0 0 24 24"
      width={36}
      xmlns="http://www.w3.org/2000/svg"
    >
      <path
        d="M4 4v1.5h16V4H4zm8 8.5h8V11h-8v1.5zM4 20h16v-1.5H4V20zm4-8c0-1.1-.9-2-2-2s-2 .9-2 2 .9 2 2 2 2-.9 2-2z"
      />
    </svg>
    <svg
      aria-hidden="true"
      focusable="false"
      height={48}
      role="img"
      viewBox="0 0 24 24"
      width={48}
      xmlns="http://www.w3.org/2000/svg"
    >
      <path
        d="M4 4v1.5h16V4H4zm8 8.5h8V11h-8v1.5zM4 20h16v-1.5H4V20zm4-8c0-1.1-.9-2-2-2s-2 .9-2 2 .9 2 2 2 2-.9 2-2z"
      />
    </svg>
  </div>
  <div
    style={
      Object {
        "alignItems": "center",
        "display": "flex",
      }
    }
  >
    <strong
      style={
        Object {
          "width": "120px",
        }
      }
    >
      mapMarker
    </strong>
    <svg
      aria-hidden="true"
      focusable="false"
      height={24}
      role="img"
      viewBox="0 0 24 24"
      width={24}
      xmlns="https://www.w3.org/2000/svg"
    >
      <path
        d="M12.5 4C8.9 4 6 6.8 6 10.2c0 .8.3 1.8.9 3.1.5 1.1 1.2 2.3 2 3.6.7 1 3 3.8 3.2 3.9l.4.5.4-.5c.2-.2 2.6-2.9 3.2-3.9.8-1.2 1.5-2.5 2-3.6.6-1.3.9-2.3.9-3.1C19 6.8 16.1 4 12.5 4zm4.3 8.7c-.5 1-1.1 2.2-1.9 3.4-.5.7-1.7 2.2-2.4 3-.7-.8-1.9-2.3-2.4-3-.8-1.2-1.4-2.3-1.9-3.3-.6-1.4-.7-2.2-.7-2.5 0-2.6 2.2-4.7 5-4.7s5 2.1 5 4.7c0 .2-.1 1-.7 2.4zM12.5 9c-.8 0-1.5.7-1.5 1.5s.7 1.5 1.5 1.5 1.5-.7 1.5-1.5S13.3 9 12.5 9z"
      />
    </svg>
    <svg
      aria-hidden="true"
      focusable="false"
      height={36}
      role="img"
      viewBox="0 0 24 24"
      width={36}
      xmlns="https://www.w3.org/2000/svg"
    >
      <path
        d="M12.5 4C8.9 4 6 6.8 6 10.2c0 .8.3 1.8.9 3.1.5 1.1 1.2 2.3 2 3.6.7 1 3 3.8 3.2 3.9l.4.5.4-.5c.2-.2 2.6-2.9 3.2-3.9.8-1.2 1.5-2.5 2-3.6.6-1.3.9-2.3.9-3.1C19 6.8 16.1 4 12.5 4zm4.3 8.7c-.5 1-1.1 2.2-1.9 3.4-.5.7-1.7 2.2-2.4 3-.7-.8-1.9-2.3-2.4-3-.8-1.2-1.4-2.3-1.9-3.3-.6-1.4-.7-2.2-.7-2.5 0-2.6 2.2-4.7 5-4.7s5 2.1 5 4.7c0 .2-.1 1-.7 2.4zM12.5 9c-.8 0-1.5.7-1.5 1.5s.7 1.5 1.5 1.5 1.5-.7 1.5-1.5S13.3 9 12.5 9z"
      />
    </svg>
    <svg
      aria-hidden="true"
      focusable="false"
      height={48}
      role="img"
      viewBox="0 0 24 24"
      width={48}
      xmlns="https://www.w3.org/2000/svg"
    >
      <path
        d="M12.5 4C8.9 4 6 6.8 6 10.2c0 .8.3 1.8.9 3.1.5 1.1 1.2 2.3 2 3.6.7 1 3 3.8 3.2 3.9l.4.5.4-.5c.2-.2 2.6-2.9 3.2-3.9.8-1.2 1.5-2.5 2-3.6.6-1.3.9-2.3.9-3.1C19 6.8 16.1 4 12.5 4zm4.3 8.7c-.5 1-1.1 2.2-1.9 3.4-.5.7-1.7 2.2-2.4 3-.7-.8-1.9-2.3-2.4-3-.8-1.2-1.4-2.3-1.9-3.3-.6-1.4-.7-2.2-.7-2.5 0-2.6 2.2-4.7 5-4.7s5 2.1 5 4.7c0 .2-.1 1-.7 2.4zM12.5 9c-.8 0-1.5.7-1.5 1.5s.7 1.5 1.5 1.5 1.5-.7 1.5-1.5S13.3 9 12.5 9z"
      />
    </svg>
  </div>
  <div
    style={
      Object {
        "alignItems": "center",
        "display": "flex",
      }
    }
  >
    <strong
      style={
        Object {
          "width": "120px",
        }
      }
    >
      media
    </strong>
    <svg
      aria-hidden="true"
      focusable="false"
      height={24}
      role="img"
      viewBox="-2 -2 24 24"
      width={24}
      xmlns="http://www.w3.org/2000/svg"
    >
      <path
        d="M13 11V4c0-.55-.45-1-1-1h-1.67L9 1H5L3.67 3H2c-.55 0-1 .45-1 1v7c0 .55.45 1 1 1h10c.55 0 1-.45 1-1zM7 4.5c1.38 0 2.5 1.12 2.5 2.5S8.38 9.5 7 9.5 4.5 8.38 4.5 7 5.62 4.5 7 4.5zM14 6h5v10.5c0 1.38-1.12 2.5-2.5 2.5S14 17.88 14 16.5s1.12-2.5 2.5-2.5c.17 0 .34.02.5.05V9h-3V6zm-4 8.05V13h2v3.5c0 1.38-1.12 2.5-2.5 2.5S7 17.88 7 16.5 8.12 14 9.5 14c.17 0 .34.02.5.05z"
      />
    </svg>
    <svg
      aria-hidden="true"
      focusable="false"
      height={36}
      role="img"
      viewBox="-2 -2 24 24"
      width={36}
      xmlns="http://www.w3.org/2000/svg"
    >
      <path
        d="M13 11V4c0-.55-.45-1-1-1h-1.67L9 1H5L3.67 3H2c-.55 0-1 .45-1 1v7c0 .55.45 1 1 1h10c.55 0 1-.45 1-1zM7 4.5c1.38 0 2.5 1.12 2.5 2.5S8.38 9.5 7 9.5 4.5 8.38 4.5 7 5.62 4.5 7 4.5zM14 6h5v10.5c0 1.38-1.12 2.5-2.5 2.5S14 17.88 14 16.5s1.12-2.5 2.5-2.5c.17 0 .34.02.5.05V9h-3V6zm-4 8.05V13h2v3.5c0 1.38-1.12 2.5-2.5 2.5S7 17.88 7 16.5 8.12 14 9.5 14c.17 0 .34.02.5.05z"
      />
    </svg>
    <svg
      aria-hidden="true"
      focusable="false"
      height={48}
      role="img"
      viewBox="-2 -2 24 24"
      width={48}
      xmlns="http://www.w3.org/2000/svg"
    >
      <path
        d="M13 11V4c0-.55-.45-1-1-1h-1.67L9 1H5L3.67 3H2c-.55 0-1 .45-1 1v7c0 .55.45 1 1 1h10c.55 0 1-.45 1-1zM7 4.5c1.38 0 2.5 1.12 2.5 2.5S8.38 9.5 7 9.5 4.5 8.38 4.5 7 5.62 4.5 7 4.5zM14 6h5v10.5c0 1.38-1.12 2.5-2.5 2.5S14 17.88 14 16.5s1.12-2.5 2.5-2.5c.17 0 .34.02.5.05V9h-3V6zm-4 8.05V13h2v3.5c0 1.38-1.12 2.5-2.5 2.5S7 17.88 7 16.5 8.12 14 9.5 14c.17 0 .34.02.5.05z"
      />
    </svg>
  </div>
  <div
    style={
      Object {
        "alignItems": "center",
        "display": "flex",
      }
    }
  >
    <strong
      style={
        Object {
          "width": "120px",
        }
      }
    >
      mediaAndText
    </strong>
    <svg
      aria-hidden="true"
      focusable="false"
      height={24}
      role="img"
      viewBox="0 0 24 24"
      width={24}
      xmlns="http://www.w3.org/2000/svg"
    >
      <path
        d="M4 17h7V6H4v11zm9-10v1.5h7V7h-7zm0 5.5h7V11h-7v1.5zm0 4h7V15h-7v1.5z"
      />
    </svg>
    <svg
      aria-hidden="true"
      focusable="false"
      height={36}
      role="img"
      viewBox="0 0 24 24"
      width={36}
      xmlns="http://www.w3.org/2000/svg"
    >
      <path
        d="M4 17h7V6H4v11zm9-10v1.5h7V7h-7zm0 5.5h7V11h-7v1.5zm0 4h7V15h-7v1.5z"
      />
    </svg>
    <svg
      aria-hidden="true"
      focusable="false"
      height={48}
      role="img"
      viewBox="0 0 24 24"
      width={48}
      xmlns="http://www.w3.org/2000/svg"
    >
      <path
        d="M4 17h7V6H4v11zm9-10v1.5h7V7h-7zm0 5.5h7V11h-7v1.5zm0 4h7V15h-7v1.5z"
      />
    </svg>
  </div>
  <div
    style={
      Object {
        "alignItems": "center",
        "display": "flex",
      }
    }
  >
    <strong
      style={
        Object {
          "width": "120px",
        }
      }
    >
      menu
    </strong>
    <svg
      aria-hidden="true"
      focusable="false"
      height={24}
      role="img"
      viewBox="-2 -2 24 24"
      width={24}
      xmlns="http://www.w3.org/2000/svg"
    >
      <path
        d="M17 7V5H3v2h14zm0 4V9H3v2h14zm0 4v-2H3v2h14z"
      />
    </svg>
    <svg
      aria-hidden="true"
      focusable="false"
      height={36}
      role="img"
      viewBox="-2 -2 24 24"
      width={36}
      xmlns="http://www.w3.org/2000/svg"
    >
      <path
        d="M17 7V5H3v2h14zm0 4V9H3v2h14zm0 4v-2H3v2h14z"
      />
    </svg>
    <svg
      aria-hidden="true"
      focusable="false"
      height={48}
      role="img"
      viewBox="-2 -2 24 24"
      width={48}
      xmlns="http://www.w3.org/2000/svg"
    >
      <path
        d="M17 7V5H3v2h14zm0 4V9H3v2h14zm0 4v-2H3v2h14z"
      />
    </svg>
  </div>
  <div
    style={
      Object {
        "alignItems": "center",
        "display": "flex",
      }
    }
  >
    <strong
      style={
        Object {
          "width": "120px",
        }
      }
    >
      minus
    </strong>
    <svg
      aria-hidden="true"
      focusable="false"
      height={24}
      role="img"
      viewBox="-2 -2 24 24"
      width={24}
      xmlns="http://www.w3.org/2000/svg"
    >
      <path
        d="M4 9h12v2H4V9z"
      />
    </svg>
    <svg
      aria-hidden="true"
      focusable="false"
      height={36}
      role="img"
      viewBox="-2 -2 24 24"
      width={36}
      xmlns="http://www.w3.org/2000/svg"
    >
      <path
        d="M4 9h12v2H4V9z"
      />
    </svg>
    <svg
      aria-hidden="true"
      focusable="false"
      height={48}
      role="img"
      viewBox="-2 -2 24 24"
      width={48}
      xmlns="http://www.w3.org/2000/svg"
    >
      <path
        d="M4 9h12v2H4V9z"
      />
    </svg>
  </div>
  <div
    style={
      Object {
        "alignItems": "center",
        "display": "flex",
      }
    }
  >
    <strong
      style={
        Object {
          "width": "120px",
        }
      }
    >
      mobile
    </strong>
    <svg
      aria-hidden="true"
      focusable="false"
      height={24}
      role="img"
      viewBox="0 0 24 24"
      width={24}
      xmlns="http://www.w3.org/2000/svg"
    >
      <path
        d="M15 4H9c-1.1 0-2 .9-2 2v12c0 1.1.9 2 2 2h6c1.1 0 2-.9 2-2V6c0-1.1-.9-2-2-2zm.5 14c0 .3-.2.5-.5.5H9c-.3 0-.5-.2-.5-.5V6c0-.3.2-.5.5-.5h6c.3 0 .5.2.5.5v12zm-4.5-.5h2V16h-2v1.5z"
      />
    </svg>
    <svg
      aria-hidden="true"
      focusable="false"
      height={36}
      role="img"
      viewBox="0 0 24 24"
      width={36}
      xmlns="http://www.w3.org/2000/svg"
    >
      <path
        d="M15 4H9c-1.1 0-2 .9-2 2v12c0 1.1.9 2 2 2h6c1.1 0 2-.9 2-2V6c0-1.1-.9-2-2-2zm.5 14c0 .3-.2.5-.5.5H9c-.3 0-.5-.2-.5-.5V6c0-.3.2-.5.5-.5h6c.3 0 .5.2.5.5v12zm-4.5-.5h2V16h-2v1.5z"
      />
    </svg>
    <svg
      aria-hidden="true"
      focusable="false"
      height={48}
      role="img"
      viewBox="0 0 24 24"
      width={48}
      xmlns="http://www.w3.org/2000/svg"
    >
      <path
        d="M15 4H9c-1.1 0-2 .9-2 2v12c0 1.1.9 2 2 2h6c1.1 0 2-.9 2-2V6c0-1.1-.9-2-2-2zm.5 14c0 .3-.2.5-.5.5H9c-.3 0-.5-.2-.5-.5V6c0-.3.2-.5.5-.5h6c.3 0 .5.2.5.5v12zm-4.5-.5h2V16h-2v1.5z"
      />
    </svg>
  </div>
  <div
    style={
      Object {
        "alignItems": "center",
        "display": "flex",
      }
    }
  >
    <strong
      style={
        Object {
          "width": "120px",
        }
      }
    >
      more
    </strong>
    <svg
      aria-hidden="true"
      focusable="false"
      height={24}
      role="img"
      viewBox="0 0 24 24"
      width={24}
      xmlns="http://www.w3.org/2000/svg"
    >
      <path
        d="M4 9v1.5h16V9H4zm12 5.5h4V13h-4v1.5zm-6 0h4V13h-4v1.5zm-6 0h4V13H4v1.5z"
      />
    </svg>
    <svg
      aria-hidden="true"
      focusable="false"
      height={36}
      role="img"
      viewBox="0 0 24 24"
      width={36}
      xmlns="http://www.w3.org/2000/svg"
    >
      <path
        d="M4 9v1.5h16V9H4zm12 5.5h4V13h-4v1.5zm-6 0h4V13h-4v1.5zm-6 0h4V13H4v1.5z"
      />
    </svg>
    <svg
      aria-hidden="true"
      focusable="false"
      height={48}
      role="img"
      viewBox="0 0 24 24"
      width={48}
      xmlns="http://www.w3.org/2000/svg"
    >
      <path
        d="M4 9v1.5h16V9H4zm12 5.5h4V13h-4v1.5zm-6 0h4V13h-4v1.5zm-6 0h4V13H4v1.5z"
      />
    </svg>
  </div>
  <div
    style={
      Object {
        "alignItems": "center",
        "display": "flex",
      }
    }
  >
    <strong
      style={
        Object {
          "width": "120px",
        }
      }
    >
      moreHorizontal
    </strong>
    <svg
      aria-hidden="true"
      focusable="false"
      height={24}
      role="img"
      viewBox="0 0 24 24"
      width={24}
      xmlns="http://www.w3.org/2000/svg"
    >
      <path
        d="M11 13h2v-2h-2v2zm-6 0h2v-2H5v2zm12-2v2h2v-2h-2z"
      />
    </svg>
    <svg
      aria-hidden="true"
      focusable="false"
      height={36}
      role="img"
      viewBox="0 0 24 24"
      width={36}
      xmlns="http://www.w3.org/2000/svg"
    >
      <path
        d="M11 13h2v-2h-2v2zm-6 0h2v-2H5v2zm12-2v2h2v-2h-2z"
      />
    </svg>
    <svg
      aria-hidden="true"
      focusable="false"
      height={48}
      role="img"
      viewBox="0 0 24 24"
      width={48}
      xmlns="http://www.w3.org/2000/svg"
    >
      <path
        d="M11 13h2v-2h-2v2zm-6 0h2v-2H5v2zm12-2v2h2v-2h-2z"
      />
    </svg>
  </div>
  <div
    style={
      Object {
        "alignItems": "center",
        "display": "flex",
      }
    }
  >
    <strong
      style={
        Object {
          "width": "120px",
        }
      }
    >
      moreVertical
    </strong>
    <svg
      aria-hidden="true"
      focusable="false"
      height={24}
      role="img"
      viewBox="0 0 24 24"
      width={24}
      xmlns="http://www.w3.org/2000/svg"
    >
      <path
        d="M13 19h-2v-2h2v2zm0-6h-2v-2h2v2zm0-6h-2V5h2v2z"
      />
    </svg>
    <svg
      aria-hidden="true"
      focusable="false"
      height={36}
      role="img"
      viewBox="0 0 24 24"
      width={36}
      xmlns="http://www.w3.org/2000/svg"
    >
      <path
        d="M13 19h-2v-2h2v2zm0-6h-2v-2h2v2zm0-6h-2V5h2v2z"
      />
    </svg>
    <svg
      aria-hidden="true"
      focusable="false"
      height={48}
      role="img"
      viewBox="0 0 24 24"
      width={48}
      xmlns="http://www.w3.org/2000/svg"
    >
      <path
        d="M13 19h-2v-2h2v2zm0-6h-2v-2h2v2zm0-6h-2V5h2v2z"
      />
    </svg>
  </div>
  <div
    style={
      Object {
        "alignItems": "center",
        "display": "flex",
      }
    }
  >
    <strong
      style={
        Object {
          "width": "120px",
        }
      }
    >
      navigation
    </strong>
    <svg
      aria-hidden="true"
      focusable="false"
      height={24}
      role="img"
      viewBox="0 0 24 24"
      width={24}
      xmlns="http://www.w3.org/2000/svg"
    >
      <path
        d="M12 4c-4.4 0-8 3.6-8 8s3.6 8 8 8 8-3.6 8-8-3.6-8-8-8zm0 14.5c-3.6 0-6.5-2.9-6.5-6.5S8.4 5.5 12 5.5s6.5 2.9 6.5 6.5-2.9 6.5-6.5 6.5zM9 16l4.5-3L15 8.4l-4.5 3L9 16z"
      />
    </svg>
    <svg
      aria-hidden="true"
      focusable="false"
      height={36}
      role="img"
      viewBox="0 0 24 24"
      width={36}
      xmlns="http://www.w3.org/2000/svg"
    >
      <path
        d="M12 4c-4.4 0-8 3.6-8 8s3.6 8 8 8 8-3.6 8-8-3.6-8-8-8zm0 14.5c-3.6 0-6.5-2.9-6.5-6.5S8.4 5.5 12 5.5s6.5 2.9 6.5 6.5-2.9 6.5-6.5 6.5zM9 16l4.5-3L15 8.4l-4.5 3L9 16z"
      />
    </svg>
    <svg
      aria-hidden="true"
      focusable="false"
      height={48}
      role="img"
      viewBox="0 0 24 24"
      width={48}
      xmlns="http://www.w3.org/2000/svg"
    >
      <path
        d="M12 4c-4.4 0-8 3.6-8 8s3.6 8 8 8 8-3.6 8-8-3.6-8-8-8zm0 14.5c-3.6 0-6.5-2.9-6.5-6.5S8.4 5.5 12 5.5s6.5 2.9 6.5 6.5-2.9 6.5-6.5 6.5zM9 16l4.5-3L15 8.4l-4.5 3L9 16z"
      />
    </svg>
  </div>
  <div
    style={
      Object {
        "alignItems": "center",
        "display": "flex",
      }
    }
  >
    <strong
      style={
        Object {
          "width": "120px",
        }
      }
    >
      pageBreak
    </strong>
    <svg
      aria-hidden="true"
      focusable="false"
      height={24}
      role="img"
      viewBox="0 0 24 24"
      width={24}
      xmlns="http://www.w3.org/2000/svg"
    >
      <path
        d="M7.8 6c0-.7.6-1.2 1.2-1.2h6c.7 0 1.2.6 1.2 1.2v3h1.5V6c0-1.5-1.2-2.8-2.8-2.8H9C7.5 3.2 6.2 4.5 6.2 6v3h1.5V6zm8.4 11c0 .7-.6 1.2-1.2 1.2H9c-.7 0-1.2-.6-1.2-1.2v-3H6.2v3c0 1.5 1.2 2.8 2.8 2.8h6c1.5 0 2.8-1.2 2.8-2.8v-3h-1.5v3zM4 11v1h16v-1H4z"
      />
    </svg>
    <svg
      aria-hidden="true"
      focusable="false"
      height={36}
      role="img"
      viewBox="0 0 24 24"
      width={36}
      xmlns="http://www.w3.org/2000/svg"
    >
      <path
        d="M7.8 6c0-.7.6-1.2 1.2-1.2h6c.7 0 1.2.6 1.2 1.2v3h1.5V6c0-1.5-1.2-2.8-2.8-2.8H9C7.5 3.2 6.2 4.5 6.2 6v3h1.5V6zm8.4 11c0 .7-.6 1.2-1.2 1.2H9c-.7 0-1.2-.6-1.2-1.2v-3H6.2v3c0 1.5 1.2 2.8 2.8 2.8h6c1.5 0 2.8-1.2 2.8-2.8v-3h-1.5v3zM4 11v1h16v-1H4z"
      />
    </svg>
    <svg
      aria-hidden="true"
      focusable="false"
      height={48}
      role="img"
      viewBox="0 0 24 24"
      width={48}
      xmlns="http://www.w3.org/2000/svg"
    >
      <path
        d="M7.8 6c0-.7.6-1.2 1.2-1.2h6c.7 0 1.2.6 1.2 1.2v3h1.5V6c0-1.5-1.2-2.8-2.8-2.8H9C7.5 3.2 6.2 4.5 6.2 6v3h1.5V6zm8.4 11c0 .7-.6 1.2-1.2 1.2H9c-.7 0-1.2-.6-1.2-1.2v-3H6.2v3c0 1.5 1.2 2.8 2.8 2.8h6c1.5 0 2.8-1.2 2.8-2.8v-3h-1.5v3zM4 11v1h16v-1H4z"
      />
    </svg>
  </div>
  <div
    style={
      Object {
        "alignItems": "center",
        "display": "flex",
      }
    }
  >
    <strong
      style={
        Object {
          "width": "120px",
        }
      }
    >
      page
    </strong>
    <svg
      aria-hidden="true"
      focusable="false"
      height={24}
      role="img"
      viewBox="-2 -2 24 24"
      width={24}
      xmlns="http://www.w3.org/2000/svg"
    >
      <path
        d="M6 15V2h10v13H6zm-1 1h8v2H3V5h2v11z"
      />
    </svg>
    <svg
      aria-hidden="true"
      focusable="false"
      height={36}
      role="img"
      viewBox="-2 -2 24 24"
      width={36}
      xmlns="http://www.w3.org/2000/svg"
    >
      <path
        d="M6 15V2h10v13H6zm-1 1h8v2H3V5h2v11z"
      />
    </svg>
    <svg
      aria-hidden="true"
      focusable="false"
      height={48}
      role="img"
      viewBox="-2 -2 24 24"
      width={48}
      xmlns="http://www.w3.org/2000/svg"
    >
      <path
        d="M6 15V2h10v13H6zm-1 1h8v2H3V5h2v11z"
      />
    </svg>
  </div>
  <div
    style={
      Object {
        "alignItems": "center",
        "display": "flex",
      }
    }
  >
    <strong
      style={
        Object {
          "width": "120px",
        }
      }
    >
      paragraph
    </strong>
    <svg
      aria-hidden="true"
      focusable="false"
      height={24}
      role="img"
      viewBox="0 0 24 24"
      width={24}
      xmlns="http://www.w3.org/2000/svg"
    >
      <path
        d="M18.3 4H9.9v-.1l-.9.2c-2.3.4-4 2.4-4 4.8s1.7 4.4 4 4.8l.7.1V20h1.5V5.5h2.9V20h1.5V5.5h2.7V4z"
      />
    </svg>
    <svg
      aria-hidden="true"
      focusable="false"
      height={36}
      role="img"
      viewBox="0 0 24 24"
      width={36}
      xmlns="http://www.w3.org/2000/svg"
    >
      <path
        d="M18.3 4H9.9v-.1l-.9.2c-2.3.4-4 2.4-4 4.8s1.7 4.4 4 4.8l.7.1V20h1.5V5.5h2.9V20h1.5V5.5h2.7V4z"
      />
    </svg>
    <svg
      aria-hidden="true"
      focusable="false"
      height={48}
      role="img"
      viewBox="0 0 24 24"
      width={48}
      xmlns="http://www.w3.org/2000/svg"
    >
      <path
        d="M18.3 4H9.9v-.1l-.9.2c-2.3.4-4 2.4-4 4.8s1.7 4.4 4 4.8l.7.1V20h1.5V5.5h2.9V20h1.5V5.5h2.7V4z"
      />
    </svg>
  </div>
  <div
    style={
      Object {
        "alignItems": "center",
        "display": "flex",
      }
    }
  >
    <strong
      style={
        Object {
          "width": "120px",
        }
      }
    >
      positionCenter
    </strong>
    <svg
      aria-hidden="true"
      focusable="false"
      height={24}
      role="img"
      viewBox="0 0 24 24"
      width={24}
      xmlns="http://www.w3.org/2000/svg"
    >
      <path
        d="M5 15h14V9H5v6zm0 4.8h14v-1.5H5v1.5zM5 4.2v1.5h14V4.2H5z"
      />
    </svg>
    <svg
      aria-hidden="true"
      focusable="false"
      height={36}
      role="img"
      viewBox="0 0 24 24"
      width={36}
      xmlns="http://www.w3.org/2000/svg"
    >
      <path
        d="M5 15h14V9H5v6zm0 4.8h14v-1.5H5v1.5zM5 4.2v1.5h14V4.2H5z"
      />
    </svg>
    <svg
      aria-hidden="true"
      focusable="false"
      height={48}
      role="img"
      viewBox="0 0 24 24"
      width={48}
      xmlns="http://www.w3.org/2000/svg"
    >
      <path
        d="M5 15h14V9H5v6zm0 4.8h14v-1.5H5v1.5zM5 4.2v1.5h14V4.2H5z"
      />
    </svg>
  </div>
  <div
    style={
      Object {
        "alignItems": "center",
        "display": "flex",
      }
    }
  >
    <strong
      style={
        Object {
          "width": "120px",
        }
      }
    >
      positionLeft
    </strong>
    <svg
      aria-hidden="true"
      focusable="false"
      height={24}
      role="img"
      viewBox="0 0 24 24"
      width={24}
      xmlns="http://www.w3.org/2000/svg"
    >
      <path
        d="M4 9v6h14V9H4zm8-4.8H4v1.5h8V4.2zM4 19.8h8v-1.5H4v1.5z"
      />
    </svg>
    <svg
      aria-hidden="true"
      focusable="false"
      height={36}
      role="img"
      viewBox="0 0 24 24"
      width={36}
      xmlns="http://www.w3.org/2000/svg"
    >
      <path
        d="M4 9v6h14V9H4zm8-4.8H4v1.5h8V4.2zM4 19.8h8v-1.5H4v1.5z"
      />
    </svg>
    <svg
      aria-hidden="true"
      focusable="false"
      height={48}
      role="img"
      viewBox="0 0 24 24"
      width={48}
      xmlns="http://www.w3.org/2000/svg"
    >
      <path
        d="M4 9v6h14V9H4zm8-4.8H4v1.5h8V4.2zM4 19.8h8v-1.5H4v1.5z"
      />
    </svg>
  </div>
  <div
    style={
      Object {
        "alignItems": "center",
        "display": "flex",
      }
    }
  >
    <strong
      style={
        Object {
          "width": "120px",
        }
      }
    >
      positionRight
    </strong>
    <svg
      aria-hidden="true"
      focusable="false"
      height={24}
      role="img"
      viewBox="0 0 24 24"
      width={24}
      xmlns="http://www.w3.org/2000/svg"
    >
      <path
        d="M6 15h14V9H6v6zm6-10.8v1.5h8V4.2h-8zm0 15.6h8v-1.5h-8v1.5z"
      />
    </svg>
    <svg
      aria-hidden="true"
      focusable="false"
      height={36}
      role="img"
      viewBox="0 0 24 24"
      width={36}
      xmlns="http://www.w3.org/2000/svg"
    >
      <path
        d="M6 15h14V9H6v6zm6-10.8v1.5h8V4.2h-8zm0 15.6h8v-1.5h-8v1.5z"
      />
    </svg>
    <svg
      aria-hidden="true"
      focusable="false"
      height={48}
      role="img"
      viewBox="0 0 24 24"
      width={48}
      xmlns="http://www.w3.org/2000/svg"
    >
      <path
        d="M6 15h14V9H6v6zm6-10.8v1.5h8V4.2h-8zm0 15.6h8v-1.5h-8v1.5z"
      />
    </svg>
  </div>
  <div
    style={
      Object {
        "alignItems": "center",
        "display": "flex",
      }
    }
  >
    <strong
      style={
        Object {
          "width": "120px",
        }
      }
    >
      pencil
    </strong>
    <svg
      aria-hidden="true"
      focusable="false"
      height={24}
      role="img"
      viewBox="-2 -2 24 24"
      width={24}
      xmlns="http://www.w3.org/2000/svg"
    >
      <path
        d="M13.89 3.39l2.71 2.72c.46.46.42 1.24.03 1.64l-8.01 8.02-5.56 1.16 1.16-5.58s7.6-7.63 7.99-8.03c.39-.39 1.22-.39 1.68.07zm-2.73 2.79l-5.59 5.61 1.11 1.11 5.54-5.65zm-2.97 8.23l5.58-5.6-1.07-1.08-5.59 5.6zM13.89 3.39l2.71 2.72c.46.46.42 1.24.03 1.64l-8.01 8.02-5.56 1.16 1.16-5.58s7.6-7.63 7.99-8.03c.39-.39 1.22-.39 1.68.07zm-2.73 2.79l-5.59 5.61 1.11 1.11 5.54-5.65zm-2.97 8.23l5.58-5.6-1.07-1.08-5.59 5.6z"
      />
    </svg>
    <svg
      aria-hidden="true"
      focusable="false"
      height={36}
      role="img"
      viewBox="-2 -2 24 24"
      width={36}
      xmlns="http://www.w3.org/2000/svg"
    >
      <path
        d="M13.89 3.39l2.71 2.72c.46.46.42 1.24.03 1.64l-8.01 8.02-5.56 1.16 1.16-5.58s7.6-7.63 7.99-8.03c.39-.39 1.22-.39 1.68.07zm-2.73 2.79l-5.59 5.61 1.11 1.11 5.54-5.65zm-2.97 8.23l5.58-5.6-1.07-1.08-5.59 5.6zM13.89 3.39l2.71 2.72c.46.46.42 1.24.03 1.64l-8.01 8.02-5.56 1.16 1.16-5.58s7.6-7.63 7.99-8.03c.39-.39 1.22-.39 1.68.07zm-2.73 2.79l-5.59 5.61 1.11 1.11 5.54-5.65zm-2.97 8.23l5.58-5.6-1.07-1.08-5.59 5.6z"
      />
    </svg>
    <svg
      aria-hidden="true"
      focusable="false"
      height={48}
      role="img"
      viewBox="-2 -2 24 24"
      width={48}
      xmlns="http://www.w3.org/2000/svg"
    >
      <path
        d="M13.89 3.39l2.71 2.72c.46.46.42 1.24.03 1.64l-8.01 8.02-5.56 1.16 1.16-5.58s7.6-7.63 7.99-8.03c.39-.39 1.22-.39 1.68.07zm-2.73 2.79l-5.59 5.61 1.11 1.11 5.54-5.65zm-2.97 8.23l5.58-5.6-1.07-1.08-5.59 5.6zM13.89 3.39l2.71 2.72c.46.46.42 1.24.03 1.64l-8.01 8.02-5.56 1.16 1.16-5.58s7.6-7.63 7.99-8.03c.39-.39 1.22-.39 1.68.07zm-2.73 2.79l-5.59 5.61 1.11 1.11 5.54-5.65zm-2.97 8.23l5.58-5.6-1.07-1.08-5.59 5.6z"
      />
    </svg>
  </div>
  <div
    style={
      Object {
        "alignItems": "center",
        "display": "flex",
      }
    }
  >
    <strong
      style={
        Object {
          "width": "120px",
        }
      }
    >
      pin
    </strong>
    <svg
      aria-hidden="true"
      focusable="false"
      height={24}
      role="img"
      viewBox="-2 -2 24 24"
      width={24}
      xmlns="http://www.w3.org/2000/svg"
    >
      <path
        d="M10.44 3.02l1.82-1.82 6.36 6.35-1.83 1.82c-1.05-.68-2.48-.57-3.41.36l-.75.75c-.92.93-1.04 2.35-.35 3.41l-1.83 1.82-2.41-2.41-2.8 2.79c-.42.42-3.38 2.71-3.8 2.29s1.86-3.39 2.28-3.81l2.79-2.79L4.1 9.36l1.83-1.82c1.05.69 2.48.57 3.4-.36l.75-.75c.93-.92 1.05-2.35.36-3.41z"
      />
    </svg>
    <svg
      aria-hidden="true"
      focusable="false"
      height={36}
      role="img"
      viewBox="-2 -2 24 24"
      width={36}
      xmlns="http://www.w3.org/2000/svg"
    >
      <path
        d="M10.44 3.02l1.82-1.82 6.36 6.35-1.83 1.82c-1.05-.68-2.48-.57-3.41.36l-.75.75c-.92.93-1.04 2.35-.35 3.41l-1.83 1.82-2.41-2.41-2.8 2.79c-.42.42-3.38 2.71-3.8 2.29s1.86-3.39 2.28-3.81l2.79-2.79L4.1 9.36l1.83-1.82c1.05.69 2.48.57 3.4-.36l.75-.75c.93-.92 1.05-2.35.36-3.41z"
      />
    </svg>
    <svg
      aria-hidden="true"
      focusable="false"
      height={48}
      role="img"
      viewBox="-2 -2 24 24"
      width={48}
      xmlns="http://www.w3.org/2000/svg"
    >
      <path
        d="M10.44 3.02l1.82-1.82 6.36 6.35-1.83 1.82c-1.05-.68-2.48-.57-3.41.36l-.75.75c-.92.93-1.04 2.35-.35 3.41l-1.83 1.82-2.41-2.41-2.8 2.79c-.42.42-3.38 2.71-3.8 2.29s1.86-3.39 2.28-3.81l2.79-2.79L4.1 9.36l1.83-1.82c1.05.69 2.48.57 3.4-.36l.75-.75c.93-.92 1.05-2.35.36-3.41z"
      />
    </svg>
  </div>
  <div
    style={
      Object {
        "alignItems": "center",
        "display": "flex",
      }
    }
  >
    <strong
      style={
        Object {
          "width": "120px",
        }
      }
    >
      plugins
    </strong>
    <svg
      aria-hidden="true"
      focusable="false"
      height={24}
      role="img"
      viewBox="-2 -2 24 24"
      width={24}
      xmlns="http://www.w3.org/2000/svg"
    >
      <path
        d="M13.11 4.36L9.87 7.6 8 5.73l3.24-3.24c.35-.34 1.05-.2 1.56.32.52.51.66 1.21.31 1.55zm-8 1.77l.91-1.12 9.01 9.01-1.19.84c-.71.71-2.63 1.16-3.82 1.16H6.14L4.9 17.26c-.59.59-1.54.59-2.12 0-.59-.58-.59-1.53 0-2.12l1.24-1.24v-3.88c0-1.13.4-3.19 1.09-3.89zm7.26 3.97l3.24-3.24c.34-.35 1.04-.21 1.55.31.52.51.66 1.21.31 1.55l-3.24 3.25z"
      />
    </svg>
    <svg
      aria-hidden="true"
      focusable="false"
      height={36}
      role="img"
      viewBox="-2 -2 24 24"
      width={36}
      xmlns="http://www.w3.org/2000/svg"
    >
      <path
        d="M13.11 4.36L9.87 7.6 8 5.73l3.24-3.24c.35-.34 1.05-.2 1.56.32.52.51.66 1.21.31 1.55zm-8 1.77l.91-1.12 9.01 9.01-1.19.84c-.71.71-2.63 1.16-3.82 1.16H6.14L4.9 17.26c-.59.59-1.54.59-2.12 0-.59-.58-.59-1.53 0-2.12l1.24-1.24v-3.88c0-1.13.4-3.19 1.09-3.89zm7.26 3.97l3.24-3.24c.34-.35 1.04-.21 1.55.31.52.51.66 1.21.31 1.55l-3.24 3.25z"
      />
    </svg>
    <svg
      aria-hidden="true"
      focusable="false"
      height={48}
      role="img"
      viewBox="-2 -2 24 24"
      width={48}
      xmlns="http://www.w3.org/2000/svg"
    >
      <path
        d="M13.11 4.36L9.87 7.6 8 5.73l3.24-3.24c.35-.34 1.05-.2 1.56.32.52.51.66 1.21.31 1.55zm-8 1.77l.91-1.12 9.01 9.01-1.19.84c-.71.71-2.63 1.16-3.82 1.16H6.14L4.9 17.26c-.59.59-1.54.59-2.12 0-.59-.58-.59-1.53 0-2.12l1.24-1.24v-3.88c0-1.13.4-3.19 1.09-3.89zm7.26 3.97l3.24-3.24c.34-.35 1.04-.21 1.55.31.52.51.66 1.21.31 1.55l-3.24 3.25z"
      />
    </svg>
  </div>
  <div
    style={
      Object {
        "alignItems": "center",
        "display": "flex",
      }
    }
  >
    <strong
      style={
        Object {
          "width": "120px",
        }
      }
    >
      plusCircleFilled
    </strong>
    <svg
      aria-hidden="true"
      focusable="false"
      height={24}
      role="img"
      viewBox="0 0 24 24"
      width={24}
      xmlns="http://www.w3.org/2000/svg"
    >
      <path
        d="M2 12C2 6.44444 6.44444 2 12 2C17.5556 2 22 6.44444 22 12C22 17.5556 17.5556 22 12 22C6.44444 22 2 17.5556 2 12ZM13 11V7H11V11H7V13H11V17H13V13H17V11H13Z"
      />
    </svg>
    <svg
      aria-hidden="true"
      focusable="false"
      height={36}
      role="img"
      viewBox="0 0 24 24"
      width={36}
      xmlns="http://www.w3.org/2000/svg"
    >
      <path
        d="M2 12C2 6.44444 6.44444 2 12 2C17.5556 2 22 6.44444 22 12C22 17.5556 17.5556 22 12 22C6.44444 22 2 17.5556 2 12ZM13 11V7H11V11H7V13H11V17H13V13H17V11H13Z"
      />
    </svg>
    <svg
      aria-hidden="true"
      focusable="false"
      height={48}
      role="img"
      viewBox="0 0 24 24"
      width={48}
      xmlns="http://www.w3.org/2000/svg"
    >
      <path
        d="M2 12C2 6.44444 6.44444 2 12 2C17.5556 2 22 6.44444 22 12C22 17.5556 17.5556 22 12 22C6.44444 22 2 17.5556 2 12ZM13 11V7H11V11H7V13H11V17H13V13H17V11H13Z"
      />
    </svg>
  </div>
  <div
    style={
      Object {
        "alignItems": "center",
        "display": "flex",
      }
    }
  >
    <strong
      style={
        Object {
          "width": "120px",
        }
      }
    >
      plusCircle
    </strong>
    <svg
      aria-hidden="true"
      focusable="false"
      height={24}
      role="img"
      viewBox="-2 -2 24 24"
      width={24}
      xmlns="http://www.w3.org/2000/svg"
    >
      <path
        d="M10 1c-5 0-9 4-9 9s4 9 9 9 9-4 9-9-4-9-9-9zm0 16c-3.9 0-7-3.1-7-7s3.1-7 7-7 7 3.1 7 7-3.1 7-7 7zm1-11H9v3H6v2h3v3h2v-3h3V9h-3V6zM10 1c-5 0-9 4-9 9s4 9 9 9 9-4 9-9-4-9-9-9zm0 16c-3.9 0-7-3.1-7-7s3.1-7 7-7 7 3.1 7 7-3.1 7-7 7zm1-11H9v3H6v2h3v3h2v-3h3V9h-3V6z"
      />
    </svg>
    <svg
      aria-hidden="true"
      focusable="false"
      height={36}
      role="img"
      viewBox="-2 -2 24 24"
      width={36}
      xmlns="http://www.w3.org/2000/svg"
    >
      <path
        d="M10 1c-5 0-9 4-9 9s4 9 9 9 9-4 9-9-4-9-9-9zm0 16c-3.9 0-7-3.1-7-7s3.1-7 7-7 7 3.1 7 7-3.1 7-7 7zm1-11H9v3H6v2h3v3h2v-3h3V9h-3V6zM10 1c-5 0-9 4-9 9s4 9 9 9 9-4 9-9-4-9-9-9zm0 16c-3.9 0-7-3.1-7-7s3.1-7 7-7 7 3.1 7 7-3.1 7-7 7zm1-11H9v3H6v2h3v3h2v-3h3V9h-3V6z"
      />
    </svg>
    <svg
      aria-hidden="true"
      focusable="false"
      height={48}
      role="img"
      viewBox="-2 -2 24 24"
      width={48}
      xmlns="http://www.w3.org/2000/svg"
    >
      <path
        d="M10 1c-5 0-9 4-9 9s4 9 9 9 9-4 9-9-4-9-9-9zm0 16c-3.9 0-7-3.1-7-7s3.1-7 7-7 7 3.1 7 7-3.1 7-7 7zm1-11H9v3H6v2h3v3h2v-3h3V9h-3V6zM10 1c-5 0-9 4-9 9s4 9 9 9 9-4 9-9-4-9-9-9zm0 16c-3.9 0-7-3.1-7-7s3.1-7 7-7 7 3.1 7 7-3.1 7-7 7zm1-11H9v3H6v2h3v3h2v-3h3V9h-3V6z"
      />
    </svg>
  </div>
  <div
    style={
      Object {
        "alignItems": "center",
        "display": "flex",
      }
    }
  >
    <strong
      style={
        Object {
          "width": "120px",
        }
      }
    >
      plus
    </strong>
    <svg
      aria-hidden="true"
      focusable="false"
      height={24}
      role="img"
      viewBox="0 0 24 24"
      width={24}
      xmlns="http://www.w3.org/2000/svg"
    >
      <path
        d="M18 11.2h-5.2V6h-1.6v5.2H6v1.6h5.2V18h1.6v-5.2H18z"
      />
    </svg>
    <svg
      aria-hidden="true"
      focusable="false"
      height={36}
      role="img"
      viewBox="0 0 24 24"
      width={36}
      xmlns="http://www.w3.org/2000/svg"
    >
      <path
        d="M18 11.2h-5.2V6h-1.6v5.2H6v1.6h5.2V18h1.6v-5.2H18z"
      />
    </svg>
    <svg
      aria-hidden="true"
      focusable="false"
      height={48}
      role="img"
      viewBox="0 0 24 24"
      width={48}
      xmlns="http://www.w3.org/2000/svg"
    >
      <path
        d="M18 11.2h-5.2V6h-1.6v5.2H6v1.6h5.2V18h1.6v-5.2H18z"
      />
    </svg>
  </div>
  <div
    style={
      Object {
        "alignItems": "center",
        "display": "flex",
      }
    }
  >
    <strong
      style={
        Object {
          "width": "120px",
        }
      }
    >
      postList
    </strong>
    <svg
      aria-hidden="true"
      focusable="false"
      height={24}
      role="img"
      viewBox="0 0 24 24"
      width={24}
      xmlns="http://www.w3.org/2000/svg"
    >
      <rect
        height="2"
        width="6"
        x="11"
        y="7"
      />
      <rect
        height="2"
        width="6"
        x="11"
        y="11"
      />
      <rect
        height="2"
        width="6"
        x="11"
        y="15"
      />
      <rect
        height="2"
        width="2"
        x="7"
        y="7"
      />
      <rect
        height="2"
        width="2"
        x="7"
        y="11"
      />
      <rect
        height="2"
        width="2"
        x="7"
        y="15"
      />
      <path
        d="M20.1,3H3.9C3.4,3,3,3.4,3,3.9v16.2C3,20.5,3.4,21,3.9,21h16.2c0.4,0,0.9-0.5,0.9-0.9V3.9C21,3.4,20.5,3,20.1,3z M19,19H5V5h14V19z"
      />
    </svg>
    <svg
      aria-hidden="true"
      focusable="false"
      height={36}
      role="img"
      viewBox="0 0 24 24"
      width={36}
      xmlns="http://www.w3.org/2000/svg"
    >
      <rect
        height="2"
        width="6"
        x="11"
        y="7"
      />
      <rect
        height="2"
        width="6"
        x="11"
        y="11"
      />
      <rect
        height="2"
        width="6"
        x="11"
        y="15"
      />
      <rect
        height="2"
        width="2"
        x="7"
        y="7"
      />
      <rect
        height="2"
        width="2"
        x="7"
        y="11"
      />
      <rect
        height="2"
        width="2"
        x="7"
        y="15"
      />
      <path
        d="M20.1,3H3.9C3.4,3,3,3.4,3,3.9v16.2C3,20.5,3.4,21,3.9,21h16.2c0.4,0,0.9-0.5,0.9-0.9V3.9C21,3.4,20.5,3,20.1,3z M19,19H5V5h14V19z"
      />
    </svg>
    <svg
      aria-hidden="true"
      focusable="false"
      height={48}
      role="img"
      viewBox="0 0 24 24"
      width={48}
      xmlns="http://www.w3.org/2000/svg"
    >
      <rect
        height="2"
        width="6"
        x="11"
        y="7"
      />
      <rect
        height="2"
        width="6"
        x="11"
        y="11"
      />
      <rect
        height="2"
        width="6"
        x="11"
        y="15"
      />
      <rect
        height="2"
        width="2"
        x="7"
        y="7"
      />
      <rect
        height="2"
        width="2"
        x="7"
        y="11"
      />
      <rect
        height="2"
        width="2"
        x="7"
        y="15"
      />
      <path
        d="M20.1,3H3.9C3.4,3,3,3.4,3,3.9v16.2C3,20.5,3.4,21,3.9,21h16.2c0.4,0,0.9-0.5,0.9-0.9V3.9C21,3.4,20.5,3,20.1,3z M19,19H5V5h14V19z"
      />
    </svg>
  </div>
  <div
    style={
      Object {
        "alignItems": "center",
        "display": "flex",
      }
    }
  >
    <strong
      style={
        Object {
          "width": "120px",
        }
      }
    >
      preformatted
    </strong>
    <svg
      aria-hidden="true"
      focusable="false"
      height={24}
      role="img"
      viewBox="0 0 24 24"
      width={24}
      xmlns="http://www.w3.org/2000/svg"
    >
      <path
        d="M18 4H6c-1.1 0-2 .9-2 2v12c0 1.1.9 2 2 2h12c1.1 0 2-.9 2-2V6c0-1.1-.9-2-2-2zm.5 14c0 .3-.2.5-.5.5H6c-.3 0-.5-.2-.5-.5V6c0-.3.2-.5.5-.5h12c.3 0 .5.2.5.5v12zM7 16.5h6V15H7v1.5zm4-4h6V11h-6v1.5zM9 11H7v1.5h2V11zm6 5.5h2V15h-2v1.5z"
      />
    </svg>
    <svg
      aria-hidden="true"
      focusable="false"
      height={36}
      role="img"
      viewBox="0 0 24 24"
      width={36}
      xmlns="http://www.w3.org/2000/svg"
    >
      <path
        d="M18 4H6c-1.1 0-2 .9-2 2v12c0 1.1.9 2 2 2h12c1.1 0 2-.9 2-2V6c0-1.1-.9-2-2-2zm.5 14c0 .3-.2.5-.5.5H6c-.3 0-.5-.2-.5-.5V6c0-.3.2-.5.5-.5h12c.3 0 .5.2.5.5v12zM7 16.5h6V15H7v1.5zm4-4h6V11h-6v1.5zM9 11H7v1.5h2V11zm6 5.5h2V15h-2v1.5z"
      />
    </svg>
    <svg
      aria-hidden="true"
      focusable="false"
      height={48}
      role="img"
      viewBox="0 0 24 24"
      width={48}
      xmlns="http://www.w3.org/2000/svg"
    >
      <path
        d="M18 4H6c-1.1 0-2 .9-2 2v12c0 1.1.9 2 2 2h12c1.1 0 2-.9 2-2V6c0-1.1-.9-2-2-2zm.5 14c0 .3-.2.5-.5.5H6c-.3 0-.5-.2-.5-.5V6c0-.3.2-.5.5-.5h12c.3 0 .5.2.5.5v12zM7 16.5h6V15H7v1.5zm4-4h6V11h-6v1.5zM9 11H7v1.5h2V11zm6 5.5h2V15h-2v1.5z"
      />
    </svg>
  </div>
  <div
    style={
      Object {
        "alignItems": "center",
        "display": "flex",
      }
    }
  >
    <strong
      style={
        Object {
          "width": "120px",
        }
      }
    >
      pullLeft
    </strong>
    <svg
      aria-hidden="true"
      focusable="false"
      height={24}
      role="img"
      viewBox="0 0 24 24"
      width={24}
      xmlns="http://www.w3.org/2000/svg"
    >
      <path
        d="M4 18h6V6H4v12zm9-10v1.5h7V8h-7zm0 7.5h7V14h-7v1.5z"
      />
    </svg>
    <svg
      aria-hidden="true"
      focusable="false"
      height={36}
      role="img"
      viewBox="0 0 24 24"
      width={36}
      xmlns="http://www.w3.org/2000/svg"
    >
      <path
        d="M4 18h6V6H4v12zm9-10v1.5h7V8h-7zm0 7.5h7V14h-7v1.5z"
      />
    </svg>
    <svg
      aria-hidden="true"
      focusable="false"
      height={48}
      role="img"
      viewBox="0 0 24 24"
      width={48}
      xmlns="http://www.w3.org/2000/svg"
    >
      <path
        d="M4 18h6V6H4v12zm9-10v1.5h7V8h-7zm0 7.5h7V14h-7v1.5z"
      />
    </svg>
  </div>
  <div
    style={
      Object {
        "alignItems": "center",
        "display": "flex",
      }
    }
  >
    <strong
      style={
        Object {
          "width": "120px",
        }
      }
    >
      pullRight
    </strong>
    <svg
      aria-hidden="true"
      focusable="false"
      height={24}
      role="img"
      viewBox="0 0 24 24"
      width={24}
      xmlns="http://www.w3.org/2000/svg"
    >
      <path
        d="M14 6v12h6V6h-6zM4 9.5h7V8H4v1.5zm0 6h7V14H4v1.5z"
      />
    </svg>
    <svg
      aria-hidden="true"
      focusable="false"
      height={36}
      role="img"
      viewBox="0 0 24 24"
      width={36}
      xmlns="http://www.w3.org/2000/svg"
    >
      <path
        d="M14 6v12h6V6h-6zM4 9.5h7V8H4v1.5zm0 6h7V14H4v1.5z"
      />
    </svg>
    <svg
      aria-hidden="true"
      focusable="false"
      height={48}
      role="img"
      viewBox="0 0 24 24"
      width={48}
      xmlns="http://www.w3.org/2000/svg"
    >
      <path
        d="M14 6v12h6V6h-6zM4 9.5h7V8H4v1.5zm0 6h7V14H4v1.5z"
      />
    </svg>
  </div>
  <div
    style={
      Object {
        "alignItems": "center",
        "display": "flex",
      }
    }
  >
    <strong
      style={
        Object {
          "width": "120px",
        }
      }
    >
      pullquote
    </strong>
    <svg
      aria-hidden="true"
      focusable="false"
      height={24}
      role="img"
      viewBox="0 0 24 24"
      width={24}
      xmlns="http://www.w3.org/2000/svg"
    >
      <path
        d="M18 8H6c-1.1 0-2 .9-2 2v4c0 1.1.9 2 2 2h12c1.1 0 2-.9 2-2v-4c0-1.1-.9-2-2-2zm.5 6c0 .3-.2.5-.5.5H6c-.3 0-.5-.2-.5-.5v-4c0-.3.2-.5.5-.5h12c.3 0 .5.2.5.5v4zM4 4v1.5h16V4H4zm0 16h16v-1.5H4V20z"
      />
    </svg>
    <svg
      aria-hidden="true"
      focusable="false"
      height={36}
      role="img"
      viewBox="0 0 24 24"
      width={36}
      xmlns="http://www.w3.org/2000/svg"
    >
      <path
        d="M18 8H6c-1.1 0-2 .9-2 2v4c0 1.1.9 2 2 2h12c1.1 0 2-.9 2-2v-4c0-1.1-.9-2-2-2zm.5 6c0 .3-.2.5-.5.5H6c-.3 0-.5-.2-.5-.5v-4c0-.3.2-.5.5-.5h12c.3 0 .5.2.5.5v4zM4 4v1.5h16V4H4zm0 16h16v-1.5H4V20z"
      />
    </svg>
    <svg
      aria-hidden="true"
      focusable="false"
      height={48}
      role="img"
      viewBox="0 0 24 24"
      width={48}
      xmlns="http://www.w3.org/2000/svg"
    >
      <path
        d="M18 8H6c-1.1 0-2 .9-2 2v4c0 1.1.9 2 2 2h12c1.1 0 2-.9 2-2v-4c0-1.1-.9-2-2-2zm.5 6c0 .3-.2.5-.5.5H6c-.3 0-.5-.2-.5-.5v-4c0-.3.2-.5.5-.5h12c.3 0 .5.2.5.5v4zM4 4v1.5h16V4H4zm0 16h16v-1.5H4V20z"
      />
    </svg>
  </div>
  <div
    style={
      Object {
        "alignItems": "center",
        "display": "flex",
      }
    }
  >
    <strong
      style={
        Object {
          "width": "120px",
        }
      }
    >
      quote
    </strong>
    <svg
      aria-hidden="true"
      focusable="false"
      height={24}
      role="img"
      viewBox="0 0 24 24"
      width={24}
      xmlns="http://www.w3.org/2000/svg"
    >
      <path
        d="M13 6v6h5.2v4c0 .8-.2 1.4-.5 1.7-.6.6-1.6.6-2.5.5h-.3v1.5h.5c1 0 2.3-.1 3.3-1 .6-.6 1-1.6 1-2.8V6H13zm-9 6h5.2v4c0 .8-.2 1.4-.5 1.7-.6.6-1.6.6-2.5.5h-.3v1.5h.5c1 0 2.3-.1 3.3-1 .6-.6 1-1.6 1-2.8V6H4v6z"
      />
    </svg>
    <svg
      aria-hidden="true"
      focusable="false"
      height={36}
      role="img"
      viewBox="0 0 24 24"
      width={36}
      xmlns="http://www.w3.org/2000/svg"
    >
      <path
        d="M13 6v6h5.2v4c0 .8-.2 1.4-.5 1.7-.6.6-1.6.6-2.5.5h-.3v1.5h.5c1 0 2.3-.1 3.3-1 .6-.6 1-1.6 1-2.8V6H13zm-9 6h5.2v4c0 .8-.2 1.4-.5 1.7-.6.6-1.6.6-2.5.5h-.3v1.5h.5c1 0 2.3-.1 3.3-1 .6-.6 1-1.6 1-2.8V6H4v6z"
      />
    </svg>
    <svg
      aria-hidden="true"
      focusable="false"
      height={48}
      role="img"
      viewBox="0 0 24 24"
      width={48}
      xmlns="http://www.w3.org/2000/svg"
    >
      <path
        d="M13 6v6h5.2v4c0 .8-.2 1.4-.5 1.7-.6.6-1.6.6-2.5.5h-.3v1.5h.5c1 0 2.3-.1 3.3-1 .6-.6 1-1.6 1-2.8V6H13zm-9 6h5.2v4c0 .8-.2 1.4-.5 1.7-.6.6-1.6.6-2.5.5h-.3v1.5h.5c1 0 2.3-.1 3.3-1 .6-.6 1-1.6 1-2.8V6H4v6z"
      />
    </svg>
  </div>
  <div
    style={
      Object {
        "alignItems": "center",
        "display": "flex",
      }
    }
  >
    <strong
      style={
        Object {
          "width": "120px",
        }
      }
    >
      redo
    </strong>
    <svg
      aria-hidden="true"
      focusable="false"
      height={24}
      role="img"
      viewBox="0 0 24 24"
      width={24}
      xmlns="http://www.w3.org/2000/svg"
    >
      <path
        d="M15.6 6.5l-1.1 1 2.9 3.3H8c-.9 0-1.7.3-2.3.9-1.4 1.5-1.4 4.2-1.4 5.6v.2h1.5v-.3c0-1.1 0-3.5 1-4.5.3-.3.7-.5 1.3-.5h9.2L14.5 15l1.1 1.1 4.6-4.6-4.6-5z"
      />
    </svg>
    <svg
      aria-hidden="true"
      focusable="false"
      height={36}
      role="img"
      viewBox="0 0 24 24"
      width={36}
      xmlns="http://www.w3.org/2000/svg"
    >
      <path
        d="M15.6 6.5l-1.1 1 2.9 3.3H8c-.9 0-1.7.3-2.3.9-1.4 1.5-1.4 4.2-1.4 5.6v.2h1.5v-.3c0-1.1 0-3.5 1-4.5.3-.3.7-.5 1.3-.5h9.2L14.5 15l1.1 1.1 4.6-4.6-4.6-5z"
      />
    </svg>
    <svg
      aria-hidden="true"
      focusable="false"
      height={48}
      role="img"
      viewBox="0 0 24 24"
      width={48}
      xmlns="http://www.w3.org/2000/svg"
    >
      <path
        d="M15.6 6.5l-1.1 1 2.9 3.3H8c-.9 0-1.7.3-2.3.9-1.4 1.5-1.4 4.2-1.4 5.6v.2h1.5v-.3c0-1.1 0-3.5 1-4.5.3-.3.7-.5 1.3-.5h9.2L14.5 15l1.1 1.1 4.6-4.6-4.6-5z"
      />
    </svg>
  </div>
  <div
    style={
      Object {
        "alignItems": "center",
        "display": "flex",
      }
    }
  >
    <strong
      style={
        Object {
          "width": "120px",
        }
      }
    >
      replace
    </strong>
    <svg
      aria-hidden="true"
      focusable="false"
      height={24}
      role="img"
      viewBox="0 0 24 24"
      width={24}
      xmlns="http://www.w3.org/2000/svg"
    >
      <path
        d="M16 10h4c.6 0 1-.4 1-1V5c0-.6-.4-1-1-1h-4c-.6 0-1 .4-1 1v4c0 .6.4 1 1 1zm-8 4H4c-.6 0-1 .4-1 1v4c0 .6.4 1 1 1h4c.6 0 1-.4 1-1v-4c0-.6-.4-1-1-1zm10-2.6L14.5 15l1.1 1.1 1.7-1.7c-.1 1.1-.3 2.3-.9 2.9-.3.3-.7.5-1.3.5h-4.5v1.5H15c.9 0 1.7-.3 2.3-.9 1-1 1.3-2.7 1.4-4l1.8 1.8 1.1-1.1-3.6-3.7zM6.8 9.7c.1-1.1.3-2.3.9-2.9.4-.4.8-.6 1.3-.6h4.5V4.8H9c-.9 0-1.7.3-2.3.9-1 1-1.3 2.7-1.4 4L3.5 8l-1 1L6 12.6 9.5 9l-1-1-1.7 1.7z"
      />
    </svg>
    <svg
      aria-hidden="true"
      focusable="false"
      height={36}
      role="img"
      viewBox="0 0 24 24"
      width={36}
      xmlns="http://www.w3.org/2000/svg"
    >
      <path
        d="M16 10h4c.6 0 1-.4 1-1V5c0-.6-.4-1-1-1h-4c-.6 0-1 .4-1 1v4c0 .6.4 1 1 1zm-8 4H4c-.6 0-1 .4-1 1v4c0 .6.4 1 1 1h4c.6 0 1-.4 1-1v-4c0-.6-.4-1-1-1zm10-2.6L14.5 15l1.1 1.1 1.7-1.7c-.1 1.1-.3 2.3-.9 2.9-.3.3-.7.5-1.3.5h-4.5v1.5H15c.9 0 1.7-.3 2.3-.9 1-1 1.3-2.7 1.4-4l1.8 1.8 1.1-1.1-3.6-3.7zM6.8 9.7c.1-1.1.3-2.3.9-2.9.4-.4.8-.6 1.3-.6h4.5V4.8H9c-.9 0-1.7.3-2.3.9-1 1-1.3 2.7-1.4 4L3.5 8l-1 1L6 12.6 9.5 9l-1-1-1.7 1.7z"
      />
    </svg>
    <svg
      aria-hidden="true"
      focusable="false"
      height={48}
      role="img"
      viewBox="0 0 24 24"
      width={48}
      xmlns="http://www.w3.org/2000/svg"
    >
      <path
        d="M16 10h4c.6 0 1-.4 1-1V5c0-.6-.4-1-1-1h-4c-.6 0-1 .4-1 1v4c0 .6.4 1 1 1zm-8 4H4c-.6 0-1 .4-1 1v4c0 .6.4 1 1 1h4c.6 0 1-.4 1-1v-4c0-.6-.4-1-1-1zm10-2.6L14.5 15l1.1 1.1 1.7-1.7c-.1 1.1-.3 2.3-.9 2.9-.3.3-.7.5-1.3.5h-4.5v1.5H15c.9 0 1.7-.3 2.3-.9 1-1 1.3-2.7 1.4-4l1.8 1.8 1.1-1.1-3.6-3.7zM6.8 9.7c.1-1.1.3-2.3.9-2.9.4-.4.8-.6 1.3-.6h4.5V4.8H9c-.9 0-1.7.3-2.3.9-1 1-1.3 2.7-1.4 4L3.5 8l-1 1L6 12.6 9.5 9l-1-1-1.7 1.7z"
      />
    </svg>
  </div>
  <div
    style={
      Object {
        "alignItems": "center",
        "display": "flex",
      }
    }
  >
    <strong
      style={
        Object {
          "width": "120px",
        }
      }
    >
      resizeCornerNE
    </strong>
    <svg
      aria-hidden="true"
      focusable="false"
      height={24}
      role="img"
      viewBox="0 0 24 24"
      width={24}
      xmlns="http://www.w3.org/2000/svg"
    >
      <path
        d="M12.5 4.2v1.6h4.7L5.8 17.2V12H4.2v7.8H12v-1.6H6.8L18.2 6.8v4.7h1.6V4.2z"
      />
    </svg>
    <svg
      aria-hidden="true"
      focusable="false"
      height={36}
      role="img"
      viewBox="0 0 24 24"
      width={36}
      xmlns="http://www.w3.org/2000/svg"
    >
      <path
        d="M12.5 4.2v1.6h4.7L5.8 17.2V12H4.2v7.8H12v-1.6H6.8L18.2 6.8v4.7h1.6V4.2z"
      />
    </svg>
    <svg
      aria-hidden="true"
      focusable="false"
      height={48}
      role="img"
      viewBox="0 0 24 24"
      width={48}
      xmlns="http://www.w3.org/2000/svg"
    >
      <path
        d="M12.5 4.2v1.6h4.7L5.8 17.2V12H4.2v7.8H12v-1.6H6.8L18.2 6.8v4.7h1.6V4.2z"
      />
    </svg>
  </div>
  <div
    style={
      Object {
        "alignItems": "center",
        "display": "flex",
      }
    }
  >
    <strong
      style={
        Object {
          "width": "120px",
        }
      }
    >
      rss
    </strong>
    <svg
      aria-hidden="true"
      focusable="false"
      height={24}
      role="img"
      viewBox="0 0 24 24"
      width={24}
      xmlns="http://www.w3.org/2000/svg"
    >
      <path
        d="M5 10.2h-.8v1.5H5c1.9 0 3.8.8 5.1 2.1 1.4 1.4 2.1 3.2 2.1 5.1v.8h1.5V19c0-2.3-.9-4.5-2.6-6.2-1.6-1.6-3.8-2.6-6.1-2.6zm10.4-1.6C12.6 5.8 8.9 4.2 5 4.2h-.8v1.5H5c3.5 0 6.9 1.4 9.4 3.9s3.9 5.8 3.9 9.4v.8h1.5V19c0-3.9-1.6-7.6-4.4-10.4zM4 20h3v-3H4v3z"
      />
    </svg>
    <svg
      aria-hidden="true"
      focusable="false"
      height={36}
      role="img"
      viewBox="0 0 24 24"
      width={36}
      xmlns="http://www.w3.org/2000/svg"
    >
      <path
        d="M5 10.2h-.8v1.5H5c1.9 0 3.8.8 5.1 2.1 1.4 1.4 2.1 3.2 2.1 5.1v.8h1.5V19c0-2.3-.9-4.5-2.6-6.2-1.6-1.6-3.8-2.6-6.1-2.6zm10.4-1.6C12.6 5.8 8.9 4.2 5 4.2h-.8v1.5H5c3.5 0 6.9 1.4 9.4 3.9s3.9 5.8 3.9 9.4v.8h1.5V19c0-3.9-1.6-7.6-4.4-10.4zM4 20h3v-3H4v3z"
      />
    </svg>
    <svg
      aria-hidden="true"
      focusable="false"
      height={48}
      role="img"
      viewBox="0 0 24 24"
      width={48}
      xmlns="http://www.w3.org/2000/svg"
    >
      <path
        d="M5 10.2h-.8v1.5H5c1.9 0 3.8.8 5.1 2.1 1.4 1.4 2.1 3.2 2.1 5.1v.8h1.5V19c0-2.3-.9-4.5-2.6-6.2-1.6-1.6-3.8-2.6-6.1-2.6zm10.4-1.6C12.6 5.8 8.9 4.2 5 4.2h-.8v1.5H5c3.5 0 6.9 1.4 9.4 3.9s3.9 5.8 3.9 9.4v.8h1.5V19c0-3.9-1.6-7.6-4.4-10.4zM4 20h3v-3H4v3z"
      />
    </svg>
  </div>
  <div
    style={
      Object {
        "alignItems": "center",
        "display": "flex",
      }
    }
  >
    <strong
      style={
        Object {
          "width": "120px",
        }
      }
    >
      search
    </strong>
    <svg
      aria-hidden="true"
      focusable="false"
      height={24}
      role="img"
      viewBox="0 0 24 24"
      width={24}
      xmlns="http://www.w3.org/2000/svg"
    >
      <path
        d="M13.5 6C10.5 6 8 8.5 8 11.5c0 1.1.3 2.1.9 3l-3.4 3 1 1.1 3.4-2.9c1 .9 2.2 1.4 3.6 1.4 3 0 5.5-2.5 5.5-5.5C19 8.5 16.5 6 13.5 6zm0 9.5c-2.2 0-4-1.8-4-4s1.8-4 4-4 4 1.8 4 4-1.8 4-4 4z"
      />
    </svg>
    <svg
      aria-hidden="true"
      focusable="false"
      height={36}
      role="img"
      viewBox="0 0 24 24"
      width={36}
      xmlns="http://www.w3.org/2000/svg"
    >
      <path
        d="M13.5 6C10.5 6 8 8.5 8 11.5c0 1.1.3 2.1.9 3l-3.4 3 1 1.1 3.4-2.9c1 .9 2.2 1.4 3.6 1.4 3 0 5.5-2.5 5.5-5.5C19 8.5 16.5 6 13.5 6zm0 9.5c-2.2 0-4-1.8-4-4s1.8-4 4-4 4 1.8 4 4-1.8 4-4 4z"
      />
    </svg>
    <svg
      aria-hidden="true"
      focusable="false"
      height={48}
      role="img"
      viewBox="0 0 24 24"
      width={48}
      xmlns="http://www.w3.org/2000/svg"
    >
      <path
        d="M13.5 6C10.5 6 8 8.5 8 11.5c0 1.1.3 2.1.9 3l-3.4 3 1 1.1 3.4-2.9c1 .9 2.2 1.4 3.6 1.4 3 0 5.5-2.5 5.5-5.5C19 8.5 16.5 6 13.5 6zm0 9.5c-2.2 0-4-1.8-4-4s1.8-4 4-4 4 1.8 4 4-1.8 4-4 4z"
      />
    </svg>
  </div>
  <div
    style={
      Object {
        "alignItems": "center",
        "display": "flex",
      }
    }
  >
    <strong
      style={
        Object {
          "width": "120px",
        }
      }
    >
      separator
    </strong>
    <svg
      aria-hidden="true"
      focusable="false"
      height={24}
      role="img"
      viewBox="0 0 24 24"
      width={24}
      xmlns="http://www.w3.org/2000/svg"
    >
      <path
        d="M20.2 7v4H3.8V7H2.2v9h1.6v-3.5h16.4V16h1.6V7z"
      />
    </svg>
    <svg
      aria-hidden="true"
      focusable="false"
      height={36}
      role="img"
      viewBox="0 0 24 24"
      width={36}
      xmlns="http://www.w3.org/2000/svg"
    >
      <path
        d="M20.2 7v4H3.8V7H2.2v9h1.6v-3.5h16.4V16h1.6V7z"
      />
    </svg>
    <svg
      aria-hidden="true"
      focusable="false"
      height={48}
      role="img"
      viewBox="0 0 24 24"
      width={48}
      xmlns="http://www.w3.org/2000/svg"
    >
      <path
        d="M20.2 7v4H3.8V7H2.2v9h1.6v-3.5h16.4V16h1.6V7z"
      />
    </svg>
  </div>
  <div
    style={
      Object {
        "alignItems": "center",
        "display": "flex",
      }
    }
  >
    <strong
      style={
        Object {
          "width": "120px",
        }
      }
    >
      share
    </strong>
    <svg
      aria-hidden="true"
      focusable="false"
      height={24}
      role="img"
      viewBox="0 0 24 24"
      width={24}
      xmlns="http://www.w3.org/2000/svg"
    >
      <path
        d="M9 11.8l6.1-4.5c.1.4.4.7.9.7h2c.6 0 1-.4 1-1V5c0-.6-.4-1-1-1h-2c-.6 0-1 .4-1 1v.4l-6.4 4.8c-.2-.1-.4-.2-.6-.2H6c-.6 0-1 .4-1 1v2c0 .6.4 1 1 1h2c.2 0 .4-.1.6-.2l6.4 4.8v.4c0 .6.4 1 1 1h2c.6 0 1-.4 1-1v-2c0-.6-.4-1-1-1h-2c-.5 0-.8.3-.9.7L9 12.2v-.4z"
      />
    </svg>
    <svg
      aria-hidden="true"
      focusable="false"
      height={36}
      role="img"
      viewBox="0 0 24 24"
      width={36}
      xmlns="http://www.w3.org/2000/svg"
    >
      <path
        d="M9 11.8l6.1-4.5c.1.4.4.7.9.7h2c.6 0 1-.4 1-1V5c0-.6-.4-1-1-1h-2c-.6 0-1 .4-1 1v.4l-6.4 4.8c-.2-.1-.4-.2-.6-.2H6c-.6 0-1 .4-1 1v2c0 .6.4 1 1 1h2c.2 0 .4-.1.6-.2l6.4 4.8v.4c0 .6.4 1 1 1h2c.6 0 1-.4 1-1v-2c0-.6-.4-1-1-1h-2c-.5 0-.8.3-.9.7L9 12.2v-.4z"
      />
    </svg>
    <svg
      aria-hidden="true"
      focusable="false"
      height={48}
      role="img"
      viewBox="0 0 24 24"
      width={48}
      xmlns="http://www.w3.org/2000/svg"
    >
      <path
        d="M9 11.8l6.1-4.5c.1.4.4.7.9.7h2c.6 0 1-.4 1-1V5c0-.6-.4-1-1-1h-2c-.6 0-1 .4-1 1v.4l-6.4 4.8c-.2-.1-.4-.2-.6-.2H6c-.6 0-1 .4-1 1v2c0 .6.4 1 1 1h2c.2 0 .4-.1.6-.2l6.4 4.8v.4c0 .6.4 1 1 1h2c.6 0 1-.4 1-1v-2c0-.6-.4-1-1-1h-2c-.5 0-.8.3-.9.7L9 12.2v-.4z"
      />
    </svg>
  </div>
  <div
    style={
      Object {
        "alignItems": "center",
        "display": "flex",
      }
    }
  >
    <strong
      style={
        Object {
          "width": "120px",
        }
      }
    >
      shortcode
    </strong>
    <svg
      aria-hidden="true"
      focusable="false"
      height={24}
      role="img"
      viewBox="0 0 24 24"
      width={24}
      xmlns="http://www.w3.org/2000/svg"
    >
      <path
        d="M16 4.2v1.5h2.5v12.5H16v1.5h4V4.2h-4zM4.2 19.8h4v-1.5H5.8V5.8h2.5V4.2h-4l-.1 15.6zm5.1-3.1l1.4.6 4-10-1.4-.6-4 10z"
      />
    </svg>
    <svg
      aria-hidden="true"
      focusable="false"
      height={36}
      role="img"
      viewBox="0 0 24 24"
      width={36}
      xmlns="http://www.w3.org/2000/svg"
    >
      <path
        d="M16 4.2v1.5h2.5v12.5H16v1.5h4V4.2h-4zM4.2 19.8h4v-1.5H5.8V5.8h2.5V4.2h-4l-.1 15.6zm5.1-3.1l1.4.6 4-10-1.4-.6-4 10z"
      />
    </svg>
    <svg
      aria-hidden="true"
      focusable="false"
      height={48}
      role="img"
      viewBox="0 0 24 24"
      width={48}
      xmlns="http://www.w3.org/2000/svg"
    >
      <path
        d="M16 4.2v1.5h2.5v12.5H16v1.5h4V4.2h-4zM4.2 19.8h4v-1.5H5.8V5.8h2.5V4.2h-4l-.1 15.6zm5.1-3.1l1.4.6 4-10-1.4-.6-4 10z"
      />
    </svg>
  </div>
  <div
    style={
      Object {
        "alignItems": "center",
        "display": "flex",
      }
    }
  >
    <strong
      style={
        Object {
          "width": "120px",
        }
      }
    >
      starEmpty
    </strong>
    <svg
      aria-hidden="true"
      focusable="false"
      height={24}
      role="img"
      viewBox="-2 -2 24 24"
      width={24}
      xmlns="http://www.w3.org/2000/svg"
    >
      <path
        d="M10 1L7 7l-6 .75 4.13 4.62L4 19l6-3 6 3-1.12-6.63L19 7.75 13 7zm0 2.24l2.34 4.69 4.65.58-3.18 3.56.87 5.15L10 14.88l-4.68 2.34.87-5.15-3.18-3.56 4.65-.58z"
      />
    </svg>
    <svg
      aria-hidden="true"
      focusable="false"
      height={36}
      role="img"
      viewBox="-2 -2 24 24"
      width={36}
      xmlns="http://www.w3.org/2000/svg"
    >
      <path
        d="M10 1L7 7l-6 .75 4.13 4.62L4 19l6-3 6 3-1.12-6.63L19 7.75 13 7zm0 2.24l2.34 4.69 4.65.58-3.18 3.56.87 5.15L10 14.88l-4.68 2.34.87-5.15-3.18-3.56 4.65-.58z"
      />
    </svg>
    <svg
      aria-hidden="true"
      focusable="false"
      height={48}
      role="img"
      viewBox="-2 -2 24 24"
      width={48}
      xmlns="http://www.w3.org/2000/svg"
    >
      <path
        d="M10 1L7 7l-6 .75 4.13 4.62L4 19l6-3 6 3-1.12-6.63L19 7.75 13 7zm0 2.24l2.34 4.69 4.65.58-3.18 3.56.87 5.15L10 14.88l-4.68 2.34.87-5.15-3.18-3.56 4.65-.58z"
      />
    </svg>
  </div>
  <div
    style={
      Object {
        "alignItems": "center",
        "display": "flex",
      }
    }
  >
    <strong
      style={
        Object {
          "width": "120px",
        }
      }
    >
      starFilled
    </strong>
    <svg
      aria-hidden="true"
      focusable="false"
      height={24}
      role="img"
      viewBox="-2 -2 24 24"
      width={24}
      xmlns="http://www.w3.org/2000/svg"
    >
      <path
        d="M10 1l3 6 6 .75-4.12 4.62L16 19l-6-3-6 3 1.13-6.63L1 7.75 7 7z"
      />
    </svg>
    <svg
      aria-hidden="true"
      focusable="false"
      height={36}
      role="img"
      viewBox="-2 -2 24 24"
      width={36}
      xmlns="http://www.w3.org/2000/svg"
    >
      <path
        d="M10 1l3 6 6 .75-4.12 4.62L16 19l-6-3-6 3 1.13-6.63L1 7.75 7 7z"
      />
    </svg>
    <svg
      aria-hidden="true"
      focusable="false"
      height={48}
      role="img"
      viewBox="-2 -2 24 24"
      width={48}
      xmlns="http://www.w3.org/2000/svg"
    >
      <path
        d="M10 1l3 6 6 .75-4.12 4.62L16 19l-6-3-6 3 1.13-6.63L1 7.75 7 7z"
      />
    </svg>
  </div>
  <div
    style={
      Object {
        "alignItems": "center",
        "display": "flex",
      }
    }
  >
    <strong
      style={
        Object {
          "width": "120px",
        }
      }
    >
      starHalf
    </strong>
    <svg
      aria-hidden="true"
      focusable="false"
      height={24}
      role="img"
      viewBox="-2 -2 24 24"
      width={24}
      xmlns="http://www.w3.org/2000/svg"
    >
      <path
        d="M10 1L7 7l-6 .75 4.13 4.62L4 19l6-3 6 3-1.12-6.63L19 7.75 13 7zm0 2.24l2.34 4.69 4.65.58-3.18 3.56.87 5.15L10 14.88V3.24z"
      />
    </svg>
    <svg
      aria-hidden="true"
      focusable="false"
      height={36}
      role="img"
      viewBox="-2 -2 24 24"
      width={36}
      xmlns="http://www.w3.org/2000/svg"
    >
      <path
        d="M10 1L7 7l-6 .75 4.13 4.62L4 19l6-3 6 3-1.12-6.63L19 7.75 13 7zm0 2.24l2.34 4.69 4.65.58-3.18 3.56.87 5.15L10 14.88V3.24z"
      />
    </svg>
    <svg
      aria-hidden="true"
      focusable="false"
      height={48}
      role="img"
      viewBox="-2 -2 24 24"
      width={48}
      xmlns="http://www.w3.org/2000/svg"
    >
      <path
        d="M10 1L7 7l-6 .75 4.13 4.62L4 19l6-3 6 3-1.12-6.63L19 7.75 13 7zm0 2.24l2.34 4.69 4.65.58-3.18 3.56.87 5.15L10 14.88V3.24z"
      />
    </svg>
  </div>
  <div
    style={
      Object {
        "alignItems": "center",
        "display": "flex",
      }
    }
  >
    <strong
      style={
        Object {
          "width": "120px",
        }
      }
    >
      stretchFullWidth
    </strong>
    <svg
      aria-hidden="true"
      focusable="false"
      height={24}
      role="img"
      viewBox="0 0 24 24"
      width={24}
      xmlns="http://www.w3.org/2000/svg"
    >
      <path
        d="M5 4v11h14V4H5zm3 15.8h8v-1.5H8v1.5z"
      />
    </svg>
    <svg
      aria-hidden="true"
      focusable="false"
      height={36}
      role="img"
      viewBox="0 0 24 24"
      width={36}
      xmlns="http://www.w3.org/2000/svg"
    >
      <path
        d="M5 4v11h14V4H5zm3 15.8h8v-1.5H8v1.5z"
      />
    </svg>
    <svg
      aria-hidden="true"
      focusable="false"
      height={48}
      role="img"
      viewBox="0 0 24 24"
      width={48}
      xmlns="http://www.w3.org/2000/svg"
    >
      <path
        d="M5 4v11h14V4H5zm3 15.8h8v-1.5H8v1.5z"
      />
    </svg>
  </div>
  <div
    style={
      Object {
        "alignItems": "center",
        "display": "flex",
      }
    }
  >
    <strong
      style={
        Object {
          "width": "120px",
        }
      }
    >
      stretchWide
    </strong>
    <svg
      aria-hidden="true"
      focusable="false"
      height={24}
      role="img"
      viewBox="0 0 24 24"
      width={24}
      xmlns="http://www.w3.org/2000/svg"
    >
      <path
        d="M5 9v6h14V9H5zm11-4.8H8v1.5h8V4.2zM8 19.8h8v-1.5H8v1.5z"
      />
    </svg>
    <svg
      aria-hidden="true"
      focusable="false"
      height={36}
      role="img"
      viewBox="0 0 24 24"
      width={36}
      xmlns="http://www.w3.org/2000/svg"
    >
      <path
        d="M5 9v6h14V9H5zm11-4.8H8v1.5h8V4.2zM8 19.8h8v-1.5H8v1.5z"
      />
    </svg>
    <svg
      aria-hidden="true"
      focusable="false"
      height={48}
      role="img"
      viewBox="0 0 24 24"
      width={48}
      xmlns="http://www.w3.org/2000/svg"
    >
      <path
        d="M5 9v6h14V9H5zm11-4.8H8v1.5h8V4.2zM8 19.8h8v-1.5H8v1.5z"
      />
    </svg>
  </div>
  <div
    style={
      Object {
        "alignItems": "center",
        "display": "flex",
      }
    }
  >
    <strong
      style={
        Object {
          "width": "120px",
        }
      }
    >
      tableColumnAfter
    </strong>
    <svg
      aria-hidden="true"
      focusable="false"
      height={24}
      role="img"
      viewBox="-2 -2 24 24"
      width={24}
      xmlns="http://www.w3.org/2000/svg"
    >
      <path
        d="M14.08 12.864V9.216h3.648V7.424H14.08V3.776h-1.728v3.648H8.64v1.792h3.712v3.648zM0 17.92V0h20.48v17.92H0zM6.4 1.28H1.28v3.84H6.4V1.28zm0 5.12H1.28v3.84H6.4V6.4zm0 5.12H1.28v3.84H6.4v-3.84zM19.2 1.28H7.68v14.08H19.2V1.28z"
      />
    </svg>
    <svg
      aria-hidden="true"
      focusable="false"
      height={36}
      role="img"
      viewBox="-2 -2 24 24"
      width={36}
      xmlns="http://www.w3.org/2000/svg"
    >
      <path
        d="M14.08 12.864V9.216h3.648V7.424H14.08V3.776h-1.728v3.648H8.64v1.792h3.712v3.648zM0 17.92V0h20.48v17.92H0zM6.4 1.28H1.28v3.84H6.4V1.28zm0 5.12H1.28v3.84H6.4V6.4zm0 5.12H1.28v3.84H6.4v-3.84zM19.2 1.28H7.68v14.08H19.2V1.28z"
      />
    </svg>
    <svg
      aria-hidden="true"
      focusable="false"
      height={48}
      role="img"
      viewBox="-2 -2 24 24"
      width={48}
      xmlns="http://www.w3.org/2000/svg"
    >
      <path
        d="M14.08 12.864V9.216h3.648V7.424H14.08V3.776h-1.728v3.648H8.64v1.792h3.712v3.648zM0 17.92V0h20.48v17.92H0zM6.4 1.28H1.28v3.84H6.4V1.28zm0 5.12H1.28v3.84H6.4V6.4zm0 5.12H1.28v3.84H6.4v-3.84zM19.2 1.28H7.68v14.08H19.2V1.28z"
      />
    </svg>
  </div>
  <div
    style={
      Object {
        "alignItems": "center",
        "display": "flex",
      }
    }
  >
    <strong
      style={
        Object {
          "width": "120px",
        }
      }
    >
      tableColumnBefore
    </strong>
    <svg
      aria-hidden="true"
      focusable="false"
      height={24}
      role="img"
      viewBox="-2 -2 24 24"
      width={24}
      xmlns="http://www.w3.org/2000/svg"
    >
      <path
        d="M6.4 3.776v3.648H2.752v1.792H6.4v3.648h1.728V9.216h3.712V7.424H8.128V3.776zM0 17.92V0h20.48v17.92H0zM12.8 1.28H1.28v14.08H12.8V1.28zm6.4 0h-5.12v3.84h5.12V1.28zm0 5.12h-5.12v3.84h5.12V6.4zm0 5.12h-5.12v3.84h5.12v-3.84z"
      />
    </svg>
    <svg
      aria-hidden="true"
      focusable="false"
      height={36}
      role="img"
      viewBox="-2 -2 24 24"
      width={36}
      xmlns="http://www.w3.org/2000/svg"
    >
      <path
        d="M6.4 3.776v3.648H2.752v1.792H6.4v3.648h1.728V9.216h3.712V7.424H8.128V3.776zM0 17.92V0h20.48v17.92H0zM12.8 1.28H1.28v14.08H12.8V1.28zm6.4 0h-5.12v3.84h5.12V1.28zm0 5.12h-5.12v3.84h5.12V6.4zm0 5.12h-5.12v3.84h5.12v-3.84z"
      />
    </svg>
    <svg
      aria-hidden="true"
      focusable="false"
      height={48}
      role="img"
      viewBox="-2 -2 24 24"
      width={48}
      xmlns="http://www.w3.org/2000/svg"
    >
      <path
        d="M6.4 3.776v3.648H2.752v1.792H6.4v3.648h1.728V9.216h3.712V7.424H8.128V3.776zM0 17.92V0h20.48v17.92H0zM12.8 1.28H1.28v14.08H12.8V1.28zm6.4 0h-5.12v3.84h5.12V1.28zm0 5.12h-5.12v3.84h5.12V6.4zm0 5.12h-5.12v3.84h5.12v-3.84z"
      />
    </svg>
  </div>
  <div
    style={
      Object {
        "alignItems": "center",
        "display": "flex",
      }
    }
  >
    <strong
      style={
        Object {
          "width": "120px",
        }
      }
    >
      tableColumnDelete
    </strong>
    <svg
      aria-hidden="true"
      focusable="false"
      height={24}
      role="img"
      viewBox="-2 -2 24 24"
      width={24}
      xmlns="http://www.w3.org/2000/svg"
    >
      <path
        d="M6.4 9.98L7.68 8.7v-.256L6.4 7.164V9.98zm6.4-1.532l1.28-1.28V9.92L12.8 8.64v-.192zm7.68 9.472V0H0v17.92h20.48zm-1.28-2.56h-5.12v-1.024l-.256.256-1.024-1.024v1.792H7.68v-1.792l-1.024 1.024-.256-.256v1.024H1.28V1.28H6.4v2.368l.704-.704.576.576V1.216h5.12V3.52l.96-.96.32.32V1.216h5.12V15.36zm-5.76-2.112l-3.136-3.136-3.264 3.264-1.536-1.536 3.264-3.264L5.632 5.44l1.536-1.536 3.136 3.136 3.2-3.2 1.536 1.536-3.2 3.2 3.136 3.136-1.536 1.536z"
      />
    </svg>
    <svg
      aria-hidden="true"
      focusable="false"
      height={36}
      role="img"
      viewBox="-2 -2 24 24"
      width={36}
      xmlns="http://www.w3.org/2000/svg"
    >
      <path
        d="M6.4 9.98L7.68 8.7v-.256L6.4 7.164V9.98zm6.4-1.532l1.28-1.28V9.92L12.8 8.64v-.192zm7.68 9.472V0H0v17.92h20.48zm-1.28-2.56h-5.12v-1.024l-.256.256-1.024-1.024v1.792H7.68v-1.792l-1.024 1.024-.256-.256v1.024H1.28V1.28H6.4v2.368l.704-.704.576.576V1.216h5.12V3.52l.96-.96.32.32V1.216h5.12V15.36zm-5.76-2.112l-3.136-3.136-3.264 3.264-1.536-1.536 3.264-3.264L5.632 5.44l1.536-1.536 3.136 3.136 3.2-3.2 1.536 1.536-3.2 3.2 3.136 3.136-1.536 1.536z"
      />
    </svg>
    <svg
      aria-hidden="true"
      focusable="false"
      height={48}
      role="img"
      viewBox="-2 -2 24 24"
      width={48}
      xmlns="http://www.w3.org/2000/svg"
    >
      <path
        d="M6.4 9.98L7.68 8.7v-.256L6.4 7.164V9.98zm6.4-1.532l1.28-1.28V9.92L12.8 8.64v-.192zm7.68 9.472V0H0v17.92h20.48zm-1.28-2.56h-5.12v-1.024l-.256.256-1.024-1.024v1.792H7.68v-1.792l-1.024 1.024-.256-.256v1.024H1.28V1.28H6.4v2.368l.704-.704.576.576V1.216h5.12V3.52l.96-.96.32.32V1.216h5.12V15.36zm-5.76-2.112l-3.136-3.136-3.264 3.264-1.536-1.536 3.264-3.264L5.632 5.44l1.536-1.536 3.136 3.136 3.2-3.2 1.536 1.536-3.2 3.2 3.136 3.136-1.536 1.536z"
      />
    </svg>
  </div>
  <div
    style={
      Object {
        "alignItems": "center",
        "display": "flex",
      }
    }
  >
    <strong
      style={
        Object {
          "width": "120px",
        }
      }
    >
      tableRowAfter
    </strong>
    <svg
      aria-hidden="true"
      focusable="false"
      height={24}
      role="img"
      viewBox="-2 -2 24 24"
      width={24}
      xmlns="http://www.w3.org/2000/svg"
    >
      <path
        d="M13.824 10.176h-2.88v-2.88H9.536v2.88h-2.88v1.344h2.88v2.88h1.408v-2.88h2.88zM0 17.92V0h20.48v17.92H0zM6.4 1.28H1.28v3.84H6.4V1.28zm6.4 0H7.68v3.84h5.12V1.28zm6.4 0h-5.12v3.84h5.12V1.28zm0 5.056H1.28v9.024H19.2V6.336z"
      />
    </svg>
    <svg
      aria-hidden="true"
      focusable="false"
      height={36}
      role="img"
      viewBox="-2 -2 24 24"
      width={36}
      xmlns="http://www.w3.org/2000/svg"
    >
      <path
        d="M13.824 10.176h-2.88v-2.88H9.536v2.88h-2.88v1.344h2.88v2.88h1.408v-2.88h2.88zM0 17.92V0h20.48v17.92H0zM6.4 1.28H1.28v3.84H6.4V1.28zm6.4 0H7.68v3.84h5.12V1.28zm6.4 0h-5.12v3.84h5.12V1.28zm0 5.056H1.28v9.024H19.2V6.336z"
      />
    </svg>
    <svg
      aria-hidden="true"
      focusable="false"
      height={48}
      role="img"
      viewBox="-2 -2 24 24"
      width={48}
      xmlns="http://www.w3.org/2000/svg"
    >
      <path
        d="M13.824 10.176h-2.88v-2.88H9.536v2.88h-2.88v1.344h2.88v2.88h1.408v-2.88h2.88zM0 17.92V0h20.48v17.92H0zM6.4 1.28H1.28v3.84H6.4V1.28zm6.4 0H7.68v3.84h5.12V1.28zm6.4 0h-5.12v3.84h5.12V1.28zm0 5.056H1.28v9.024H19.2V6.336z"
      />
    </svg>
  </div>
  <div
    style={
      Object {
        "alignItems": "center",
        "display": "flex",
      }
    }
  >
    <strong
      style={
        Object {
          "width": "120px",
        }
      }
    >
      tableRowBefore
    </strong>
    <svg
      aria-hidden="true"
      focusable="false"
      height={24}
      role="img"
      viewBox="-2 -2 24 24"
      width={24}
      xmlns="http://www.w3.org/2000/svg"
    >
      <path
        d="M6.656 6.464h2.88v2.88h1.408v-2.88h2.88V5.12h-2.88V2.24H9.536v2.88h-2.88zM0 17.92V0h20.48v17.92H0zm7.68-2.56h5.12v-3.84H7.68v3.84zm-6.4 0H6.4v-3.84H1.28v3.84zM19.2 1.28H1.28v9.024H19.2V1.28zm0 10.24h-5.12v3.84h5.12v-3.84zM6.656 6.464h2.88v2.88h1.408v-2.88h2.88V5.12h-2.88V2.24H9.536v2.88h-2.88zM0 17.92V0h20.48v17.92H0zm7.68-2.56h5.12v-3.84H7.68v3.84zm-6.4 0H6.4v-3.84H1.28v3.84zM19.2 1.28H1.28v9.024H19.2V1.28zm0 10.24h-5.12v3.84h5.12v-3.84z"
      />
    </svg>
    <svg
      aria-hidden="true"
      focusable="false"
      height={36}
      role="img"
      viewBox="-2 -2 24 24"
      width={36}
      xmlns="http://www.w3.org/2000/svg"
    >
      <path
        d="M6.656 6.464h2.88v2.88h1.408v-2.88h2.88V5.12h-2.88V2.24H9.536v2.88h-2.88zM0 17.92V0h20.48v17.92H0zm7.68-2.56h5.12v-3.84H7.68v3.84zm-6.4 0H6.4v-3.84H1.28v3.84zM19.2 1.28H1.28v9.024H19.2V1.28zm0 10.24h-5.12v3.84h5.12v-3.84zM6.656 6.464h2.88v2.88h1.408v-2.88h2.88V5.12h-2.88V2.24H9.536v2.88h-2.88zM0 17.92V0h20.48v17.92H0zm7.68-2.56h5.12v-3.84H7.68v3.84zm-6.4 0H6.4v-3.84H1.28v3.84zM19.2 1.28H1.28v9.024H19.2V1.28zm0 10.24h-5.12v3.84h5.12v-3.84z"
      />
    </svg>
    <svg
      aria-hidden="true"
      focusable="false"
      height={48}
      role="img"
      viewBox="-2 -2 24 24"
      width={48}
      xmlns="http://www.w3.org/2000/svg"
    >
      <path
        d="M6.656 6.464h2.88v2.88h1.408v-2.88h2.88V5.12h-2.88V2.24H9.536v2.88h-2.88zM0 17.92V0h20.48v17.92H0zm7.68-2.56h5.12v-3.84H7.68v3.84zm-6.4 0H6.4v-3.84H1.28v3.84zM19.2 1.28H1.28v9.024H19.2V1.28zm0 10.24h-5.12v3.84h5.12v-3.84zM6.656 6.464h2.88v2.88h1.408v-2.88h2.88V5.12h-2.88V2.24H9.536v2.88h-2.88zM0 17.92V0h20.48v17.92H0zm7.68-2.56h5.12v-3.84H7.68v3.84zm-6.4 0H6.4v-3.84H1.28v3.84zM19.2 1.28H1.28v9.024H19.2V1.28zm0 10.24h-5.12v3.84h5.12v-3.84z"
      />
    </svg>
  </div>
  <div
    style={
      Object {
        "alignItems": "center",
        "display": "flex",
      }
    }
  >
    <strong
      style={
        Object {
          "width": "120px",
        }
      }
    >
      tableRowDelete
    </strong>
    <svg
      aria-hidden="true"
      focusable="false"
      height={24}
      role="img"
      viewBox="-2 -2 24 24"
      width={24}
      xmlns="http://www.w3.org/2000/svg"
    >
      <path
        d="M17.728 11.456L14.592 8.32l3.2-3.2-1.536-1.536-3.2 3.2L9.92 3.648 8.384 5.12l3.2 3.2-3.264 3.264 1.536 1.536 3.264-3.264 3.136 3.136 1.472-1.536zM0 17.92V0h20.48v17.92H0zm19.2-6.4h-.448l-1.28-1.28H19.2V6.4h-1.792l1.28-1.28h.512V1.28H1.28v3.84h6.208l1.28 1.28H1.28v3.84h7.424l-1.28 1.28H1.28v3.84H19.2v-3.84z"
      />
    </svg>
    <svg
      aria-hidden="true"
      focusable="false"
      height={36}
      role="img"
      viewBox="-2 -2 24 24"
      width={36}
      xmlns="http://www.w3.org/2000/svg"
    >
      <path
        d="M17.728 11.456L14.592 8.32l3.2-3.2-1.536-1.536-3.2 3.2L9.92 3.648 8.384 5.12l3.2 3.2-3.264 3.264 1.536 1.536 3.264-3.264 3.136 3.136 1.472-1.536zM0 17.92V0h20.48v17.92H0zm19.2-6.4h-.448l-1.28-1.28H19.2V6.4h-1.792l1.28-1.28h.512V1.28H1.28v3.84h6.208l1.28 1.28H1.28v3.84h7.424l-1.28 1.28H1.28v3.84H19.2v-3.84z"
      />
    </svg>
    <svg
      aria-hidden="true"
      focusable="false"
      height={48}
      role="img"
      viewBox="-2 -2 24 24"
      width={48}
      xmlns="http://www.w3.org/2000/svg"
    >
      <path
        d="M17.728 11.456L14.592 8.32l3.2-3.2-1.536-1.536-3.2 3.2L9.92 3.648 8.384 5.12l3.2 3.2-3.264 3.264 1.536 1.536 3.264-3.264 3.136 3.136 1.472-1.536zM0 17.92V0h20.48v17.92H0zm19.2-6.4h-.448l-1.28-1.28H19.2V6.4h-1.792l1.28-1.28h.512V1.28H1.28v3.84h6.208l1.28 1.28H1.28v3.84h7.424l-1.28 1.28H1.28v3.84H19.2v-3.84z"
      />
    </svg>
  </div>
  <div
    style={
      Object {
        "alignItems": "center",
        "display": "flex",
      }
    }
  >
    <strong
      style={
        Object {
          "width": "120px",
        }
      }
    >
      table
    </strong>
    <svg
      aria-hidden="true"
      focusable="false"
      height={24}
      role="img"
      viewBox="0 0 24 24"
      width={24}
      xmlns="http://www.w3.org/2000/svg"
    >
      <path
        d="M4 6v11.5h16V6H4zm1.5 1.5h6V11h-6V7.5zm0 8.5v-3.5h6V16h-6zm13 0H13v-3.5h5.5V16zM13 11V7.5h5.5V11H13z"
      />
    </svg>
    <svg
      aria-hidden="true"
      focusable="false"
      height={36}
      role="img"
      viewBox="0 0 24 24"
      width={36}
      xmlns="http://www.w3.org/2000/svg"
    >
      <path
        d="M4 6v11.5h16V6H4zm1.5 1.5h6V11h-6V7.5zm0 8.5v-3.5h6V16h-6zm13 0H13v-3.5h5.5V16zM13 11V7.5h5.5V11H13z"
      />
    </svg>
    <svg
      aria-hidden="true"
      focusable="false"
      height={48}
      role="img"
      viewBox="0 0 24 24"
      width={48}
      xmlns="http://www.w3.org/2000/svg"
    >
      <path
        d="M4 6v11.5h16V6H4zm1.5 1.5h6V11h-6V7.5zm0 8.5v-3.5h6V16h-6zm13 0H13v-3.5h5.5V16zM13 11V7.5h5.5V11H13z"
      />
    </svg>
  </div>
  <div
    style={
      Object {
        "alignItems": "center",
        "display": "flex",
      }
    }
  >
    <strong
      style={
        Object {
          "width": "120px",
        }
      }
    >
      tag
    </strong>
    <svg
      aria-hidden="true"
      focusable="false"
      height={24}
      role="img"
      viewBox="0 0 24 24"
      width={24}
      xmlns="http://www.w3.org/2000/svg"
    >
      <path
        d="M20.1 11.2l-6.7-6.7c-.1-.1-.3-.2-.5-.2H5c-.4-.1-.8.3-.8.7v7.8c0 .2.1.4.2.5l6.7 6.7c.2.2.5.4.7.5s.6.2.9.2c.3 0 .6-.1.9-.2.3-.1.5-.3.8-.5l5.6-5.6c.4-.4.7-1 .7-1.6.1-.6-.2-1.2-.6-1.6zM19 13.4L13.4 19c-.1.1-.2.1-.3.2-.2.1-.4.1-.6 0-.1 0-.2-.1-.3-.2l-6.5-6.5V5.8h6.8l6.5 6.5c.2.2.2.4.2.6 0 .1 0 .3-.2.5zM9 8c-.6 0-1 .4-1 1s.4 1 1 1 1-.4 1-1-.4-1-1-1z"
      />
    </svg>
    <svg
      aria-hidden="true"
      focusable="false"
      height={36}
      role="img"
      viewBox="0 0 24 24"
      width={36}
      xmlns="http://www.w3.org/2000/svg"
    >
      <path
        d="M20.1 11.2l-6.7-6.7c-.1-.1-.3-.2-.5-.2H5c-.4-.1-.8.3-.8.7v7.8c0 .2.1.4.2.5l6.7 6.7c.2.2.5.4.7.5s.6.2.9.2c.3 0 .6-.1.9-.2.3-.1.5-.3.8-.5l5.6-5.6c.4-.4.7-1 .7-1.6.1-.6-.2-1.2-.6-1.6zM19 13.4L13.4 19c-.1.1-.2.1-.3.2-.2.1-.4.1-.6 0-.1 0-.2-.1-.3-.2l-6.5-6.5V5.8h6.8l6.5 6.5c.2.2.2.4.2.6 0 .1 0 .3-.2.5zM9 8c-.6 0-1 .4-1 1s.4 1 1 1 1-.4 1-1-.4-1-1-1z"
      />
    </svg>
    <svg
      aria-hidden="true"
      focusable="false"
      height={48}
      role="img"
      viewBox="0 0 24 24"
      width={48}
      xmlns="http://www.w3.org/2000/svg"
    >
      <path
        d="M20.1 11.2l-6.7-6.7c-.1-.1-.3-.2-.5-.2H5c-.4-.1-.8.3-.8.7v7.8c0 .2.1.4.2.5l6.7 6.7c.2.2.5.4.7.5s.6.2.9.2c.3 0 .6-.1.9-.2.3-.1.5-.3.8-.5l5.6-5.6c.4-.4.7-1 .7-1.6.1-.6-.2-1.2-.6-1.6zM19 13.4L13.4 19c-.1.1-.2.1-.3.2-.2.1-.4.1-.6 0-.1 0-.2-.1-.3-.2l-6.5-6.5V5.8h6.8l6.5 6.5c.2.2.2.4.2.6 0 .1 0 .3-.2.5zM9 8c-.6 0-1 .4-1 1s.4 1 1 1 1-.4 1-1-.4-1-1-1z"
      />
    </svg>
  </div>
  <div
    style={
      Object {
        "alignItems": "center",
        "display": "flex",
      }
    }
  >
    <strong
      style={
        Object {
          "width": "120px",
        }
      }
    >
      textColor
    </strong>
    <svg
      aria-hidden="true"
      focusable="false"
      height={24}
      role="img"
      viewBox="-2 -2 24 24"
      width={24}
      xmlns="http://www.w3.org/2000/svg"
    >
      <path
        d="M13.23 15h1.9L11 4H9L5 15h1.88l1.07-3h4.18zm-1.53-4.54H8.51L10 5.6z"
      />
    </svg>
    <svg
      aria-hidden="true"
      focusable="false"
      height={36}
      role="img"
      viewBox="-2 -2 24 24"
      width={36}
      xmlns="http://www.w3.org/2000/svg"
    >
      <path
        d="M13.23 15h1.9L11 4H9L5 15h1.88l1.07-3h4.18zm-1.53-4.54H8.51L10 5.6z"
      />
    </svg>
    <svg
      aria-hidden="true"
      focusable="false"
      height={48}
      role="img"
      viewBox="-2 -2 24 24"
      width={48}
      xmlns="http://www.w3.org/2000/svg"
    >
      <path
        d="M13.23 15h1.9L11 4H9L5 15h1.88l1.07-3h4.18zm-1.53-4.54H8.51L10 5.6z"
      />
    </svg>
  </div>
  <div
    style={
      Object {
        "alignItems": "center",
        "display": "flex",
      }
    }
  >
    <strong
      style={
        Object {
          "width": "120px",
        }
      }
    >
      tablet
    </strong>
    <svg
      aria-hidden="true"
      focusable="false"
      height={24}
      role="img"
      viewBox="0 0 24 24"
      width={24}
      xmlns="http://www.w3.org/2000/svg"
    >
      <path
        d="M17 4H7c-1.1 0-2 .9-2 2v12c0 1.1.9 2 2 2h10c1.1 0 2-.9 2-2V6c0-1.1-.9-2-2-2zm.5 14c0 .3-.2.5-.5.5H7c-.3 0-.5-.2-.5-.5V6c0-.3.2-.5.5-.5h10c.3 0 .5.2.5.5v12zm-7.5-.5h4V16h-4v1.5z"
      />
    </svg>
    <svg
      aria-hidden="true"
      focusable="false"
      height={36}
      role="img"
      viewBox="0 0 24 24"
      width={36}
      xmlns="http://www.w3.org/2000/svg"
    >
      <path
        d="M17 4H7c-1.1 0-2 .9-2 2v12c0 1.1.9 2 2 2h10c1.1 0 2-.9 2-2V6c0-1.1-.9-2-2-2zm.5 14c0 .3-.2.5-.5.5H7c-.3 0-.5-.2-.5-.5V6c0-.3.2-.5.5-.5h10c.3 0 .5.2.5.5v12zm-7.5-.5h4V16h-4v1.5z"
      />
    </svg>
    <svg
      aria-hidden="true"
      focusable="false"
      height={48}
      role="img"
      viewBox="0 0 24 24"
      width={48}
      xmlns="http://www.w3.org/2000/svg"
    >
      <path
        d="M17 4H7c-1.1 0-2 .9-2 2v12c0 1.1.9 2 2 2h10c1.1 0 2-.9 2-2V6c0-1.1-.9-2-2-2zm.5 14c0 .3-.2.5-.5.5H7c-.3 0-.5-.2-.5-.5V6c0-.3.2-.5.5-.5h10c.3 0 .5.2.5.5v12zm-7.5-.5h4V16h-4v1.5z"
      />
    </svg>
  </div>
  <div
    style={
      Object {
        "alignItems": "center",
        "display": "flex",
      }
    }
  >
    <strong
      style={
        Object {
          "width": "120px",
        }
      }
    >
      title
    </strong>
    <svg
      aria-hidden="true"
      focusable="false"
      height={24}
      role="img"
      viewBox="0 0 24 24"
      width={24}
      xmlns="https://www.w3.org/2000/svg"
    >
      <path
        d="M5 4v3h5.5v12h3V7H19V4H5z"
      />
    </svg>
    <svg
      aria-hidden="true"
      focusable="false"
      height={36}
      role="img"
      viewBox="0 0 24 24"
      width={36}
      xmlns="https://www.w3.org/2000/svg"
    >
      <path
        d="M5 4v3h5.5v12h3V7H19V4H5z"
      />
    </svg>
    <svg
      aria-hidden="true"
      focusable="false"
      height={48}
      role="img"
      viewBox="0 0 24 24"
      width={48}
      xmlns="https://www.w3.org/2000/svg"
    >
      <path
        d="M5 4v3h5.5v12h3V7H19V4H5z"
      />
    </svg>
  </div>
  <div
    style={
      Object {
        "alignItems": "center",
        "display": "flex",
      }
    }
  >
    <strong
      style={
        Object {
          "width": "120px",
        }
      }
    >
      trash
    </strong>
    <svg
      aria-hidden="true"
      focusable="false"
      height={24}
      role="img"
      viewBox="-2 -2 24 24"
      width={24}
      xmlns="http://www.w3.org/2000/svg"
    >
      <path
        d="M12 4h3c.6 0 1 .4 1 1v1H3V5c0-.6.5-1 1-1h3c.2-1.1 1.3-2 2.5-2s2.3.9 2.5 2zM8 4h3c-.2-.6-.9-1-1.5-1S8.2 3.4 8 4zM4 7h11l-.9 10.1c0 .5-.5.9-1 .9H5.9c-.5 0-.9-.4-1-.9L4 7z"
      />
    </svg>
    <svg
      aria-hidden="true"
      focusable="false"
      height={36}
      role="img"
      viewBox="-2 -2 24 24"
      width={36}
      xmlns="http://www.w3.org/2000/svg"
    >
      <path
        d="M12 4h3c.6 0 1 .4 1 1v1H3V5c0-.6.5-1 1-1h3c.2-1.1 1.3-2 2.5-2s2.3.9 2.5 2zM8 4h3c-.2-.6-.9-1-1.5-1S8.2 3.4 8 4zM4 7h11l-.9 10.1c0 .5-.5.9-1 .9H5.9c-.5 0-.9-.4-1-.9L4 7z"
      />
    </svg>
    <svg
      aria-hidden="true"
      focusable="false"
      height={48}
      role="img"
      viewBox="-2 -2 24 24"
      width={48}
      xmlns="http://www.w3.org/2000/svg"
    >
      <path
        d="M12 4h3c.6 0 1 .4 1 1v1H3V5c0-.6.5-1 1-1h3c.2-1.1 1.3-2 2.5-2s2.3.9 2.5 2zM8 4h3c-.2-.6-.9-1-1.5-1S8.2 3.4 8 4zM4 7h11l-.9 10.1c0 .5-.5.9-1 .9H5.9c-.5 0-.9-.4-1-.9L4 7z"
      />
    </svg>
  </div>
  <div
    style={
      Object {
        "alignItems": "center",
        "display": "flex",
      }
    }
  >
    <strong
      style={
        Object {
          "width": "120px",
        }
      }
    >
      typography
    </strong>
    <svg
      aria-hidden="true"
      focusable="false"
      height={24}
      role="img"
      viewBox="0 0 24 24"
      width={24}
      xmlns="http://www.w3.org/2000/svg"
    >
      <path
        d="M6.9 7L3 17.8h1.7l1-2.8h4.1l1 2.8h1.7L8.6 7H6.9zm-.7 6.6l1.5-4.3 1.5 4.3h-3zM21.6 17c-.1.1-.2.2-.3.2-.1.1-.2.1-.4.1s-.3-.1-.4-.2c-.1-.1-.1-.3-.1-.6V12c0-.5 0-1-.1-1.4-.1-.4-.3-.7-.5-1-.2-.2-.5-.4-.9-.5-.4 0-.8-.1-1.3-.1s-1 .1-1.4.2c-.4.1-.7.3-1 .4-.2.2-.4.3-.6.5-.1.2-.2.4-.2.7 0 .3.1.5.2.8.2.2.4.3.8.3.3 0 .6-.1.8-.3.2-.2.3-.4.3-.7 0-.3-.1-.5-.2-.7-.2-.2-.4-.3-.6-.4.2-.2.4-.3.7-.4.3-.1.6-.1.8-.1.3 0 .6 0 .8.1.2.1.4.3.5.5.1.2.2.5.2.9v1.1c0 .3-.1.5-.3.6-.2.2-.5.3-.9.4-.3.1-.7.3-1.1.4-.4.1-.8.3-1.1.5-.3.2-.6.4-.8.7-.2.3-.3.7-.3 1.2 0 .6.2 1.1.5 1.4.3.4.9.5 1.6.5.5 0 1-.1 1.4-.3.4-.2.8-.6 1.1-1.1 0 .4.1.7.3 1 .2.3.6.4 1.2.4.4 0 .7-.1.9-.2.2-.1.5-.3.7-.4h-.3zm-3-.9c-.2.4-.5.7-.8.8-.3.2-.6.2-.8.2-.4 0-.6-.1-.9-.3-.2-.2-.3-.6-.3-1.1 0-.5.1-.9.3-1.2s.5-.5.8-.7c.3-.2.7-.3 1-.5.3-.1.6-.3.7-.6v3.4z"
      />
    </svg>
    <svg
      aria-hidden="true"
      focusable="false"
      height={36}
      role="img"
      viewBox="0 0 24 24"
      width={36}
      xmlns="http://www.w3.org/2000/svg"
    >
      <path
        d="M6.9 7L3 17.8h1.7l1-2.8h4.1l1 2.8h1.7L8.6 7H6.9zm-.7 6.6l1.5-4.3 1.5 4.3h-3zM21.6 17c-.1.1-.2.2-.3.2-.1.1-.2.1-.4.1s-.3-.1-.4-.2c-.1-.1-.1-.3-.1-.6V12c0-.5 0-1-.1-1.4-.1-.4-.3-.7-.5-1-.2-.2-.5-.4-.9-.5-.4 0-.8-.1-1.3-.1s-1 .1-1.4.2c-.4.1-.7.3-1 .4-.2.2-.4.3-.6.5-.1.2-.2.4-.2.7 0 .3.1.5.2.8.2.2.4.3.8.3.3 0 .6-.1.8-.3.2-.2.3-.4.3-.7 0-.3-.1-.5-.2-.7-.2-.2-.4-.3-.6-.4.2-.2.4-.3.7-.4.3-.1.6-.1.8-.1.3 0 .6 0 .8.1.2.1.4.3.5.5.1.2.2.5.2.9v1.1c0 .3-.1.5-.3.6-.2.2-.5.3-.9.4-.3.1-.7.3-1.1.4-.4.1-.8.3-1.1.5-.3.2-.6.4-.8.7-.2.3-.3.7-.3 1.2 0 .6.2 1.1.5 1.4.3.4.9.5 1.6.5.5 0 1-.1 1.4-.3.4-.2.8-.6 1.1-1.1 0 .4.1.7.3 1 .2.3.6.4 1.2.4.4 0 .7-.1.9-.2.2-.1.5-.3.7-.4h-.3zm-3-.9c-.2.4-.5.7-.8.8-.3.2-.6.2-.8.2-.4 0-.6-.1-.9-.3-.2-.2-.3-.6-.3-1.1 0-.5.1-.9.3-1.2s.5-.5.8-.7c.3-.2.7-.3 1-.5.3-.1.6-.3.7-.6v3.4z"
      />
    </svg>
    <svg
      aria-hidden="true"
      focusable="false"
      height={48}
      role="img"
      viewBox="0 0 24 24"
      width={48}
      xmlns="http://www.w3.org/2000/svg"
    >
      <path
        d="M6.9 7L3 17.8h1.7l1-2.8h4.1l1 2.8h1.7L8.6 7H6.9zm-.7 6.6l1.5-4.3 1.5 4.3h-3zM21.6 17c-.1.1-.2.2-.3.2-.1.1-.2.1-.4.1s-.3-.1-.4-.2c-.1-.1-.1-.3-.1-.6V12c0-.5 0-1-.1-1.4-.1-.4-.3-.7-.5-1-.2-.2-.5-.4-.9-.5-.4 0-.8-.1-1.3-.1s-1 .1-1.4.2c-.4.1-.7.3-1 .4-.2.2-.4.3-.6.5-.1.2-.2.4-.2.7 0 .3.1.5.2.8.2.2.4.3.8.3.3 0 .6-.1.8-.3.2-.2.3-.4.3-.7 0-.3-.1-.5-.2-.7-.2-.2-.4-.3-.6-.4.2-.2.4-.3.7-.4.3-.1.6-.1.8-.1.3 0 .6 0 .8.1.2.1.4.3.5.5.1.2.2.5.2.9v1.1c0 .3-.1.5-.3.6-.2.2-.5.3-.9.4-.3.1-.7.3-1.1.4-.4.1-.8.3-1.1.5-.3.2-.6.4-.8.7-.2.3-.3.7-.3 1.2 0 .6.2 1.1.5 1.4.3.4.9.5 1.6.5.5 0 1-.1 1.4-.3.4-.2.8-.6 1.1-1.1 0 .4.1.7.3 1 .2.3.6.4 1.2.4.4 0 .7-.1.9-.2.2-.1.5-.3.7-.4h-.3zm-3-.9c-.2.4-.5.7-.8.8-.3.2-.6.2-.8.2-.4 0-.6-.1-.9-.3-.2-.2-.3-.6-.3-1.1 0-.5.1-.9.3-1.2s.5-.5.8-.7c.3-.2.7-.3 1-.5.3-.1.6-.3.7-.6v3.4z"
      />
    </svg>
  </div>
  <div
    style={
      Object {
        "alignItems": "center",
        "display": "flex",
      }
    }
  >
    <strong
      style={
        Object {
          "width": "120px",
        }
      }
    >
      undo
    </strong>
    <svg
      aria-hidden="true"
      focusable="false"
      height={24}
      role="img"
      viewBox="0 0 24 24"
      width={24}
      xmlns="http://www.w3.org/2000/svg"
    >
      <path
        d="M18.3 11.7c-.6-.6-1.4-.9-2.3-.9H6.7l2.9-3.3-1.1-1-4.5 5L8.5 16l1-1-2.7-2.7H16c.5 0 .9.2 1.3.5 1 1 1 3.4 1 4.5v.3h1.5v-.2c0-1.5 0-4.3-1.5-5.7z"
      />
    </svg>
    <svg
      aria-hidden="true"
      focusable="false"
      height={36}
      role="img"
      viewBox="0 0 24 24"
      width={36}
      xmlns="http://www.w3.org/2000/svg"
    >
      <path
        d="M18.3 11.7c-.6-.6-1.4-.9-2.3-.9H6.7l2.9-3.3-1.1-1-4.5 5L8.5 16l1-1-2.7-2.7H16c.5 0 .9.2 1.3.5 1 1 1 3.4 1 4.5v.3h1.5v-.2c0-1.5 0-4.3-1.5-5.7z"
      />
    </svg>
    <svg
      aria-hidden="true"
      focusable="false"
      height={48}
      role="img"
      viewBox="0 0 24 24"
      width={48}
      xmlns="http://www.w3.org/2000/svg"
    >
      <path
        d="M18.3 11.7c-.6-.6-1.4-.9-2.3-.9H6.7l2.9-3.3-1.1-1-4.5 5L8.5 16l1-1-2.7-2.7H16c.5 0 .9.2 1.3.5 1 1 1 3.4 1 4.5v.3h1.5v-.2c0-1.5 0-4.3-1.5-5.7z"
      />
    </svg>
  </div>
  <div
    style={
      Object {
        "alignItems": "center",
        "display": "flex",
      }
    }
  >
    <strong
      style={
        Object {
          "width": "120px",
        }
      }
    >
      update
    </strong>
    <svg
      aria-hidden="true"
      focusable="false"
      height={24}
      role="img"
      viewBox="-2 -2 24 24"
      width={24}
      xmlns="http://www.w3.org/2000/svg"
    >
      <path
        d="M10.2 3.28c3.53 0 6.43 2.61 6.92 6h2.08l-3.5 4-3.5-4h2.32c-.45-1.97-2.21-3.45-4.32-3.45-1.45 0-2.73.71-3.54 1.78L4.95 5.66C6.23 4.2 8.11 3.28 10.2 3.28zm-.4 13.44c-3.52 0-6.43-2.61-6.92-6H.8l3.5-4c1.17 1.33 2.33 2.67 3.5 4H5.48c.45 1.97 2.21 3.45 4.32 3.45 1.45 0 2.73-.71 3.54-1.78l1.71 1.95c-1.28 1.46-3.15 2.38-5.25 2.38z"
      />
    </svg>
    <svg
      aria-hidden="true"
      focusable="false"
      height={36}
      role="img"
      viewBox="-2 -2 24 24"
      width={36}
      xmlns="http://www.w3.org/2000/svg"
    >
      <path
        d="M10.2 3.28c3.53 0 6.43 2.61 6.92 6h2.08l-3.5 4-3.5-4h2.32c-.45-1.97-2.21-3.45-4.32-3.45-1.45 0-2.73.71-3.54 1.78L4.95 5.66C6.23 4.2 8.11 3.28 10.2 3.28zm-.4 13.44c-3.52 0-6.43-2.61-6.92-6H.8l3.5-4c1.17 1.33 2.33 2.67 3.5 4H5.48c.45 1.97 2.21 3.45 4.32 3.45 1.45 0 2.73-.71 3.54-1.78l1.71 1.95c-1.28 1.46-3.15 2.38-5.25 2.38z"
      />
    </svg>
    <svg
      aria-hidden="true"
      focusable="false"
      height={48}
      role="img"
      viewBox="-2 -2 24 24"
      width={48}
      xmlns="http://www.w3.org/2000/svg"
    >
      <path
        d="M10.2 3.28c3.53 0 6.43 2.61 6.92 6h2.08l-3.5 4-3.5-4h2.32c-.45-1.97-2.21-3.45-4.32-3.45-1.45 0-2.73.71-3.54 1.78L4.95 5.66C6.23 4.2 8.11 3.28 10.2 3.28zm-.4 13.44c-3.52 0-6.43-2.61-6.92-6H.8l3.5-4c1.17 1.33 2.33 2.67 3.5 4H5.48c.45 1.97 2.21 3.45 4.32 3.45 1.45 0 2.73-.71 3.54-1.78l1.71 1.95c-1.28 1.46-3.15 2.38-5.25 2.38z"
      />
    </svg>
  </div>
  <div
    style={
      Object {
        "alignItems": "center",
        "display": "flex",
      }
    }
  >
    <strong
      style={
        Object {
          "width": "120px",
        }
      }
    >
      upload
    </strong>
    <svg
      aria-hidden="true"
      focusable="false"
      height={24}
      role="img"
      viewBox="0 0 24 24"
      width={24}
      xmlns="http://www.w3.org/2000/svg"
    >
      <path
        d="M18.5 15v3.5H13V6.7l4.5 4.1 1-1.1-5.7-5.3-.6.6-.5-.5-5.2 5.2 1 1.1 4-4v11.7h-6V15H4v5h16v-5z"
      />
    </svg>
    <svg
      aria-hidden="true"
      focusable="false"
      height={36}
      role="img"
      viewBox="0 0 24 24"
      width={36}
      xmlns="http://www.w3.org/2000/svg"
    >
      <path
        d="M18.5 15v3.5H13V6.7l4.5 4.1 1-1.1-5.7-5.3-.6.6-.5-.5-5.2 5.2 1 1.1 4-4v11.7h-6V15H4v5h16v-5z"
      />
    </svg>
    <svg
      aria-hidden="true"
      focusable="false"
      height={48}
      role="img"
      viewBox="0 0 24 24"
      width={48}
      xmlns="http://www.w3.org/2000/svg"
    >
      <path
        d="M18.5 15v3.5H13V6.7l4.5 4.1 1-1.1-5.7-5.3-.6.6-.5-.5-5.2 5.2 1 1.1 4-4v11.7h-6V15H4v5h16v-5z"
      />
    </svg>
  </div>
  <div
    style={
      Object {
        "alignItems": "center",
        "display": "flex",
      }
    }
  >
    <strong
      style={
        Object {
          "width": "120px",
        }
      }
    >
      verse
    </strong>
    <svg
      aria-hidden="true"
      focusable="false"
      height={24}
      role="img"
      viewBox="0 0 24 24"
      width={24}
      xmlns="http://www.w3.org/2000/svg"
    >
      <path
        d="M17.8 2l-.9.3c-.1 0-3.6 1-5.2 2.1C10 5.5 9.3 6.5 8.9 7.1c-.6.9-1.7 4.7-1.7 6.3l-.9 2.3c-.2.4 0 .8.4 1 .1 0 .2.1.3.1.3 0 .6-.2.7-.5l.6-1.5c.3 0 .7-.1 1.2-.2.7-.1 1.4-.3 2.2-.5.8-.2 1.6-.5 2.4-.8.7-.3 1.4-.7 1.9-1.2s.8-1.2 1-1.9c.2-.7.3-1.6.4-2.4.1-.8.1-1.7.2-2.5 0-.8.1-1.5.2-2.1V2zm-1.9 5.6c-.1.8-.2 1.5-.3 2.1-.2.6-.4 1-.6 1.3-.3.3-.8.6-1.4.9-.7.3-1.4.5-2.2.8-.6.2-1.3.3-1.8.4L15 7.5c.3-.3.6-.7 1-1.1 0 .4 0 .8-.1 1.2zM6 20h8v-1.5H6V20z"
      />
    </svg>
    <svg
      aria-hidden="true"
      focusable="false"
      height={36}
      role="img"
      viewBox="0 0 24 24"
      width={36}
      xmlns="http://www.w3.org/2000/svg"
    >
      <path
        d="M17.8 2l-.9.3c-.1 0-3.6 1-5.2 2.1C10 5.5 9.3 6.5 8.9 7.1c-.6.9-1.7 4.7-1.7 6.3l-.9 2.3c-.2.4 0 .8.4 1 .1 0 .2.1.3.1.3 0 .6-.2.7-.5l.6-1.5c.3 0 .7-.1 1.2-.2.7-.1 1.4-.3 2.2-.5.8-.2 1.6-.5 2.4-.8.7-.3 1.4-.7 1.9-1.2s.8-1.2 1-1.9c.2-.7.3-1.6.4-2.4.1-.8.1-1.7.2-2.5 0-.8.1-1.5.2-2.1V2zm-1.9 5.6c-.1.8-.2 1.5-.3 2.1-.2.6-.4 1-.6 1.3-.3.3-.8.6-1.4.9-.7.3-1.4.5-2.2.8-.6.2-1.3.3-1.8.4L15 7.5c.3-.3.6-.7 1-1.1 0 .4 0 .8-.1 1.2zM6 20h8v-1.5H6V20z"
      />
    </svg>
    <svg
      aria-hidden="true"
      focusable="false"
      height={48}
      role="img"
      viewBox="0 0 24 24"
      width={48}
      xmlns="http://www.w3.org/2000/svg"
    >
      <path
        d="M17.8 2l-.9.3c-.1 0-3.6 1-5.2 2.1C10 5.5 9.3 6.5 8.9 7.1c-.6.9-1.7 4.7-1.7 6.3l-.9 2.3c-.2.4 0 .8.4 1 .1 0 .2.1.3.1.3 0 .6-.2.7-.5l.6-1.5c.3 0 .7-.1 1.2-.2.7-.1 1.4-.3 2.2-.5.8-.2 1.6-.5 2.4-.8.7-.3 1.4-.7 1.9-1.2s.8-1.2 1-1.9c.2-.7.3-1.6.4-2.4.1-.8.1-1.7.2-2.5 0-.8.1-1.5.2-2.1V2zm-1.9 5.6c-.1.8-.2 1.5-.3 2.1-.2.6-.4 1-.6 1.3-.3.3-.8.6-1.4.9-.7.3-1.4.5-2.2.8-.6.2-1.3.3-1.8.4L15 7.5c.3-.3.6-.7 1-1.1 0 .4 0 .8-.1 1.2zM6 20h8v-1.5H6V20z"
      />
    </svg>
  </div>
  <div
    style={
      Object {
        "alignItems": "center",
        "display": "flex",
      }
    }
  >
    <strong
      style={
        Object {
          "width": "120px",
        }
      }
    >
      video
    </strong>
    <svg
      aria-hidden="true"
      focusable="false"
      height={24}
      role="img"
      viewBox="0 0 24 24"
      width={24}
      xmlns="http://www.w3.org/2000/svg"
    >
      <path
        d="M18.7 3H5.3C4 3 3 4 3 5.3v13.4C3 20 4 21 5.3 21h13.4c1.3 0 2.3-1 2.3-2.3V5.3C21 4 20 3 18.7 3zm.8 15.7c0 .4-.4.8-.8.8H5.3c-.4 0-.8-.4-.8-.8V5.3c0-.4.4-.8.8-.8h13.4c.4 0 .8.4.8.8v13.4zM10 15l5-3-5-3v6z"
      />
    </svg>
    <svg
      aria-hidden="true"
      focusable="false"
      height={36}
      role="img"
      viewBox="0 0 24 24"
      width={36}
      xmlns="http://www.w3.org/2000/svg"
    >
      <path
        d="M18.7 3H5.3C4 3 3 4 3 5.3v13.4C3 20 4 21 5.3 21h13.4c1.3 0 2.3-1 2.3-2.3V5.3C21 4 20 3 18.7 3zm.8 15.7c0 .4-.4.8-.8.8H5.3c-.4 0-.8-.4-.8-.8V5.3c0-.4.4-.8.8-.8h13.4c.4 0 .8.4.8.8v13.4zM10 15l5-3-5-3v6z"
      />
    </svg>
    <svg
      aria-hidden="true"
      focusable="false"
      height={48}
      role="img"
      viewBox="0 0 24 24"
      width={48}
      xmlns="http://www.w3.org/2000/svg"
    >
      <path
        d="M18.7 3H5.3C4 3 3 4 3 5.3v13.4C3 20 4 21 5.3 21h13.4c1.3 0 2.3-1 2.3-2.3V5.3C21 4 20 3 18.7 3zm.8 15.7c0 .4-.4.8-.8.8H5.3c-.4 0-.8-.4-.8-.8V5.3c0-.4.4-.8.8-.8h13.4c.4 0 .8.4.8.8v13.4zM10 15l5-3-5-3v6z"
      />
    </svg>
  </div>
  <div
    style={
      Object {
        "alignItems": "center",
        "display": "flex",
      }
    }
  >
    <strong
      style={
        Object {
          "width": "120px",
        }
      }
    >
      widget
    </strong>
    <svg
      aria-hidden="true"
      focusable="false"
      height={24}
      role="img"
      viewBox="0 0 24 24"
      width={24}
      xmlns="http://www.w3.org/2000/svg"
    >
      <path
        d="M7 11h2v2H7v-2zm14-5v14l-2 2H5l-2-2V6l2-2h1V2h2v2h8V2h2v2h1l2 2zM5 8h14V6H5v2zm14 12V10H5v10h14zm-4-7h2v-2h-2v2zm-4 0h2v-2h-2v2z"
      />
    </svg>
    <svg
      aria-hidden="true"
      focusable="false"
      height={36}
      role="img"
      viewBox="0 0 24 24"
      width={36}
      xmlns="http://www.w3.org/2000/svg"
    >
      <path
        d="M7 11h2v2H7v-2zm14-5v14l-2 2H5l-2-2V6l2-2h1V2h2v2h8V2h2v2h1l2 2zM5 8h14V6H5v2zm14 12V10H5v10h14zm-4-7h2v-2h-2v2zm-4 0h2v-2h-2v2z"
      />
    </svg>
    <svg
      aria-hidden="true"
      focusable="false"
      height={48}
      role="img"
      viewBox="0 0 24 24"
      width={48}
      xmlns="http://www.w3.org/2000/svg"
    >
      <path
        d="M7 11h2v2H7v-2zm14-5v14l-2 2H5l-2-2V6l2-2h1V2h2v2h8V2h2v2h1l2 2zM5 8h14V6H5v2zm14 12V10H5v10h14zm-4-7h2v-2h-2v2zm-4 0h2v-2h-2v2z"
      />
    </svg>
  </div>
  <div
    style={
      Object {
        "alignItems": "center",
        "display": "flex",
      }
    }
  >
    <strong
      style={
        Object {
          "width": "120px",
        }
      }
    >
      wordpress
    </strong>
    <svg
      aria-hidden="true"
      focusable="false"
      height={24}
      role="img"
      viewBox="-2 -2 24 24"
      width={24}
      xmlns="http://www.w3.org/2000/svg"
    >
      <path
        d="M20 10c0-5.51-4.49-10-10-10C4.48 0 0 4.49 0 10c0 5.52 4.48 10 10 10 5.51 0 10-4.48 10-10zM7.78 15.37L4.37 6.22c.55-.02 1.17-.08 1.17-.08.5-.06.44-1.13-.06-1.11 0 0-1.45.11-2.37.11-.18 0-.37 0-.58-.01C4.12 2.69 6.87 1.11 10 1.11c2.33 0 4.45.87 6.05 2.34-.68-.11-1.65.39-1.65 1.58 0 .74.45 1.36.9 2.1.35.61.55 1.36.55 2.46 0 1.49-1.4 5-1.4 5l-3.03-8.37c.54-.02.82-.17.82-.17.5-.05.44-1.25-.06-1.22 0 0-1.44.12-2.38.12-.87 0-2.33-.12-2.33-.12-.5-.03-.56 1.2-.06 1.22l.92.08 1.26 3.41zM17.41 10c.24-.64.74-1.87.43-4.25.7 1.29 1.05 2.71 1.05 4.25 0 3.29-1.73 6.24-4.4 7.78.97-2.59 1.94-5.2 2.92-7.78zM6.1 18.09C3.12 16.65 1.11 13.53 1.11 10c0-1.3.23-2.48.72-3.59C3.25 10.3 4.67 14.2 6.1 18.09zm4.03-6.63l2.58 6.98c-.86.29-1.76.45-2.71.45-.79 0-1.57-.11-2.29-.33.81-2.38 1.62-4.74 2.42-7.1z"
      />
    </svg>
    <svg
      aria-hidden="true"
      focusable="false"
      height={36}
      role="img"
      viewBox="-2 -2 24 24"
      width={36}
      xmlns="http://www.w3.org/2000/svg"
    >
      <path
        d="M20 10c0-5.51-4.49-10-10-10C4.48 0 0 4.49 0 10c0 5.52 4.48 10 10 10 5.51 0 10-4.48 10-10zM7.78 15.37L4.37 6.22c.55-.02 1.17-.08 1.17-.08.5-.06.44-1.13-.06-1.11 0 0-1.45.11-2.37.11-.18 0-.37 0-.58-.01C4.12 2.69 6.87 1.11 10 1.11c2.33 0 4.45.87 6.05 2.34-.68-.11-1.65.39-1.65 1.58 0 .74.45 1.36.9 2.1.35.61.55 1.36.55 2.46 0 1.49-1.4 5-1.4 5l-3.03-8.37c.54-.02.82-.17.82-.17.5-.05.44-1.25-.06-1.22 0 0-1.44.12-2.38.12-.87 0-2.33-.12-2.33-.12-.5-.03-.56 1.2-.06 1.22l.92.08 1.26 3.41zM17.41 10c.24-.64.74-1.87.43-4.25.7 1.29 1.05 2.71 1.05 4.25 0 3.29-1.73 6.24-4.4 7.78.97-2.59 1.94-5.2 2.92-7.78zM6.1 18.09C3.12 16.65 1.11 13.53 1.11 10c0-1.3.23-2.48.72-3.59C3.25 10.3 4.67 14.2 6.1 18.09zm4.03-6.63l2.58 6.98c-.86.29-1.76.45-2.71.45-.79 0-1.57-.11-2.29-.33.81-2.38 1.62-4.74 2.42-7.1z"
      />
    </svg>
    <svg
      aria-hidden="true"
      focusable="false"
      height={48}
      role="img"
      viewBox="-2 -2 24 24"
      width={48}
      xmlns="http://www.w3.org/2000/svg"
    >
      <path
        d="M20 10c0-5.51-4.49-10-10-10C4.48 0 0 4.49 0 10c0 5.52 4.48 10 10 10 5.51 0 10-4.48 10-10zM7.78 15.37L4.37 6.22c.55-.02 1.17-.08 1.17-.08.5-.06.44-1.13-.06-1.11 0 0-1.45.11-2.37.11-.18 0-.37 0-.58-.01C4.12 2.69 6.87 1.11 10 1.11c2.33 0 4.45.87 6.05 2.34-.68-.11-1.65.39-1.65 1.58 0 .74.45 1.36.9 2.1.35.61.55 1.36.55 2.46 0 1.49-1.4 5-1.4 5l-3.03-8.37c.54-.02.82-.17.82-.17.5-.05.44-1.25-.06-1.22 0 0-1.44.12-2.38.12-.87 0-2.33-.12-2.33-.12-.5-.03-.56 1.2-.06 1.22l.92.08 1.26 3.41zM17.41 10c.24-.64.74-1.87.43-4.25.7 1.29 1.05 2.71 1.05 4.25 0 3.29-1.73 6.24-4.4 7.78.97-2.59 1.94-5.2 2.92-7.78zM6.1 18.09C3.12 16.65 1.11 13.53 1.11 10c0-1.3.23-2.48.72-3.59C3.25 10.3 4.67 14.2 6.1 18.09zm4.03-6.63l2.58 6.98c-.86.29-1.76.45-2.71.45-.79 0-1.57-.11-2.29-.33.81-2.38 1.62-4.74 2.42-7.1z"
      />
    </svg>
  </div>
</div>
`;<|MERGE_RESOLUTION|>--- conflicted
+++ resolved
@@ -7804,7 +7804,7 @@
     tabIndex="0"
   >
     <p>
-      Selected tab: 
+      Selected tab:
       Tab 1
     </p>
   </div>
@@ -7953,18 +7953,9 @@
 <p
     className="emotion-0 emotion-1"
   >
-<<<<<<< HEAD
-    <p>
-      Selected tab:
-      Tab 1
-    </p>
-  </div>
-</div>
-=======
     Label
   </p>,
 ]
->>>>>>> 049dc527
 `;
 
 exports[`Storyshots Components/TextControl Default 1`] = `
