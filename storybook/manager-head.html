--- conflicted
+++ resolved
@@ -2,11 +2,8 @@
 	( function redirectIfStoryMoved() {
 		const PREVIOUSLY_EXPERIMENTAL_COMPONENTS = [
 			'alignmentmatrixcontrol',
-<<<<<<< HEAD
+			'borderboxcontrol',
 			'bordercontrol',
-=======
-			'borderboxcontrol',
->>>>>>> 0ed82aec
 			'boxcontrol',
 			'customselectcontrol-v2',
 			'dimensioncontrol',
