--- conflicted
+++ resolved
@@ -1201,7 +1201,64 @@
 			] );
 		} );
 	} );
-<<<<<<< HEAD
+
+	test( 'correctly updates the link when caret at outer edge of format boundary', async ( {
+		page,
+		editor,
+		pageUtils,
+	} ) => {
+		// Create a block with some text.
+		await editor.insertBlock( {
+			name: 'core/paragraph',
+		} );
+		await page.keyboard.type( 'This is Gutenberg WordPress' );
+
+		// Select "WordPress".
+		await pageUtils.pressKeys( 'shiftAlt+ArrowLeft' );
+
+		// Create a link.
+		await pageUtils.pressKeys( 'primary+k' );
+		await page.keyboard.type( 'w.org' );
+		await page.keyboard.press( 'Enter' );
+
+		// Move into the Link at the rightmost edge of the link format boundary.
+		await pageUtils.pressKeys( 'ArrowLeft' );
+
+		// Switch Link UI to "edit" mode.
+		await page.getByRole( 'button', { name: 'Edit' } ).click();
+
+		// focus the input with the accessible name of `Link`
+		const urlInput = page.getByRole( 'combobox', {
+			name: 'Link',
+		} );
+
+		await urlInput.clear();
+		await urlInput.focus();
+
+		// Update the link.
+		await page.keyboard.type( 'wordpress.org' );
+
+		// press the Save buttobn
+		await page
+			.getByRole( 'region', {
+				name: 'Editor content',
+			} )
+			.getByRole( 'button', { name: 'Save' } )
+			.click();
+
+		// Reactive the link again
+		await pageUtils.pressKeys( 'ArrowLeft' );
+
+		// Switch Link UI to "edit" mode.
+		await page.getByRole( 'button', { name: 'Edit' } ).click();
+
+		// Check the contents of the Link input has changed
+		await expect(
+			page.getByRole( 'combobox', {
+				name: 'Link',
+			} )
+		).toHaveValue( 'http://wordpress.org' );
+	} );
 } );
 
 class LinkUtils {
@@ -1262,65 +1319,4 @@
 			'.components-popover__content .block-editor-link-control'
 		);
 	}
-}
-=======
-
-	test( 'correctly updates the link when caret at outer edge of format boundary', async ( {
-		page,
-		editor,
-		pageUtils,
-	} ) => {
-		// Create a block with some text.
-		await editor.insertBlock( {
-			name: 'core/paragraph',
-		} );
-		await page.keyboard.type( 'This is Gutenberg WordPress' );
-
-		// Select "WordPress".
-		await pageUtils.pressKeys( 'shiftAlt+ArrowLeft' );
-
-		// Create a link.
-		await pageUtils.pressKeys( 'primary+k' );
-		await page.keyboard.type( 'w.org' );
-		await page.keyboard.press( 'Enter' );
-
-		// Move into the Link at the rightmost edge of the link format boundary.
-		await pageUtils.pressKeys( 'ArrowLeft' );
-
-		// Switch Link UI to "edit" mode.
-		await page.getByRole( 'button', { name: 'Edit' } ).click();
-
-		// focus the input with the accessible name of `Link`
-		const urlInput = page.getByRole( 'combobox', {
-			name: 'Link',
-		} );
-
-		await urlInput.clear();
-		await urlInput.focus();
-
-		// Update the link.
-		await page.keyboard.type( 'wordpress.org' );
-
-		// press the Save buttobn
-		await page
-			.getByRole( 'region', {
-				name: 'Editor content',
-			} )
-			.getByRole( 'button', { name: 'Save' } )
-			.click();
-
-		// Reactive the link again
-		await pageUtils.pressKeys( 'ArrowLeft' );
-
-		// Switch Link UI to "edit" mode.
-		await page.getByRole( 'button', { name: 'Edit' } ).click();
-
-		// Check the contents of the Link input has changed
-		await expect(
-			page.getByRole( 'combobox', {
-				name: 'Link',
-			} )
-		).toHaveValue( 'http://wordpress.org' );
-	} );
-} );
->>>>>>> b01284dc
+}