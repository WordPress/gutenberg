--- conflicted
+++ resolved
@@ -57,15 +57,9 @@
 		await page.click( 'role=checkbox[name="Lock all"]' );
 		await page.click( 'role=button[name="Apply"]' );
 
-<<<<<<< HEAD
-			expect( await editor.getEditedPostContent() )
-				.toBe( `<!-- wp:paragraph {"lock":{"move":true,"remove":true}} -->
-<p class="wp-block-paragraph">Some paragraph</p>
-=======
 		expect( await editor.getEditedPostContent() )
 			.toBe( `<!-- wp:paragraph {"lock":{"move":true,"remove":true}} -->
-<p>Some paragraph</p>
->>>>>>> 93413fb5
+<p class="wp-block-paragraph">Some paragraph</p>
 <!-- /wp:paragraph -->` );
 	} );
 
@@ -82,15 +76,9 @@
 		await page.click( 'role=checkbox[name="Lock all"]' );
 		await page.click( 'role=button[name="Apply"]' );
 
-<<<<<<< HEAD
-			expect( await editor.getEditedPostContent() )
-				.toBe( `<!-- wp:paragraph {"lock":{"move":false,"remove":false}} -->
-<p class="wp-block-paragraph">Some paragraph</p>
-=======
 		expect( await editor.getEditedPostContent() )
 			.toBe( `<!-- wp:paragraph {"lock":{"move":false,"remove":false}} -->
-<p>Some paragraph</p>
->>>>>>> 93413fb5
+<p class="wp-block-paragraph">Some paragraph</p>
 <!-- /wp:paragraph -->` );
 	} );
 
