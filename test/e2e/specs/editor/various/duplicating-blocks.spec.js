--- conflicted
+++ resolved
@@ -39,15 +39,11 @@
 <!-- /wp:paragraph -->
 
 <!-- wp:paragraph -->
-<<<<<<< HEAD
 <p class="wp-block-paragraph">Clone me</p>
-=======
-<p>Clone me</p>
 <!-- /wp:paragraph -->
 
 <!-- wp:paragraph -->
-<p>Clone me</p>
->>>>>>> 93413fb5
+<p class="wp-block-paragraph">Clone me</p>
 <!-- /wp:paragraph -->`
 		);
 	} );
