/**
 * WordPress dependencies
 */
const { test, expect } = require( '@wordpress/e2e-test-utils-playwright' );

async function getFootnotes( page, withoutSave = false ) {
	// Save post so we can check meta.
	if ( ! withoutSave ) {
		await page.click( 'button:text("Save draft")' );
	}
	await page.waitForSelector( 'button:text("Saved")' );
	const footnotes = await page.evaluate( () => {
		return window.wp.data
			.select( 'core' )
			.getEntityRecord(
				'postType',
				'post',
				window.wp.data.select( 'core/editor' ).getCurrentPostId()
			).meta.footnotes;
	} );
	return JSON.parse( footnotes );
}

test.describe( 'Footnotes', () => {
	test.beforeEach( async ( { admin } ) => {
		await admin.createNewPost();
	} );

	test( 'can be inserted', async ( { editor, page } ) => {
		await editor.canvas
			.locator( 'role=button[name="Add default block"i]' )
			.click();
		await page.keyboard.type( 'first paragraph' );
		await page.keyboard.press( 'Enter' );
		await page.keyboard.type( 'second paragraph' );

		await editor.showBlockToolbar();
		await editor.clickBlockToolbarButton( 'More' );
		await page.locator( 'button:text("Footnote")' ).click();

		await page.keyboard.type( 'first footnote' );

		const id1 = await editor.canvas.locator( ':root' ).evaluate( () => {
			return document.activeElement.id;
		} );

		expect( await editor.getBlocks() ).toMatchObject( [
			{
				name: 'core/paragraph',
				attributes: { content: 'first paragraph' },
			},
			{
				name: 'core/paragraph',
				attributes: {
					content: `second paragraph<sup data-fn="${ id1 }" class="fn"><a href="#${ id1 }" id="${ id1 }-link">1</a></sup>`,
				},
			},
			{
				name: 'core/footnotes',
			},
		] );

		await editor.canvas.locator( 'p:text("first paragraph")' ).click();

		await editor.showBlockToolbar();
		await editor.clickBlockToolbarButton( 'More' );
		await page.locator( 'button:text("Footnote")' ).click();

		await page.keyboard.type( 'second footnote' );

		const id2 = await editor.canvas.locator( ':root' ).evaluate( () => {
			return document.activeElement.id;
		} );

		expect( await editor.getBlocks() ).toMatchObject( [
			{
				name: 'core/paragraph',
				attributes: {
					content: `first paragraph<sup data-fn="${ id2 }" class="fn"><a href="#${ id2 }" id="${ id2 }-link">1</a></sup>`,
				},
			},
			{
				name: 'core/paragraph',
				attributes: {
					content: `second paragraph<sup data-fn="${ id1 }" class="fn"><a href="#${ id1 }" id="${ id1 }-link">2</a></sup>`,
				},
			},
			{
				name: 'core/footnotes',
			},
		] );

		expect( await getFootnotes( page ) ).toMatchObject( [
			{
				content: 'second footnote',
				id: id2,
			},
			{
				content: 'first footnote',
				id: id1,
			},
		] );

		await editor.canvas.locator( 'p:text("first paragraph")' ).click();

		await editor.showBlockToolbar();
		await editor.clickBlockToolbarButton( 'Move down' );

		expect( await editor.getBlocks() ).toMatchObject( [
			{
				name: 'core/paragraph',
				attributes: {
					content: `second paragraph<sup data-fn="${ id1 }" class="fn"><a href="#${ id1 }" id="${ id1 }-link">1</a></sup>`,
				},
			},
			{
				name: 'core/paragraph',
				attributes: {
					content: `first paragraph<sup data-fn="${ id2 }" class="fn"><a href="#${ id2 }" id="${ id2 }-link">2</a></sup>`,
				},
			},
			{
				name: 'core/footnotes',
			},
		] );

		expect( await getFootnotes( page ) ).toMatchObject( [
			{
				content: 'first footnote',
				id: id1,
			},
			{
				content: 'second footnote',
				id: id2,
			},
		] );

		await editor.canvas.locator( `a[href="#${ id2 }-link"]` ).click();
		await page.keyboard.press( 'Backspace' );

		expect( await editor.getBlocks() ).toMatchObject( [
			{
				name: 'core/paragraph',
				attributes: {
					content: `second paragraph<sup data-fn="${ id1 }" class="fn"><a href="#${ id1 }" id="${ id1 }-link">1</a></sup>`,
				},
			},
			{
				name: 'core/paragraph',
				attributes: {
					content: `first paragraph`,
				},
			},
			{
				name: 'core/footnotes',
			},
		] );

		expect( await getFootnotes( page ) ).toMatchObject( [
			{
				content: 'first footnote',
				id: id1,
			},
		] );

		await editor.canvas.locator( `a[href="#${ id1 }-link"]` ).click();
		await page.keyboard.press( 'Backspace' );

		expect( await editor.getBlocks() ).toMatchObject( [
			{
				name: 'core/paragraph',
				attributes: {
					content: `second paragraph`,
				},
			},
			{
				name: 'core/paragraph',
				attributes: {
					content: `first paragraph`,
				},
			},
			{
				name: 'core/footnotes',
			},
		] );

		expect( await getFootnotes( page ) ).toMatchObject( [] );
	} );

	test( 'can be inserted in a list', async ( { editor, page } ) => {
		await editor.canvas
			.locator( 'role=button[name="Add default block"i]' )
			.click();
		await page.keyboard.type( '* 1' );
		await editor.clickBlockToolbarButton( 'More' );
		await page.locator( 'button:text("Footnote")' ).click();

		await page.keyboard.type( 'a' );

		const id1 = await editor.canvas.locator( ':root' ).evaluate( () => {
			return document.activeElement.id;
		} );

		expect( await editor.getBlocks() ).toMatchObject( [
			{
				name: 'core/list',
				innerBlocks: [
					{
						name: 'core/list-item',
						attributes: {
							content: `1<sup data-fn="${ id1 }" class="fn"><a href="#${ id1 }" id="${ id1 }-link">1</a></sup>`,
						},
					},
				],
			},
			{
				name: 'core/footnotes',
			},
		] );

		expect( await getFootnotes( page ) ).toMatchObject( [
			{
				content: 'a',
				id: id1,
			},
		] );
	} );

	test( 'can be inserted in a table', async ( { editor, page } ) => {
		await editor.insertBlock( { name: 'core/table' } );
		await editor.canvas
			.locator( 'role=button[name="Create Table"i]' )
			.click();
		await page.keyboard.type( '1' );
		await editor.showBlockToolbar();
		await editor.clickBlockToolbarButton( 'More' );
		await page.locator( 'button:text("Footnote")' ).click();

		await page.keyboard.type( 'a' );

		const id1 = await editor.canvas.locator( ':root' ).evaluate( () => {
			return document.activeElement.id;
		} );

		expect( await editor.getBlocks() ).toMatchObject( [
			{
				name: 'core/table',
				attributes: {
					body: [
						{
							cells: [
								{
									content: `1<sup data-fn="${ id1 }" class="fn"><a href="#${ id1 }" id="${ id1 }-link">1</a></sup>`,
									tag: 'td',
								},
								{
									content: '',
									tag: 'td',
								},
							],
						},
						{
							cells: [
								{
									content: '',
									tag: 'td',
								},
								{
									content: '',
									tag: 'td',
								},
							],
						},
					],
				},
			},
			{
				name: 'core/footnotes',
			},
		] );

		expect( await getFootnotes( page ) ).toMatchObject( [
			{
				content: 'a',
				id: id1,
			},
		] );
	} );

	test( 'works with revisions', async ( { editor, page } ) => {
		await editor.canvas
			.locator( 'role=button[name="Add default block"i]' )
			.click();
		await page.keyboard.type( 'first paragraph' );
		await page.keyboard.press( 'Enter' );
		await page.keyboard.type( 'second paragraph' );

		await editor.showBlockToolbar();
		await editor.clickBlockToolbarButton( 'More' );
		await page.locator( 'button:text("Footnote")' ).click();

		// Check if content is correctly slashed on save and restore.
		await page.keyboard.type( 'first footnote"' );

		const id1 = await editor.canvas.locator( ':root' ).evaluate( () => {
			return document.activeElement.id;
		} );

		await editor.canvas.locator( 'p:text("first paragraph")' ).click();

		await editor.showBlockToolbar();
		await editor.clickBlockToolbarButton( 'More' );
		await page.locator( 'button:text("Footnote")' ).click();

		await page.keyboard.type( 'second footnote' );

		const id2 = await editor.canvas.locator( ':root' ).evaluate( () => {
			return document.activeElement.id;
		} );

		// This also saves the post!
		expect( await getFootnotes( page ) ).toMatchObject( [
			{
				content: 'second footnote',
				id: id2,
			},
			{
				content: 'first footnote"',
				id: id1,
			},
		] );

		await editor.canvas.locator( 'p:text("first paragraph")' ).click();

		await editor.showBlockToolbar();
		await editor.clickBlockToolbarButton( 'Move down' );

		// This also saves the post!
		expect( await getFootnotes( page ) ).toMatchObject( [
			{
				content: 'first footnote"',
				id: id1,
			},
			{
				content: 'second footnote',
				id: id2,
			},
		] );

		const editorPage = page;
		const previewPage = await editor.openPreviewPage();

		await expect(
			previewPage.locator( 'ol.wp-block-footnotes' )
		).toHaveText( 'first footnote” ↩︎second footnote ↩︎' );

		await previewPage.close();
		await editorPage.bringToFront();
		await editor.canvas.click( 'p:text("first paragraph")' );

		// Open revisions.
		await editor.openDocumentSettingsSidebar();
		await page
			.getByRole( 'region', { name: 'Editor settings' } )
			.getByRole( 'button', { name: 'Post' } )
			.click();
		await page.locator( 'a:text("2 Revisions")' ).click();
		await page.locator( '.revisions-controls .ui-slider-handle' ).focus();
		await page.keyboard.press( 'ArrowLeft' );
		await page.locator( 'input:text("Restore This Revision")' ).click();

		expect( await getFootnotes( page, true ) ).toMatchObject( [
			{
				content: 'second footnote',
				id: id2,
			},
			{
				content: 'first footnote"',
				id: id1,
			},
		] );

		const previewPage2 = await editor.openPreviewPage();

		await expect(
			previewPage2.locator( 'ol.wp-block-footnotes' )
		).toHaveText( 'second footnote ↩︎first footnote” ↩︎' );

		await previewPage2.close();
		await editorPage.bringToFront();
	} );

	test( 'can be previewed when published', async ( { editor, page } ) => {
		await editor.canvas
			.locator( 'role=button[name="Add default block"i]' )
			.click();
		await page.keyboard.type( 'a' );

		await editor.showBlockToolbar();
		await editor.clickBlockToolbarButton( 'More' );
		await page.locator( 'button:text("Footnote")' ).click();

		await page.keyboard.type( '1' );

		// Publish post with the footnote set to "1".
		const postId = await editor.publishPost();

<<<<<<< HEAD
		await editor.canvas.locator( 'ol.wp-block-footnotes li span' ).click();
=======
		// Test previewing changes to meta.
		await editor.canvas.click( 'ol.wp-block-footnotes li span' );
>>>>>>> 23b30331
		await page.keyboard.press( 'End' );
		await page.keyboard.type( '2' );

		const editorPage = page;
		const previewPage = await editor.openPreviewPage();

		await expect(
			previewPage.locator( 'ol.wp-block-footnotes li' )
		).toHaveText( '12 ↩︎' );

		await previewPage.close();
		await editorPage.bringToFront();

<<<<<<< HEAD
		// Test again, this time with an existing revision (different code
		// path).
		await editor.canvas.locator( 'ol.wp-block-footnotes li span' ).click();
=======
		// Test again, this time with an existing revision (different code path).
		await editor.canvas.click( 'ol.wp-block-footnotes li span' );
>>>>>>> 23b30331
		await page.keyboard.press( 'End' );
		// Test slashing.
		await page.keyboard.type( '3"' );

		const previewPage2 = await editor.openPreviewPage();

		// Note: quote will get curled by wptexturize.
		await expect(
			previewPage2.locator( 'ol.wp-block-footnotes li' )
		).toHaveText( '123″  ↩︎' );

		// Verify that the published post is unchanged after previewing changes to meta.
		await previewPage2.close();
		await editorPage.bringToFront();
		await editor.openDocumentSettingsSidebar();
		await page
			.getByRole( 'region', { name: 'Editor settings' } )
			.getByRole( 'button', { name: 'Post' } )
			.click();

		// Visit the published post.
		await page.goto( `/?p=${ postId }` );

		// Verify that the published post footnote still says "1".
		await expect( page.locator( 'ol.wp-block-footnotes li' ) ).toHaveText(
			'1 ↩︎'
		);
	} );
} );<|MERGE_RESOLUTION|>--- conflicted
+++ resolved
@@ -405,12 +405,8 @@
 		// Publish post with the footnote set to "1".
 		const postId = await editor.publishPost();
 
-<<<<<<< HEAD
+		// Test previewing changes to meta.
 		await editor.canvas.locator( 'ol.wp-block-footnotes li span' ).click();
-=======
-		// Test previewing changes to meta.
-		await editor.canvas.click( 'ol.wp-block-footnotes li span' );
->>>>>>> 23b30331
 		await page.keyboard.press( 'End' );
 		await page.keyboard.type( '2' );
 
@@ -424,14 +420,9 @@
 		await previewPage.close();
 		await editorPage.bringToFront();
 
-<<<<<<< HEAD
 		// Test again, this time with an existing revision (different code
 		// path).
 		await editor.canvas.locator( 'ol.wp-block-footnotes li span' ).click();
-=======
-		// Test again, this time with an existing revision (different code path).
-		await editor.canvas.click( 'ol.wp-block-footnotes li span' );
->>>>>>> 23b30331
 		await page.keyboard.press( 'End' );
 		// Test slashing.
 		await page.keyboard.type( '3"' );
