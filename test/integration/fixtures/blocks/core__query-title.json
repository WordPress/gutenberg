[
	{
		"name": "core/query-title",
		"isValid": true,
		"attributes": {
			"level": 1,
<<<<<<< HEAD
			"showPrefix": true
=======
			"showSearchTerm": true
>>>>>>> d00d939f
		},
		"innerBlocks": []
	}
]<|MERGE_RESOLUTION|>--- conflicted
+++ resolved
@@ -4,11 +4,8 @@
 		"isValid": true,
 		"attributes": {
 			"level": 1,
-<<<<<<< HEAD
-			"showPrefix": true
-=======
+			"showPrefix": true,
 			"showSearchTerm": true
->>>>>>> d00d939f
 		},
 		"innerBlocks": []
 	}
