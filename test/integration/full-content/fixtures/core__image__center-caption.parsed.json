[
    {
        "blockName": "core/image",
        "attrs": {
            "align": "center"
        },
        "innerBlocks": [],
<<<<<<< HEAD
        "innerHTML": "\n<div class=\"wp-block-image aligncenter\"><figure class=\"aligncenter\"><img src=\"https://cldup.com/YLYhpou2oq.jpg\" alt=\"\" width=\"1322\" height=\"511\" /><figcaption>Give it a try. Press the &quot;really wide&quot; button on the image toolbar.</figcaption></figure></div>\n"
=======
        "innerHTML": "\n<div class=\"wp-block-image\"><figure class=\"aligncenter\"><img src=\"https://cldup.com/YLYhpou2oq.jpg\" alt=\"\" /><figcaption>Give it a try. Press the &quot;really wide&quot; button on the image toolbar.</figcaption></figure></div>\n"
>>>>>>> 6a5ac6ae
    },
    {
        "attrs": {},
        "innerHTML": "\n"
    }
]<|MERGE_RESOLUTION|>--- conflicted
+++ resolved
@@ -5,11 +5,7 @@
             "align": "center"
         },
         "innerBlocks": [],
-<<<<<<< HEAD
-        "innerHTML": "\n<div class=\"wp-block-image aligncenter\"><figure class=\"aligncenter\"><img src=\"https://cldup.com/YLYhpou2oq.jpg\" alt=\"\" width=\"1322\" height=\"511\" /><figcaption>Give it a try. Press the &quot;really wide&quot; button on the image toolbar.</figcaption></figure></div>\n"
-=======
-        "innerHTML": "\n<div class=\"wp-block-image\"><figure class=\"aligncenter\"><img src=\"https://cldup.com/YLYhpou2oq.jpg\" alt=\"\" /><figcaption>Give it a try. Press the &quot;really wide&quot; button on the image toolbar.</figcaption></figure></div>\n"
->>>>>>> 6a5ac6ae
+        "innerHTML": "\n<div class=\"wp-block-image\"><figure class=\"aligncenter\"><img src=\"https://cldup.com/YLYhpou2oq.jpg\" alt=\"\" width=\"1322\" height=\"511\" /><figcaption>Give it a try. Press the &quot;really wide&quot; button on the image toolbar.</figcaption></figure></div>\n"
     },
     {
         "attrs": {},
