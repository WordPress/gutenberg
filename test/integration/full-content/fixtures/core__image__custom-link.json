--- conflicted
+++ resolved
@@ -7,15 +7,11 @@
             "url": "https://cldup.com/uuUqE_dXzy.jpg",
             "width": 579,
             "alt": "",
-<<<<<<< HEAD
-            "caption": [],
-            "height": 385,
-=======
             "caption": {
                 "formats": [],
                 "text": ""
             },
->>>>>>> 78d1254d
+            "height": 385,
             "href": "https://wordpress.org/",
             "linkDestination": "custom"
         },
