[
    {
        "clientId": "_clientId_0",
        "name": "core/image",
        "isValid": true,
        "attributes": {
            "url": "https://cldup.com/uuUqE_dXzy.jpg",
            "alt": "",
<<<<<<< HEAD
            "caption": [],
            "height": 385,
            "width": 579,
=======
            "caption": {
                "formats": [],
                "text": ""
            },
>>>>>>> 78d1254d
            "href": "https://cldup.com/uuUqE_dXzy.jpg",
            "linkDestination": "media"
        },
        "innerBlocks": [],
        "originalContent": "<figure class=\"wp-block-image\"><a href=\"https://cldup.com/uuUqE_dXzy.jpg\"><img src=\"https://cldup.com/uuUqE_dXzy.jpg\" alt=\"\" width=\"579\" height=\"385\" /></a></figure>"
    }
]<|MERGE_RESOLUTION|>--- conflicted
+++ resolved
@@ -6,16 +6,12 @@
         "attributes": {
             "url": "https://cldup.com/uuUqE_dXzy.jpg",
             "alt": "",
-<<<<<<< HEAD
-            "caption": [],
-            "height": 385,
-            "width": 579,
-=======
             "caption": {
                 "formats": [],
                 "text": ""
             },
->>>>>>> 78d1254d
+            "height": 385,
+            "width": 579,
             "href": "https://cldup.com/uuUqE_dXzy.jpg",
             "linkDestination": "media"
         },
