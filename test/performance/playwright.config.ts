/**
 * External dependencies
 */
import path from 'path';
import { fileURLToPath } from 'url';
import { defineConfig } from '@playwright/test';

/**
 * WordPress dependencies
 */
const baseConfig = require( '@wordpress/scripts/config/playwright.config' );

process.env.ASSETS_PATH = path.join( __dirname, 'assets' );

const config = defineConfig( {
	...baseConfig.default,
	reporter: process.env.CI
		? './config/performance-reporter.ts'
		: [ [ 'list' ], [ './config/performance-reporter.ts' ] ],
	forbidOnly: !! process.env.CI,
	fullyParallel: false,
	retries: 0,
	timeout: parseInt( process.env.TIMEOUT || '', 10 ) || 600_000, // Defaults to 10 minutes.
<<<<<<< HEAD
=======
	reportSlowTests: null,
	testDir: fileURLToPath( new URL( './specs', 'file:' + __filename ).href ),
	outputDir: path.join( process.env.WP_ARTIFACTS_PATH, 'test-results' ),
	snapshotPathTemplate:
		'{testDir}/{testFileDir}/__snapshots__/{arg}-{projectName}{ext}',
>>>>>>> 2c2f572e
	globalSetup: fileURLToPath(
		new URL( './config/global-setup.ts', 'file:' + __filename ).href
	),
	use: {
		...baseConfig.default.use,
		video: 'off',
	},
} );

export default config;<|MERGE_RESOLUTION|>--- conflicted
+++ resolved
@@ -21,14 +21,7 @@
 	fullyParallel: false,
 	retries: 0,
 	timeout: parseInt( process.env.TIMEOUT || '', 10 ) || 600_000, // Defaults to 10 minutes.
-<<<<<<< HEAD
-=======
 	reportSlowTests: null,
-	testDir: fileURLToPath( new URL( './specs', 'file:' + __filename ).href ),
-	outputDir: path.join( process.env.WP_ARTIFACTS_PATH, 'test-results' ),
-	snapshotPathTemplate:
-		'{testDir}/{testFileDir}/__snapshots__/{arg}-{projectName}{ext}',
->>>>>>> 2c2f572e
 	globalSetup: fileURLToPath(
 		new URL( './config/global-setup.ts', 'file:' + __filename ).href
 	),
