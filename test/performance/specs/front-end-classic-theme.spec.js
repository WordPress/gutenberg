--- conflicted
+++ resolved
@@ -23,20 +23,9 @@
 		saveResultsFile( __filename, results );
 	} );
 
-<<<<<<< HEAD
-	const samples = 16;
-	const throwaway = 0;
-	const rounds = samples + throwaway;
-	for ( let i = 1; i <= rounds; i++ ) {
-		test( `Report TTFB, LCP, and LCP-TTFB (${ i } of ${ rounds })`, async ( {
-			page,
-			metrics,
-		} ) => {
-=======
-	test( 'Measure TTFB, LCP, and LCP-TTFB', async ( { page } ) => {
+	test( 'Measure TTFB, LCP, and LCP-TTFB', async ( { page, metrics } ) => {
 		let i = 16;
 		while ( i-- ) {
->>>>>>> 93413fb5
 			// Go to the base URL.
 			await page.goto( '/', { waitUntil: 'networkidle' } );
 
