/**
 * WordPress dependencies
 */
const { test, expect } = require( '@wordpress/e2e-test-utils-playwright' );

const results = {
	timeToFirstByte: [],
	largestContentfulPaint: [],
	lcpMinusTtfb: [],
};

test.describe( 'Front End Performance', () => {
	test.use( { storageState: {} } ); // User will be logged out.

	test.beforeAll( async ( { requestUtils } ) => {
		await requestUtils.activateTheme( 'twentytwentythree' );
	} );

	test.afterAll( async ( { requestUtils }, testInfo ) => {
		await testInfo.attach( 'results', {
			body: JSON.stringify( results, null, 2 ),
			contentType: 'application/json',
		} );
		await requestUtils.activateTheme( 'twentytwentyone' );
	} );

<<<<<<< HEAD
	test( 'Report TTFB, LCP, and LCP-TTFB', async ( { page, metrics } ) => {
		let i = 16;
		while ( i-- ) {
=======
	const samples = 16;
	const throwaway = 0;
	const rounds = samples + throwaway;
	for ( let i = 1; i <= rounds; i++ ) {
		test( `Measure TTFB, LCP, and LCP-TTFB (${ i } of ${ rounds })`, async ( {
			page,
		} ) => {
>>>>>>> 86ed1e04
			// Go to the base URL.
			await page.goto( '/', { waitUntil: 'networkidle' } );

			// Take the measurements.
			const lcp = await metrics.getLargestContentfulPaint();
			const ttfb = await metrics.getTimeToFirstByte();

			// Ensure the numbers are valid.
			expect( lcp ).toBeGreaterThan( 0 );
			expect( ttfb ).toBeGreaterThan( 0 );

			// Save the results.
			if ( i >= throwaway ) {
				results.largestContentfulPaint.push( lcp );
				results.timeToFirstByte.push( ttfb );
				results.lcpMinusTtfb.push( lcp - ttfb );
			}
		} );
	}
} );<|MERGE_RESOLUTION|>--- conflicted
+++ resolved
@@ -24,19 +24,14 @@
 		await requestUtils.activateTheme( 'twentytwentyone' );
 	} );
 
-<<<<<<< HEAD
-	test( 'Report TTFB, LCP, and LCP-TTFB', async ( { page, metrics } ) => {
-		let i = 16;
-		while ( i-- ) {
-=======
 	const samples = 16;
 	const throwaway = 0;
 	const rounds = samples + throwaway;
 	for ( let i = 1; i <= rounds; i++ ) {
 		test( `Measure TTFB, LCP, and LCP-TTFB (${ i } of ${ rounds })`, async ( {
 			page,
+			metrics,
 		} ) => {
->>>>>>> 86ed1e04
 			// Go to the base URL.
 			await page.goto( '/', { waitUntil: 'networkidle' } );
 
