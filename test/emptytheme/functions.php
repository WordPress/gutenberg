<?php
/**
 * Empty theme functions and definitions.
 *
 * @package Gutenberg
 */

if ( ! function_exists( 'emptytheme_support' ) ) :
<<<<<<< HEAD
=======
	/**
	 * Add theme support for various features.
	 */
>>>>>>> 60984b3d
	function emptytheme_support() {

		// Adding support for core block visual styles.
		add_theme_support( 'wp-block-styles' );

		// Enqueue editor styles.
		add_editor_style( 'style.css' );
	}
	add_action( 'after_setup_theme', 'emptytheme_support' );
endif;

/**
 * Enqueue scripts and styles.
 */
function emptytheme_scripts() {
	// Enqueue theme stylesheet.
	wp_enqueue_style( 'emptytheme-style', get_template_directory_uri() . '/style.css', array(), wp_get_theme()->get( 'Version' ) );
}

add_action( 'wp_enqueue_scripts', 'emptytheme_scripts' );<|MERGE_RESOLUTION|>--- conflicted
+++ resolved
@@ -6,12 +6,9 @@
  */
 
 if ( ! function_exists( 'emptytheme_support' ) ) :
-<<<<<<< HEAD
-=======
 	/**
 	 * Add theme support for various features.
 	 */
->>>>>>> 60984b3d
 	function emptytheme_support() {
 
 		// Adding support for core block visual styles.
