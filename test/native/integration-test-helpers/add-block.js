/**
 * WordPress dependencies
 */
import { Platform } from '@wordpress/element';

/**
 * External dependencies
 */
import { act, fireEvent } from '@testing-library/react-native';
import { AccessibilityInfo } from 'react-native';

/**
 * Internal dependencies
 */
import { withFakeTimers } from './with-fake-timers';

/**
 * Adds a block via the block picker.
 *
 * @param {import('@testing-library/react-native').RenderAPI} screen                   A Testing Library screen.
 * @param {string}                                            blockName                Name of the block to be inserted as shown in the block picker.
 * @param {Object}                                            options                  Configuration options for adding a block.
 * @param {boolean}                                           [options.isPickerOpened] Option to skip opening the inserter picker.
 */
export const addBlock = async (
	screen,
	blockName,
	{ isPickerOpened } = {}
) => {
	if ( ! isPickerOpened ) {
		fireEvent.press( screen.getByLabelText( 'Add block' ) );
	}

	const blockList = screen.getByTestId( 'InserterUI-Blocks' );
	// onScroll event used to force the FlatList to render all items
	fireEvent.scroll( blockList, {
		nativeEvent: {
			contentOffset: { y: 0, x: 0 },
			contentSize: { width: 100, height: 100 },
			layoutMeasurement: { width: 100, height: 100 },
		},
	} );

<<<<<<< HEAD
	const blockButton = await waitFor( () => getByText( blockName ) );
	// Blocks can perform belated state updates after they are inserted.
	// To avoid potential `act` warnings, we ensure that all timers and queued
	// microtasks are executed.
	await withFakeTimers( async () => {
		fireEvent.press( blockButton );
		// Run all timers, in case any performs a state updates.
		// Column block example: https://t.ly/NjTs
		act( () => jest.runOnlyPendingTimers() );
		// Let potential queued microtasks (like Promises) to be executed.
		// Inner blocks example: https://t.ly/b95nA
		await act( async () => {} );
	} );
=======
	fireEvent.press( await screen.findByText( blockName ) );
>>>>>>> d81637e8

	// On iOS the action for inserting a block is delayed (https://bit.ly/3AVALqH).
	// Hence, we need to wait for the different steps until the the block is inserted.
	if ( Platform.isIOS ) {
		await withFakeTimers( async () => {
			await AccessibilityInfo.isScreenReaderEnabled();
			act( () => jest.runOnlyPendingTimers() );
		} );
	}
};<|MERGE_RESOLUTION|>--- conflicted
+++ resolved
@@ -41,8 +41,7 @@
 		},
 	} );
 
-<<<<<<< HEAD
-	const blockButton = await waitFor( () => getByText( blockName ) );
+	const blockButton = await screen.findByText( blockName );
 	// Blocks can perform belated state updates after they are inserted.
 	// To avoid potential `act` warnings, we ensure that all timers and queued
 	// microtasks are executed.
@@ -55,9 +54,6 @@
 		// Inner blocks example: https://t.ly/b95nA
 		await act( async () => {} );
 	} );
-=======
-	fireEvent.press( await screen.findByText( blockName ) );
->>>>>>> d81637e8
 
 	// On iOS the action for inserting a block is delayed (https://bit.ly/3AVALqH).
 	// Hence, we need to wait for the different steps until the the block is inserted.
