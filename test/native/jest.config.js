/**
 * External dependencies
 */
const glob = require( 'glob' ).sync;

const defaultPlatform = 'android';
const rnPlatform = process.env.TEST_RN_PLATFORM || defaultPlatform;
if ( process.env.TEST_RN_PLATFORM ) {
	// eslint-disable-next-line no-console
	console.log( 'Setting RN platform to: ' + process.env.TEST_RN_PLATFORM );
} else {
	// eslint-disable-next-line no-console
	console.log( 'Setting RN platform to: default (' + defaultPlatform + ')' );
}

const configPath = 'test/native';

const transpiledPackageNames = glob( '../../packages/*/src/index.js' ).map(
	( fileName ) => fileName.split( '/' )[ 3 ]
);

module.exports = {
	verbose: true,
	rootDir: '../../',
	// Automatically clear mock calls and instances between every test
	clearMocks: true,
	preset: 'react-native',
	setupFiles: [
		'<rootDir>/' + configPath + '/setup.js',
		'<rootDir>/' + configPath + '/enzyme.config.js',
	],
	testEnvironment: 'jsdom',
<<<<<<< HEAD
	testMatch: [ '**/test/*.native.[jt]s?(x)' ],
	testPathIgnorePatterns: [ '/node_modules/', '/__device-tests__/' ],
=======
	testMatch: [
		'**/test/*.native.[jt]s?(x)',
		'<rootDir>/packages/react-native-*/**/?(*.)+(spec|test).[jt]s?(x)',
	],
	testPathIgnorePatterns: [
		'/node_modules/',
		'<rootDir>/wordpress/',
		'/__device-tests__/',
	],
>>>>>>> 5c86e8a1
	testURL: 'http://localhost/',
	// Add the `Libraries/Utilities` subfolder to the module directories, otherwise haste/jest doesn't find Platform.js on Travis,
	// and add it first so https://github.com/facebook/react-native/blob/v0.60.0/Libraries/react-native/react-native-implementation.js#L324-L326 doesn't pick up the Platform npm module.
	moduleDirectories: [
		'node_modules/react-native/Libraries/Utilities',
		'node_modules',
	],
	moduleNameMapper: {
		// Mock the CSS modules. See https://facebook.github.io/jest/docs/en/webpack.html#handling-static-assets
		'\\.(scss)$': '<rootDir>/' + configPath + '/__mocks__/styleMock.js',
		'\\.(jpg|jpeg|png|gif|eot|otf|webp|ttf|woff|woff2|mp4|webm|wav|mp3|m4a|aac|oga)$':
			'<rootDir>/' + configPath + '/__mocks__/fileMock.js',
		[ `@wordpress\\/(${ transpiledPackageNames.join(
			'|'
		) })$` ]: '<rootDir>/packages/$1/src',
	},
	modulePathIgnorePatterns: [
		'<rootDir>/packages/react-native-editor/node_modules',
	],
	haste: {
		defaultPlatform: rnPlatform,
		platforms: [ 'android', 'ios', 'native' ],
		providesModuleNodeModules: [ 'react-native', 'react-native-svg' ],
	},
	transformIgnorePatterns: [
		// This is required for now to have jest transform some of our modules
		// See: https://github.com/wordpress-mobile/gutenberg-mobile/pull/257#discussion_r234978268
		// There is no overloading in jest so we need to rewrite the config from react-native-jest-preset:
		// https://github.com/facebook/react-native/blob/master/jest-preset.json#L20
		'node_modules/(?!(simple-html-tokenizer|(jest-)?react-native|react-clone-referenced-element))',
	],
	snapshotSerializers: [ 'enzyme-to-json/serializer', 'jest-emotion' ],
	reporters: [ 'default', 'jest-junit' ],
};<|MERGE_RESOLUTION|>--- conflicted
+++ resolved
@@ -30,20 +30,14 @@
 		'<rootDir>/' + configPath + '/enzyme.config.js',
 	],
 	testEnvironment: 'jsdom',
-<<<<<<< HEAD
-	testMatch: [ '**/test/*.native.[jt]s?(x)' ],
-	testPathIgnorePatterns: [ '/node_modules/', '/__device-tests__/' ],
-=======
 	testMatch: [
 		'**/test/*.native.[jt]s?(x)',
 		'<rootDir>/packages/react-native-*/**/?(*.)+(spec|test).[jt]s?(x)',
 	],
 	testPathIgnorePatterns: [
 		'/node_modules/',
-		'<rootDir>/wordpress/',
 		'/__device-tests__/',
 	],
->>>>>>> 5c86e8a1
 	testURL: 'http://localhost/',
 	// Add the `Libraries/Utilities` subfolder to the module directories, otherwise haste/jest doesn't find Platform.js on Travis,
 	// and add it first so https://github.com/facebook/react-native/blob/v0.60.0/Libraries/react-native/react-native-implementation.js#L324-L326 doesn't pick up the Platform npm module.
