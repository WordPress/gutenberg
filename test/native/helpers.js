/**
 * External dependencies
 */
import { act, render, fireEvent } from '@testing-library/react-native';
import { v4 as uuid } from 'uuid';

/**
 * WordPress dependencies
 */
import {
	subscribeParentGetHtml,
	provideToNative_Html as provideToNativeHtml,
} from '@wordpress/react-native-bridge';
// Editor component is not exposed in the pacakge because is meant to be consumed
// internally, however we require it for rendering the editor in integration tests,
// for this reason it's imported with path access.
// eslint-disable-next-line no-restricted-syntax
import Editor from '@wordpress/edit-post/src/editor';

// Set up the mocks for getting the HTML output of the editor.
let triggerHtmlSerialization;
let serializedHtml;
subscribeParentGetHtml.mockImplementation( ( callback ) => {
	if ( ! triggerHtmlSerialization ) {
		triggerHtmlSerialization = callback;
		return {
			remove: () => {
				triggerHtmlSerialization = undefined;
			},
		};
	}
} );
provideToNativeHtml.mockImplementation( ( html ) => {
	serializedHtml = html;
} );

/**
 * Executes a function that triggers store resolvers.
 *
 * Asynchronous store resolvers leverage `setTimeout` to run at the end of
 * the current JavaScript block execution. In order to prevent "act" warnings
 * triggered by updates to the React tree, we manually tick fake timers and
 * await the resolution of the current block execution before proceeding.
 *
 * @param {Function} fn Function that triggers store resolvers.
 * @return {*} The result of the function call.
 */
export async function executeStoreResolvers( fn ) {
	// Portions of the React Native Animation API rely upon these APIs. However,
	// Jest's 'legacy' fake timers mutate these globals, which breaks the Animated
	// API. We preserve the original implementations to restore them later.
	const originalRAF = global.requestAnimationFrame;
	const originalCAF = global.cancelAnimationFrame;

	jest.useFakeTimers( 'legacy' );

<<<<<<< HEAD
	const result = fn();
=======
	// Arrange.
	const EditorComponent = component;
	const screen = render(
		<EditorComponent
			postId={ `post-id-${ uuid() }` }
			postType="post"
			initialTitle="test"
			{ ...props }
		/>
	);

	// A layout event must be explicitly dispatched in BlockList component,
	// otherwise the inner blocks are not rendered.
	fireEvent( screen.getByTestId( 'block-list-wrapper' ), 'layout', {
		nativeEvent: {
			layout: {
				width: 100,
			},
		},
	} );
>>>>>>> 00d164b7

	// Advance all timers allowing store resolvers to resolve.
	act( () => jest.runAllTimers() );

<<<<<<< HEAD
	// The store resolvers might perform API fetch requests. The most
	// straightforward approach to ensure all of them resolve before we consider
	// the function finished is to flush micro tasks, similar to the approach found
	// in `@testing-library/react-native`.
	// https://github.com/callstack/react-native-testing-library/blob/a010ffdbca906615279ecc3abee423525e528101/src/flushMicroTasks.js#L15-L23
=======
	// The store resolvers perform several API fetches during editor
	// initialization. The most straightforward approach to ensure all of them
	// resolve before we consider the editor initialized is to flush micro tasks,
	// similar to the approach found in `@testing-library/react-native`.
	// https://github.com/callstack/react-native-testing-library/blob/a010ffdbca906615279ecc3abee423525e528101/src/flushMicroTasks.js#L15-L23.
>>>>>>> 00d164b7
	await act( async () => {} );

	// Restore the default timer APIs for remainder of test arrangement, act, and
	// assertion.
	jest.useRealTimers();

	// Restore the global animation frame APIs to their original state for the
	// React Native Animated API.
	global.requestAnimationFrame = originalRAF;
	global.cancelAnimationFrame = originalCAF;

	return result;
}

/**
 * Initialize an editor for test assertions.
 *
 * @param {Object}                    props               Properties passed to the editor component.
 * @param {string}                    props.initialHtml   String of block editor HTML to parse and render.
 * @param {Object}                    [options]           Configuration options for the editor.
 * @param {import('react').ReactNode} [options.component] A specific editor component to render.
 * @return {import('@testing-library/react-native').RenderAPI} A Testing Library screen.
 */
export async function initializeEditor( props, { component = Editor } = {} ) {
	return executeStoreResolvers( () => {
		const EditorComponent = component;
		const screen = render(
			<EditorComponent
				postId={ `post-id-${ uuid() }` }
				postType="post"
				initialTitle="test"
				{ ...props }
			/>
		);

		// A layout event must be explicitly dispatched in BlockList component,
		// otherwise the inner blocks are not rendered.
		fireEvent( screen.getByTestId( 'block-list-wrapper' ), 'layout', {
			nativeEvent: {
				layout: {
					width: 100,
				},
			},
		} );

		return screen;
	} );
}

export * from '@testing-library/react-native';

// Custom implementation of the waitFor utility to prevent the issue: https://git.io/JYYGE.
export function waitFor(
	cb,
	{ timeout, interval } = { timeout: 1000, interval: 50 }
) {
	let result;
	let lastError;
	const check = ( resolve, reject, time = 0 ) => {
		try {
			result = cb();
		} catch ( error ) {
			lastError = error;
		}
		if ( ! result && time < timeout ) {
			setTimeout(
				() => check( resolve, reject, time + interval ),
				interval
			);
			return;
		}
		resolve( result );
	};
	return new Promise( ( resolve, reject ) =>
		act(
			() => new Promise( ( internalResolve ) => check( internalResolve ) )
		).then( () => {
			if ( ! result ) {
				reject(
					`waitFor timed out after ${ timeout }ms for callback:\n${ cb }\n${ lastError.toString() }`
				);
				return;
			}
			resolve( result );
		} )
	);
}

// Helper for getting the current HTML output of the editor.
export function getEditorHtml() {
	if ( ! triggerHtmlSerialization ) {
		throw new Error( 'HTML serialization trigger is not defined.' );
	}
	triggerHtmlSerialization();
	return serializedHtml;
}<|MERGE_RESOLUTION|>--- conflicted
+++ resolved
@@ -54,47 +54,16 @@
 
 	jest.useFakeTimers( 'legacy' );
 
-<<<<<<< HEAD
 	const result = fn();
-=======
-	// Arrange.
-	const EditorComponent = component;
-	const screen = render(
-		<EditorComponent
-			postId={ `post-id-${ uuid() }` }
-			postType="post"
-			initialTitle="test"
-			{ ...props }
-		/>
-	);
-
-	// A layout event must be explicitly dispatched in BlockList component,
-	// otherwise the inner blocks are not rendered.
-	fireEvent( screen.getByTestId( 'block-list-wrapper' ), 'layout', {
-		nativeEvent: {
-			layout: {
-				width: 100,
-			},
-		},
-	} );
->>>>>>> 00d164b7
 
 	// Advance all timers allowing store resolvers to resolve.
 	act( () => jest.runAllTimers() );
 
-<<<<<<< HEAD
-	// The store resolvers might perform API fetch requests. The most
-	// straightforward approach to ensure all of them resolve before we consider
-	// the function finished is to flush micro tasks, similar to the approach found
-	// in `@testing-library/react-native`.
-	// https://github.com/callstack/react-native-testing-library/blob/a010ffdbca906615279ecc3abee423525e528101/src/flushMicroTasks.js#L15-L23
-=======
 	// The store resolvers perform several API fetches during editor
 	// initialization. The most straightforward approach to ensure all of them
 	// resolve before we consider the editor initialized is to flush micro tasks,
 	// similar to the approach found in `@testing-library/react-native`.
 	// https://github.com/callstack/react-native-testing-library/blob/a010ffdbca906615279ecc3abee423525e528101/src/flushMicroTasks.js#L15-L23.
->>>>>>> 00d164b7
 	await act( async () => {} );
 
 	// Restore the default timer APIs for remainder of test arrangement, act, and
