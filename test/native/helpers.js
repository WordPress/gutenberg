--- conflicted
+++ resolved
@@ -1,198 +1,3 @@
-<<<<<<< HEAD
-/**
- * External dependencies
- */
-import { act, render, fireEvent } from '@testing-library/react-native';
-import { v4 as uuid } from 'uuid';
-
-/**
- * WordPress dependencies
- */
-import {
-	subscribeParentGetHtml,
-	provideToNative_Html as provideToNativeHtml,
-} from '@wordpress/react-native-bridge';
-import { initializeEditor as internalInitializeEditor } from '@wordpress/edit-post';
-import { createElement, cloneElement } from '@wordpress/element';
-
-// Set up the mocks for getting the HTML output of the editor.
-let triggerHtmlSerialization;
-let serializedHtml;
-subscribeParentGetHtml.mockImplementation( ( callback ) => {
-	if ( ! triggerHtmlSerialization ) {
-		triggerHtmlSerialization = callback;
-		return {
-			remove: () => {
-				triggerHtmlSerialization = undefined;
-			},
-		};
-	}
-} );
-provideToNativeHtml.mockImplementation( ( html ) => {
-	serializedHtml = html;
-} );
-
-const frameTime = 1000 / 60;
-
-/**
- * Set up fake timers for executing a function and restores them afterwards.
- *
- * @param {Function} fn Function to trigger.
- *
- * @return {*} The result of the function call.
- */
-export async function withFakeTimers( fn ) {
-	const usingFakeTimers = jest.isMockFunction( setTimeout );
-
-	// Portions of the React Native Animation API rely upon these APIs. However,
-	// Jest's 'legacy' fake timers mutate these globals, which breaks the Animated
-	// API. We preserve the original implementations to restore them later.
-	const requestAnimationFrameCopy = global.requestAnimationFrame;
-	const cancelAnimationFrameCopy = global.cancelAnimationFrame;
-
-	if ( ! usingFakeTimers ) {
-		jest.useFakeTimers( 'legacy' );
-	}
-
-	const result = await fn();
-
-	if ( ! usingFakeTimers ) {
-		jest.useRealTimers();
-
-		global.requestAnimationFrame = requestAnimationFrameCopy;
-		global.cancelAnimationFrame = cancelAnimationFrameCopy;
-	}
-	return result;
-}
-
-/**
- * Prepare timers for executing a function that uses the Reanimated APIs.
- *
- * NOTE: This code is based on a similar function provided by the Reanimated library.
- * Reference: https://github.com/software-mansion/react-native-reanimated/blob/b4ee4ea9a1f246c461dd1819c6f3d48440a25756/src/reanimated2/jestUtils.ts#L170-L174
- *
- * @param {Function} fn Function to trigger.
- *
- * @return {*} The result of the function call.
- */
-export async function withReanimatedTimer( fn ) {
-	return withFakeTimers( async () => {
-		global.requestAnimationFrame = ( callback ) =>
-			setTimeout( callback, frameTime );
-
-		const result = await fn();
-
-		// As part of the clean up, we run all pending timers that might have been derived from animations.
-		act( () => jest.runOnlyPendingTimers() );
-
-		return result;
-	} );
-}
-
-/**
- * Advance Reanimated animations by time.
- * This helper should be called within a function invoked by "withReanimatedTimer".
- *
- * NOTE: This code is based on a similar function provided by the Reanimated library.
- * Reference: https://github.com/software-mansion/react-native-reanimated/blob/b4ee4ea9a1f246c461dd1819c6f3d48440a25756/src/reanimated2/jestUtils.ts#L176-L181
- *
- * @param {number} time Time to advance timers.
- */
-export const advanceAnimationByTime = ( time = frameTime ) => {
-	for ( let i = 0; i <= Math.ceil( time / frameTime ); i++ ) {
-		jest.advanceTimersByTime( frameTime );
-	}
-	jest.advanceTimersByTime( frameTime );
-};
-
-/**
- * Advance Reanimated animations by frames.
- * This helper should be called within a function invoked by "withReanimatedTimer".
- *
- * NOTE: This code is based on a similar function provided by the Reanimated library.
- * Reference: https://github.com/software-mansion/react-native-reanimated/blob/b4ee4ea9a1f246c461dd1819c6f3d48440a25756/src/reanimated2/jestUtils.ts#L183-L188
- *
- * @param {number} count Number of frames to advance timers.
- */
-export const advanceAnimationByFrame = ( count ) => {
-	for ( let i = 0; i <= count; i++ ) {
-		jest.advanceTimersByTime( frameTime );
-	}
-	jest.advanceTimersByTime( frameTime );
-};
-
-/**
- * Executes a function that triggers store resolvers and waits for them to be finished.
- *
- * Asynchronous store resolvers leverage `setTimeout` to run at the end of
- * the current JavaScript block execution. In order to prevent "act" warnings
- * triggered by updates to the React tree, we manually tick fake timers and
- * await the resolution of the current block execution before proceeding.
- *
- * @param {Function} fn Function that to trigger.
- *
- * @return {*} The result of the function call.
- */
-export async function waitForStoreResolvers( fn ) {
-	return withFakeTimers( async () => {
-		const result = fn();
-
-		// Advance all timers allowing store resolvers to resolve.
-		act( () => jest.runAllTimers() );
-
-		// The store resolvers perform several API fetches during editor
-		// initialization. The most straightforward approach to ensure all of them
-		// resolve before we consider the editor initialized is to flush micro tasks,
-		// similar to the approach found in `@testing-library/react-native`.
-		// https://github.com/callstack/react-native-testing-library/blob/a010ffdbca906615279ecc3abee423525e528101/src/flushMicroTasks.js#L15-L23.
-		await act( async () => {} );
-
-		return result;
-	} );
-}
-
-/**
- * Initialize an editor for test assertions.
- *
- * @param {Object}                    props               Properties passed to the editor component.
- * @param {string}                    props.initialHtml   String of block editor HTML to parse and render.
- * @param {Object}                    [options]           Configuration options for the editor.
- * @param {import('react').ReactNode} [options.component] A specific editor component to render.
- * @return {import('@testing-library/react-native').RenderAPI} A Testing Library screen.
- */
-export async function initializeEditor( props, { component } = {} ) {
-	const uniqueId = uuid();
-	const postId = `post-id-${ uniqueId }`;
-	const postType = 'post';
-
-	return waitForStoreResolvers( () => {
-		const editorElement = component
-			? createElement( component, { postType, postId } )
-			: internalInitializeEditor( uniqueId, postType, postId );
-
-		const screen = render(
-			cloneElement( editorElement, {
-				initialTitle: 'test',
-				...props,
-			} )
-		);
-
-		// A layout event must be explicitly dispatched in BlockList component,
-		// otherwise the inner blocks are not rendered.
-		fireEvent( screen.getByTestId( 'block-list-wrapper' ), 'layout', {
-			nativeEvent: {
-				layout: {
-					width: 100,
-				},
-			},
-		} );
-
-		return screen;
-	} );
-}
-
-=======
->>>>>>> 0af4bc75
 export * from '@testing-library/react-native';
 
 export * from './integration-test-helpers';
