/**
 * External dependencies
 */
import { NativeModules } from 'react-native';

jest.mock( 'react-native-gutenberg-bridge', () => {
	return {
		addEventListener: jest.fn(),
		removeEventListener: jest.fn(),
		subscribeParentGetHtml: jest.fn(),
		subscribeParentToggleHTMLMode: jest.fn(),
		subscribeSetTitle: jest.fn(),
		subscribeSetFocusOnTitle: jest.fn(),
		subscribeUpdateHtml: jest.fn(),
		subscribeMediaAppend: jest.fn(),
		editorDidMount: jest.fn(),
		editorDidAutosave: jest.fn(),
		subscribeMediaUpload: jest.fn(),
		requestMediaPickFromMediaLibrary: jest.fn(),
		requestMediaPickFromDeviceLibrary: jest.fn(),
		requestMediaPickFromDeviceCamera: jest.fn(),
	};
} );

jest.mock( 'react-native-dark-mode', () => {
	return {
<<<<<<< HEAD
=======
		initialMode: 'light',
		eventEmitter: {
			on: jest.fn(),
		},
>>>>>>> 38ec98da
		useDarkModeContext: () => 'light',
	};
} );

jest.mock( 'react-native-modal', () => () => 'Modal' );

jest.mock( 'react-native-hr', () => () => 'Hr' );

jest.mock( 'react-native-svg', () => {
	return {
		Svg: () => 'Svg',
		Path: () => 'Path',
		Circle: () => 'Circle',
		G: () => 'G',
		Polygon: () => 'Polygon',
		Rect: () => 'Rect',
	};
} );

jest.mock( 'react-native-safe-area', () => {
	const addEventListener = jest.fn();
	addEventListener.mockReturnValue( { remove: () => {} } );
	return {
		getSafeAreaInsetsForRootView: () => {
			return new Promise( ( accept ) => {
				accept( { safeAreaInsets: { bottom: 34 } } );
			} );
		},
		addEventListener,
		removeEventListener: jest.fn(),
	};
} );

jest.mock( 'react-native-recyclerview-list' );

if ( ! global.window.matchMedia ) {
	global.window.matchMedia = () => ( {
		matches: false,
		addListener: () => {},
		removeListener: () => {},
	} );
}

// Overwrite some native module mocks from `react-native` jest preset:
// https://github.com/facebook/react-native/blob/master/jest/setup.js
// to fix issue "TypeError: Cannot read property 'Commands' of undefined"
// raised when calling focus or blur on a native component
const mockNativeModules = {
	UIManager: {
		...NativeModules.UIManager,
		getViewManagerConfig: jest.fn( () => ( { Commands: {} } ) ),
	},
};

Object.keys( mockNativeModules ).forEach( ( module ) => {
	try {
		jest.doMock( module, () => mockNativeModules[ module ] ); // needed by FacebookSDK-test
	} catch ( error ) {
		jest.doMock( module, () => mockNativeModules[ module ], { virtual: true } );
	}
} );<|MERGE_RESOLUTION|>--- conflicted
+++ resolved
@@ -24,13 +24,10 @@
 
 jest.mock( 'react-native-dark-mode', () => {
 	return {
-<<<<<<< HEAD
-=======
 		initialMode: 'light',
 		eventEmitter: {
 			on: jest.fn(),
 		},
->>>>>>> 38ec98da
 		useDarkModeContext: () => 'light',
 	};
 } );
