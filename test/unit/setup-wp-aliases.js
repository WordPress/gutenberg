--- conflicted
+++ resolved
@@ -15,14 +15,10 @@
 	'date',
 	'editor',
 	'data',
-<<<<<<< HEAD
 	'editPost',
-=======
 	'core-data',
-	'edit-post',
 	'viewport',
 	'plugins',
->>>>>>> ef2e71b7
 ].forEach( entryPointName => {
 	Object.defineProperty( global.wp, entryPointName, {
 		get: () => require( entryPointName ),
