// Set up `wp.*` aliases.  Handled by Webpack outside of the test build.
global.wp = {
	shortcode: {
		next() {},
		regexp: jest.fn().mockReturnValue( new RegExp() ),
	},
};

[
	'element',
	'components',
	'utils',
	'blocks',
	'date',
	'editor',
	'data',
<<<<<<< HEAD
=======
	'core-data',
	'core-blocks',
>>>>>>> 239de2e0
	'edit-post',
	'core-data',
	'viewport',
	'plugins',
].forEach( ( entryPointName ) => {
	Object.defineProperty( global.wp, entryPointName, {
		get: () => require( entryPointName ),
	} );
} );<|MERGE_RESOLUTION|>--- conflicted
+++ resolved
@@ -14,13 +14,9 @@
 	'date',
 	'editor',
 	'data',
-<<<<<<< HEAD
-=======
 	'core-data',
 	'core-blocks',
->>>>>>> 239de2e0
 	'edit-post',
-	'core-data',
 	'viewport',
 	'plugins',
 ].forEach( ( entryPointName ) => {
