--- conflicted
+++ resolved
@@ -25,10 +25,6 @@
 		'/.git/',
 		'/node_modules/',
 		'/packages/e2e-tests',
-<<<<<<< HEAD
-=======
-		'<rootDir>/wordpress/',
->>>>>>> 5c86e8a1
 		'<rootDir>/.*/build/',
 		'<rootDir>/.*/build-module/',
 		'<rootDir>/.+.native.js$',
