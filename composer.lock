{
    "_readme": [
        "This file locks the dependencies of your project to a known state",
        "Read more about it at https://getcomposer.org/doc/01-basic-usage.md#composer-lock-the-lock-file",
        "This file is @generated automatically"
    ],
<<<<<<< HEAD
    "content-hash": "cad2522839a5a2c4bcdd95ad723a0dff",
    "packages": [
        {
            "name": "composer/installers",
            "version": "v1.3.0",
            "source": {
                "type": "git",
                "url": "https://github.com/composer/installers.git",
                "reference": "79ad876c7498c0bbfe7eed065b8651c93bfd6045"
            },
            "dist": {
                "type": "zip",
                "url": "https://api.github.com/repos/composer/installers/zipball/79ad876c7498c0bbfe7eed065b8651c93bfd6045",
                "reference": "79ad876c7498c0bbfe7eed065b8651c93bfd6045",
                "shasum": ""
            },
            "require": {
                "composer-plugin-api": "^1.0"
            },
            "replace": {
                "roundcube/plugin-installer": "*",
                "shama/baton": "*"
            },
            "require-dev": {
                "composer/composer": "1.0.*@dev",
                "phpunit/phpunit": "4.1.*"
            },
            "type": "composer-plugin",
            "extra": {
                "class": "Composer\\Installers\\Plugin",
                "branch-alias": {
                    "dev-master": "1.0-dev"
                }
            },
            "autoload": {
                "psr-4": {
                    "Composer\\Installers\\": "src/Composer/Installers"
                }
            },
            "notification-url": "https://packagist.org/downloads/",
            "license": [
                "MIT"
            ],
            "authors": [
                {
                    "name": "Kyle Robinson Young",
                    "email": "kyle@dontkry.com",
                    "homepage": "https://github.com/shama"
                }
            ],
            "description": "A multi-framework Composer library installer",
            "homepage": "https://composer.github.io/installers/",
            "keywords": [
                "Craft",
                "Dolibarr",
                "Eliasis",
                "Hurad",
                "ImageCMS",
                "Kanboard",
                "MODX Evo",
                "Mautic",
                "Maya",
                "OXID",
                "Plentymarkets",
                "Porto",
                "RadPHP",
                "SMF",
                "Thelia",
                "WolfCMS",
                "agl",
                "aimeos",
                "annotatecms",
                "attogram",
                "bitrix",
                "cakephp",
                "chef",
                "cockpit",
                "codeigniter",
                "concrete5",
                "croogo",
                "dokuwiki",
                "drupal",
                "elgg",
                "expressionengine",
                "fuelphp",
                "grav",
                "installer",
                "itop",
                "joomla",
                "kohana",
                "laravel",
                "lavalite",
                "lithium",
                "magento",
                "mako",
                "mediawiki",
                "modulework",
                "moodle",
                "phpbb",
                "piwik",
                "ppi",
                "puppet",
                "reindex",
                "roundcube",
                "shopware",
                "silverstripe",
                "sydes",
                "symfony",
                "typo3",
                "wordpress",
                "yawik",
                "zend",
                "zikula"
            ],
            "time": "2017-04-24T06:37:16+00:00"
        }
    ],
=======
    "content-hash": "79c15347d5f3bb06bd3a37adcc662bf4",
    "packages": [],
>>>>>>> 4da6c0f3
    "packages-dev": [
        {
            "name": "dealerdirect/phpcodesniffer-composer-installer",
            "version": "v0.4.3",
            "source": {
                "type": "git",
                "url": "https://github.com/DealerDirect/phpcodesniffer-composer-installer.git",
                "reference": "63c0ec0ac286d31651d3c70e5bf76ad87db3ba23"
            },
            "dist": {
                "type": "zip",
                "url": "https://api.github.com/repos/DealerDirect/phpcodesniffer-composer-installer/zipball/63c0ec0ac286d31651d3c70e5bf76ad87db3ba23",
                "reference": "63c0ec0ac286d31651d3c70e5bf76ad87db3ba23",
                "shasum": ""
            },
            "require": {
                "composer-plugin-api": "^1.0",
                "php": "^5.3|^7",
                "squizlabs/php_codesniffer": "*"
            },
            "require-dev": {
                "composer/composer": "*",
                "wimg/php-compatibility": "^8.0"
            },
            "suggest": {
                "dealerdirect/qa-tools": "All the PHP QA tools you'll need"
            },
            "type": "composer-plugin",
            "extra": {
                "class": "Dealerdirect\\Composer\\Plugin\\Installers\\PHPCodeSniffer\\Plugin"
            },
            "autoload": {
                "psr-4": {
                    "Dealerdirect\\Composer\\Plugin\\Installers\\PHPCodeSniffer\\": "src/"
                }
            },
            "notification-url": "https://packagist.org/downloads/",
            "license": [
                "MIT"
            ],
            "authors": [
                {
                    "name": "Franck Nijhof",
                    "email": "f.nijhof@dealerdirect.nl",
                    "homepage": "http://workingatdealerdirect.eu",
                    "role": "Developer"
                }
            ],
            "description": "PHP_CodeSniffer Standards Composer Installer Plugin",
            "homepage": "http://workingatdealerdirect.eu",
            "keywords": [
                "PHPCodeSniffer",
                "PHP_CodeSniffer",
                "code quality",
                "codesniffer",
                "composer",
                "installer",
                "phpcs",
                "plugin",
                "qa",
                "quality",
                "standard",
                "standards",
                "style guide",
                "stylecheck",
                "tests"
            ],
            "time": "2017-09-18T07:49:36+00:00"
        },
        {
            "name": "squizlabs/php_codesniffer",
            "version": "3.1.0",
            "source": {
                "type": "git",
                "url": "https://github.com/squizlabs/PHP_CodeSniffer.git",
                "reference": "3c2d0a0fe39684ba0c1eb842a6a775d0b938d699"
            },
            "dist": {
                "type": "zip",
                "url": "https://api.github.com/repos/squizlabs/PHP_CodeSniffer/zipball/3c2d0a0fe39684ba0c1eb842a6a775d0b938d699",
                "reference": "3c2d0a0fe39684ba0c1eb842a6a775d0b938d699",
                "shasum": ""
            },
            "require": {
                "ext-simplexml": "*",
                "ext-tokenizer": "*",
                "ext-xmlwriter": "*",
                "php": ">=5.4.0"
            },
            "require-dev": {
                "phpunit/phpunit": "^4.0 || ^5.0 || ^6.0"
            },
            "bin": [
                "bin/phpcs",
                "bin/phpcbf"
            ],
            "type": "library",
            "extra": {
                "branch-alias": {
                    "dev-master": "3.x-dev"
                }
            },
            "notification-url": "https://packagist.org/downloads/",
            "license": [
                "BSD-3-Clause"
            ],
            "authors": [
                {
                    "name": "Greg Sherwood",
                    "role": "lead"
                }
            ],
            "description": "PHP_CodeSniffer tokenizes PHP, JavaScript and CSS files and detects violations of a defined set of coding standards.",
            "homepage": "http://www.squizlabs.com/php-codesniffer",
            "keywords": [
                "phpcs",
                "standards"
            ],
            "time": "2017-09-19T22:47:14+00:00"
        },
        {
            "name": "wimg/php-compatibility",
            "version": "dev-master",
            "source": {
                "type": "git",
                "url": "https://github.com/wimg/PHPCompatibility.git",
                "reference": "e3a7ae6920033130f4cd76cf09384481224f206f"
            },
            "dist": {
                "type": "zip",
                "url": "https://api.github.com/repos/wimg/PHPCompatibility/zipball/e3a7ae6920033130f4cd76cf09384481224f206f",
                "reference": "e3a7ae6920033130f4cd76cf09384481224f206f",
                "shasum": ""
            },
            "require": {
                "php": ">=5.3",
                "squizlabs/php_codesniffer": "^2.2 || ^3.0.2"
            },
            "conflict": {
                "squizlabs/php_codesniffer": "2.6.2"
            },
            "require-dev": {
                "phpunit/phpunit": "^4.0 || ^5.0 || ^6.0"
            },
            "suggest": {
                "dealerdirect/phpcodesniffer-composer-installer": "^0.4.1"
            },
            "type": "phpcodesniffer-standard",
            "autoload": {
                "psr-4": {
                    "PHPCompatibility\\": "PHPCompatibility/"
                }
            },
            "notification-url": "https://packagist.org/downloads/",
            "license": [
                "LGPL-3.0"
            ],
            "authors": [
                {
                    "name": "Wim Godden",
                    "role": "lead"
                }
            ],
            "description": "A set of sniffs for PHP_CodeSniffer that checks for PHP version compatibility.",
            "homepage": "http://techblog.wimgodden.be/tag/codesniffer/",
            "keywords": [
                "compatibility",
                "phpcs",
                "standards"
            ],
            "time": "2017-08-07 19:44:46"
        },
        {
            "name": "wp-coding-standards/wpcs",
            "version": "dev-develop",
            "source": {
                "type": "git",
                "url": "https://github.com/WordPress-Coding-Standards/WordPress-Coding-Standards.git",
                "reference": "b19535707965e6f185f6fc678b044d8c7f0b1b50"
            },
            "dist": {
                "type": "zip",
                "url": "https://api.github.com/repos/WordPress-Coding-Standards/WordPress-Coding-Standards/zipball/b19535707965e6f185f6fc678b044d8c7f0b1b50",
                "reference": "b19535707965e6f185f6fc678b044d8c7f0b1b50",
                "shasum": ""
            },
            "require": {
                "php": ">=5.3",
                "squizlabs/php_codesniffer": "^2.9.0 || ^3.0.2"
            },
            "suggest": {
                "dealerdirect/phpcodesniffer-composer-installer": "^0.4.3"
            },
            "type": "phpcodesniffer-standard",
            "notification-url": "https://packagist.org/downloads/",
            "license": [
                "MIT"
            ],
            "authors": [
                {
                    "name": "Contributors",
                    "homepage": "https://github.com/WordPress-Coding-Standards/WordPress-Coding-Standards/graphs/contributors"
                }
            ],
            "description": "PHP_CodeSniffer rules (sniffs) to enforce WordPress coding conventions",
            "keywords": [
                "phpcs",
                "standards",
                "wordpress"
            ],
            "time": "2017-10-09T13:04:35+00:00"
        }
    ],
    "aliases": [],
    "minimum-stability": "stable",
    "stability-flags": {
        "wimg/php-compatibility": 20,
        "wp-coding-standards/wpcs": 20
    },
    "prefer-stable": false,
    "prefer-lowest": false,
    "platform": [],
    "platform-dev": []
}<|MERGE_RESOLUTION|>--- conflicted
+++ resolved
@@ -4,7 +4,6 @@
         "Read more about it at https://getcomposer.org/doc/01-basic-usage.md#composer-lock-the-lock-file",
         "This file is @generated automatically"
     ],
-<<<<<<< HEAD
     "content-hash": "cad2522839a5a2c4bcdd95ad723a0dff",
     "packages": [
         {
@@ -122,10 +121,6 @@
             "time": "2017-04-24T06:37:16+00:00"
         }
     ],
-=======
-    "content-hash": "79c15347d5f3bb06bd3a37adcc662bf4",
-    "packages": [],
->>>>>>> 4da6c0f3
     "packages-dev": [
         {
             "name": "dealerdirect/phpcodesniffer-composer-installer",
