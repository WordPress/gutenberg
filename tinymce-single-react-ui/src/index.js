import '../../shared/post-content'
import 'assets/stylesheets/main.scss'
import React, { createElement, Component } from 'react'
import { render } from 'react-dom'
import { createStore } from 'redux'
import { connect, Provider } from 'react-redux'
import * as Icons from './external/dashicons/index'
import BlockToolbar from './components/toolbar/BlockToolbar'
import InlineToolbar from './components/toolbar/InlineToolbar'
import TinyMCEReactUI from './components/tinymce/tinymce-react-ui'
import action from './reducers/tinymce/tinymce-react-ui'

const store = createStore(action)

const renderApp = () => render(
		<div data='TODO-this-is-the-new-app'>
<<<<<<< HEAD
			<InlineToolbar collapsed={store.getState().get('collapsed')} node={store.getState().get('node')}/>
			<BlockToolbar collapsed={store.getState().get('collapsed')} node={store.getState().get('node')}/>
=======
			<div style={{position : 'relative'}}>
				<InlineToolbar selection={store.getState().get('selection')} node={store.getState().get('node')}/>
				<BlockToolbar selection={store.getState().get('selection')} node={store.getState().get('node')}/>
			</div>
>>>>>>> 64953e7a
			<TinyMCEReactUI content={window.content}
				onFocus={ ( collapsed, bookmark, node ) => store.dispatch( { type: 'FOCUS', val: [collapsed, bookmark, node] } ) }
				onBlur={ ( collapsed, bookmark, node ) => store.dispatch( { type: 'BLUR', val: [collapsed, bookmark, node] } ) }
				onNodeChange={ ( collapsed, bookmark, node, event ) => store.dispatch( { type: 'NODECHANGE', val: [collapsed, bookmark, node, event] } ) }
				/>
		</div>
	,
	document.getElementById('tiny-react')
);

renderApp()
store.subscribe(renderApp)

// TODO: wrap the app in a provider and add the react-redux stuff	<Provider store={store}><|MERGE_RESOLUTION|>--- conflicted
+++ resolved
@@ -14,15 +14,10 @@
 
 const renderApp = () => render(
 		<div data='TODO-this-is-the-new-app'>
-<<<<<<< HEAD
+			<div style={{position : 'relative'}}>
 			<InlineToolbar collapsed={store.getState().get('collapsed')} node={store.getState().get('node')}/>
 			<BlockToolbar collapsed={store.getState().get('collapsed')} node={store.getState().get('node')}/>
-=======
-			<div style={{position : 'relative'}}>
-				<InlineToolbar selection={store.getState().get('selection')} node={store.getState().get('node')}/>
-				<BlockToolbar selection={store.getState().get('selection')} node={store.getState().get('node')}/>
 			</div>
->>>>>>> 64953e7a
 			<TinyMCEReactUI content={window.content}
 				onFocus={ ( collapsed, bookmark, node ) => store.dispatch( { type: 'FOCUS', val: [collapsed, bookmark, node] } ) }
 				onBlur={ ( collapsed, bookmark, node ) => store.dispatch( { type: 'BLUR', val: [collapsed, bookmark, node] } ) }
