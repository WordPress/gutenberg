--- conflicted
+++ resolved
@@ -1,14 +1,10 @@
-<<<<<<< HEAD
-/**
- * External dependencies
- */
-import '../../shared/post-content';
-
-import React, { createElement, Component } from 'react';
-import * as Icons from './external/dashicons/index';
-import { render } from 'react-dom';
-
-import TinyMCEReactUI from 'tinymce-react/tinymce-react-ui';
+import '../../shared/post-content'
+import 'assets/stylesheets/main.scss'
+import React, { createElement, Component } from 'react'
+import { render } from 'react-dom'
+import * as Icons from './external/dashicons/index'
+import Toolbar from './components/toolbar/Toolbar'
+import TinyMCEReactUI from 'tinymce-react/tinymce-react-ui'
 
 // ////////////////////////////////
 import { createStore } from 'redux'
@@ -60,14 +56,6 @@
 	}
 }
 
-=======
-import '../../shared/post-content'
-import 'assets/stylesheets/main.scss';
-import React, { createElement, Component } from 'react'
-import { render } from 'react-dom'
-import Toolbar from './components/toolbar/Toolbar'
-import TinyMCEReactUI from 'tinymce-react/tinymce-react-ui'
->>>>>>> 097b6bd3
 
 render(
 	<div>
