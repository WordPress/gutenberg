--- conflicted
+++ resolved
@@ -20,12 +20,8 @@
 
 export default class InlineToolbar extends React.Component {
 	render() {
-<<<<<<< HEAD
 		// TODO: add option types
 		let hidden = this.props.collapsed === null || this.props.collapsed
-=======
-		let hidden = false;
->>>>>>> 64953e7a
 
 		if (!hidden) return (
 			<div className={styles.toolbarWrapper}>
