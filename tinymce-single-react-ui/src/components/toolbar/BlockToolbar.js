import React, { createElement, Component } from 'react'
import ReactDOM from 'react-dom'
import cx from 'classnames';

import * as Icons from '../../external/dashicons'
import Dropbutton from '../dropbutton/Dropbutton'
import Button from '../button/Button'
import styles from './blocktoolbar.scss'

export default class BlockToolbar extends React.Component {

	render() {

		const H1Button = props => <Button><Icons.EditorHeadingIcon /></Button>
		const ParagraphButton = props => <Button><Icons.EditorParagraphIcon /></Button>
		const QuoteButton = props => <Button><Icons.EditorQuoteIcon /></Button>

<<<<<<< HEAD
		const AlignLeftButton = props => <Button><Icons.EditorAlignLeftIcon /></Button>
		const AlignRightButton = props => <Button><Icons.EditorAlignRightIcon /></Button>
		const AlignCenterButton = props => <Button><Icons.EditorAlignCenterIcon /></Button>

		// TODO: add option types
		let hidden = this.props.collapsed === null || !this.props.collapsed
=======
		const AlignLeftButton = props => <Button className={styles.horizontal} ><Icons.EditorAlignLeftIcon /></Button>;
		const AlignRightButton = props => <Button className={styles.horizontal} ><Icons.EditorAlignRightIcon /></Button>;
		const AlignCenterButton = props => <Button className={styles.horizontal} ><Icons.EditorAlignCenterIcon /></Button>;
>>>>>>> 64953e7a

		let hidden = true
		let sideToolbarStyles = cx(styles.toolbar)

		if (hidden) return (
			<div className={sideToolbarStyles} onMouseEnter={() => { }}>

				<Dropbutton status={'ACTIVE'}
					dropchoices={[<ParagraphButton key="pbutton" />, <QuoteButton key="qbutton" />]}
					hoverchoices={[
						<AlignLeftButton key="left"  className={styles.horizontal} />,
						<AlignRightButton key="right"  className={styles.horizontal} />,
						<AlignCenterButton key="center" className={styles.horizontal}  />
					]}
					selected={<H1Button key="h1button" />} />


				<Dropbutton status={'INACTIVE'}
					dropchoices={[<H1Button key="h1button" />, <QuoteButton key="qbutton" />]}
					hoverchoices={[
						<AlignLeftButton key="left"  className={styles.horizontal} />,
						<AlignRightButton key="right"  className={styles.horizontal} />,
						<AlignCenterButton key="center" className={styles.horizontal}  />
					]}
					selected={<ParagraphButton key="pbutton" />} />


				<Dropbutton status={'INACTIVE'}
					dropchoices={[<H1Button key="h1button" />, <ParagraphButton key="pbutton" />]}
					hoverchoices={[
						<AlignLeftButton key="left"  className={styles.horizontal} />,
						<AlignRightButton key="right"  className={styles.horizontal} />,
						<AlignCenterButton key="center" className={styles.horizontal}  />
					]}
					selected={<QuoteButton key="qbutton" />} />


			</div>
		)
	}
}<|MERGE_RESOLUTION|>--- conflicted
+++ resolved
@@ -15,21 +15,12 @@
 		const ParagraphButton = props => <Button><Icons.EditorParagraphIcon /></Button>
 		const QuoteButton = props => <Button><Icons.EditorQuoteIcon /></Button>
 
-<<<<<<< HEAD
-		const AlignLeftButton = props => <Button><Icons.EditorAlignLeftIcon /></Button>
-		const AlignRightButton = props => <Button><Icons.EditorAlignRightIcon /></Button>
-		const AlignCenterButton = props => <Button><Icons.EditorAlignCenterIcon /></Button>
+		const AlignLeftButton = props => <Button className={styles.horizontal} ><Icons.EditorAlignLeftIcon /></Button>;
+		const AlignRightButton = props => <Button className={styles.horizontal} ><Icons.EditorAlignRightIcon /></Button>;
+		const AlignCenterButton = props => <Button className={styles.horizontal} ><Icons.EditorAlignCenterIcon /></Button>;
 
 		// TODO: add option types
 		let hidden = this.props.collapsed === null || !this.props.collapsed
-=======
-		const AlignLeftButton = props => <Button className={styles.horizontal} ><Icons.EditorAlignLeftIcon /></Button>;
-		const AlignRightButton = props => <Button className={styles.horizontal} ><Icons.EditorAlignRightIcon /></Button>;
-		const AlignCenterButton = props => <Button className={styles.horizontal} ><Icons.EditorAlignCenterIcon /></Button>;
->>>>>>> 64953e7a
-
-		let hidden = true
-		let sideToolbarStyles = cx(styles.toolbar)
 
 		if (hidden) return (
 			<div className={sideToolbarStyles} onMouseEnter={() => { }}>
