--- conflicted
+++ resolved
@@ -43,13 +43,6 @@
       } )
     }
     case 'NODECHANGE': {
-<<<<<<< HEAD
-      // if (action.val[1] !== action.val[2].element)
-      //
-      // else
-      //
-=======
->>>>>>> 1c1da9b3
       return state.merge( {
         collapsed: action.val[0],
         bookmark: action.val[1],
