--- conflicted
+++ resolved
@@ -2,14 +2,10 @@
 <html lang="en">
 <head>
 	<meta charset="UTF-8">
-<<<<<<< HEAD
-	<title>Blocks</title>
+	<title>Single React</title>
 	<style>
 		#root {background: silver; }
 	</style>
-=======
-	<title>Single React</title>
->>>>>>> 097b6bd3
 </head>
 <body>
 	<div id="root"></div>
