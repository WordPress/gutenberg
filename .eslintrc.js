/**
 * External dependencies
 */
const glob = require( 'glob' ).sync;
const { join } = require( 'path' );

/**
 * Internal dependencies
 */
const { version } = require( './package' );

/**
 * Regular expression string matching a SemVer string with equal major/minor to
 * the current package version. Used in identifying deprecations.
 *
 * @type {string}
 */
const majorMinorRegExp =
	version.replace( /\.\d+$/, '' ).replace( /[\\^$.*+?()[\]{}|]/g, '\\$&' ) +
	'(\\.\\d+)?';

/**
 * The list of patterns matching files used only for development purposes.
 *
 * @type {string[]}
 */
const developmentFiles = [
	'**/benchmark/**/*.js',
	'**/@(__mocks__|__tests__|test)/**/*.[tj]s?(x)',
	'**/@(storybook|stories)/**/*.[tj]s?(x)',
	'packages/babel-preset-default/bin/**/*.js',
];

// All files from packages that have types provided with TypeScript.
const typedFiles = glob( 'packages/*/package.json' )
	.filter( ( fileName ) => require( join( __dirname, fileName ) ).types )
	.map( ( fileName ) => fileName.replace( 'package.json', '**/*.js' ) );

const restrictedImports = [
	{
		name: 'framer-motion',
		message:
			'Please use the Framer Motion API through `@wordpress/components` instead.',
	},
	{
		name: 'lodash',
		message: 'Please use native functionality instead.',
	},
	{
		name: '@ariakit/react',
		message:
			'Please use Ariakit API through `@wordpress/components` instead.',
	},
	{
		name: 'redux',
		importNames: [ 'combineReducers' ],
		message: 'Please use `combineReducers` from `@wordpress/data` instead.',
	},
	{
		name: '@emotion/css',
		message:
			'Please use `@emotion/react` and `@emotion/styled` in order to maintain iframe support. As a replacement for the `cx` function, please use the `useCx` hook defined in `@wordpress/components` instead.',
	},
	{
		name: '@wordpress/edit-post',
		message:
			"edit-post is a WordPress top level package that shouldn't be imported into other packages",
	},
	{
		name: '@wordpress/edit-site',
		message:
			"edit-site is a WordPress top level package that shouldn't be imported into other packages",
	},
	{
		name: '@wordpress/edit-widgets',
		message:
			"edit-widgets is a WordPress top level package that shouldn't be imported into other packages",
	},
	{
		name: 'classnames',
		message:
			"Please use `clsx` instead. It's a lighter and faster drop-in replacement for `classnames`.",
	},
];

const restrictedSyntax = [
	// NOTE: We can't include the forward slash in our regex or
	// we'll get a `SyntaxError` (Invalid regular expression: \ at end of pattern)
	// here. That's why we use \\u002F in the regexes below.
	{
		selector:
			'ImportDeclaration[source.value=/^@wordpress\\u002F.+\\u002F/]',
		message: 'Path access on WordPress dependencies is not allowed.',
	},
	{
		selector:
			'CallExpression[callee.name="deprecated"] Property[key.name="version"][value.value=/' +
			majorMinorRegExp +
			'/]',
		message:
			'Deprecated functions must be removed before releasing this version.',
	},
	{
		selector:
			'CallExpression[callee.object.name="page"][callee.property.name="waitFor"]',
		message:
			'This method is deprecated. You should use the more explicit API methods available.',
	},
	{
		selector:
			'CallExpression[callee.object.name="page"][callee.property.name="waitForTimeout"]',
		message: 'Prefer page.waitForSelector instead.',
	},
	{
		selector: 'JSXAttribute[name.name="id"][value.type="Literal"]',
		message:
			'Do not use string literals for IDs; use withInstanceId instead.',
	},
	{
		// Discourage the usage of `Math.random()` as it's a code smell
		// for UUID generation, for which we already have a higher-order
		// component: `withInstanceId`.
		selector:
			'CallExpression[callee.object.name="Math"][callee.property.name="random"]',
		message:
			'Do not use Math.random() to generate unique IDs; use withInstanceId instead. (If you’re not generating unique IDs: ignore this message.)',
	},
	{
		selector:
			'CallExpression[callee.name="withDispatch"] > :function > BlockStatement > :not(VariableDeclaration,ReturnStatement)',
		message:
			'withDispatch must return an object with consistent keys. Avoid performing logic in `mapDispatchToProps`.',
	},
	{
		selector:
			'LogicalExpression[operator="&&"][left.property.name="length"][right.type="JSXElement"]',
		message:
			'Avoid truthy checks on length property rendering, as zero length is rendered verbatim.',
	},
];

/** `no-restricted-syntax` rules for components. */
const restrictedSyntaxComponents = [
	{
		selector:
			'JSXOpeningElement[name.name="Button"]:not(:has(JSXAttribute[name.name="accessibleWhenDisabled"])) JSXAttribute[name.name="disabled"]',
		message:
			'`disabled` used without the `accessibleWhenDisabled` prop. Disabling a control without maintaining focusability can cause accessibility issues, by hiding their presence from screen reader users, or preventing focus from returning to a trigger element. (Ignore this error if you truly mean to disable.)',
	},
];

module.exports = {
	root: true,
	extends: [
		'plugin:@wordpress/eslint-plugin/recommended',
		'plugin:eslint-comments/recommended',
		'plugin:storybook/recommended',
	],
	globals: {
		wp: 'off',
		globalThis: 'readonly',
	},
	settings: {
		jsdoc: {
			mode: 'typescript',
		},
		'import/internal-regex': null,
		'import/resolver': require.resolve( './tools/eslint/import-resolver' ),
	},
	rules: {
		'jest/expect-expect': 'off',
		'react/jsx-boolean-value': 'error',
		'react/jsx-curly-brace-presence': [
			'error',
			{ props: 'never', children: 'never' },
		],
		'@wordpress/dependency-group': 'error',
		'@wordpress/wp-global-usage': 'error',
		'@wordpress/react-no-unsafe-timeout': 'error',
		'@wordpress/i18n-hyphenated-range': 'error',
		'@wordpress/i18n-no-flanking-whitespace': 'error',
		'@wordpress/i18n-text-domain': [
			'error',
			{
				allowedTextDomain: 'default',
			},
		],
		'@wordpress/no-unsafe-wp-apis': 'off',
		'@wordpress/data-no-store-string-literals': 'error',
		'import/default': 'error',
		'import/named': 'error',
		'no-restricted-imports': [
			'error',
			{
				paths: restrictedImports,
			},
		],
		'@typescript-eslint/no-restricted-imports': [
			'error',
			{
				paths: [
					{
						name: 'react',
						message:
							'Please use React API through `@wordpress/element` instead.',
						allowTypeImports: true,
					},
				],
			},
		],
		'@typescript-eslint/consistent-type-imports': [
			'error',
			{
				prefer: 'type-imports',
				disallowTypeAnnotations: false,
			},
		],
		'no-restricted-syntax': [ 'error', ...restrictedSyntax ],
	},
	overrides: [
		{
			files: [
				'**/*.@(android|ios|native).js',
				'packages/react-native-*/**/*.js',
				...developmentFiles,
			],
			rules: {
				'import/default': 'off',
				'import/no-extraneous-dependencies': 'off',
				'import/no-unresolved': 'off',
				'import/named': 'off',
				'@wordpress/data-no-store-string-literals': 'off',
			},
		},
		{
			files: [ 'packages/react-native-*/**/*.js' ],
			settings: {
				'import/ignore': [ 'react-native' ], // Workaround for https://github.com/facebook/react-native/issues/28549.
			},
		},
		{
			files: [ 'packages/**/*.js' ],
			excludedFiles: [
				'packages/block-library/src/*/save.js',
				...developmentFiles,
			],
			rules: {
				'react/forbid-elements': [
					'error',
					{
						forbid: [
							[ 'circle', 'Circle' ],
							[ 'g', 'G' ],
							[ 'path', 'Path' ],
							[ 'polygon', 'Polygon' ],
							[ 'rect', 'Rect' ],
							[ 'svg', 'SVG' ],
						].map( ( [ element, componentName ] ) => {
							return {
								element,
								message: `use cross-platform <${ componentName } /> component instead.`,
							};
						} ),
					},
				],
			},
		},
		{
			files: [
				'packages/*/src/**/*.[tj]s?(x)',
				'storybook/stories/**/*.[tj]s?(x)',
			],
			excludedFiles: [ '**/*.native.js' ],
			rules: {
				'no-restricted-syntax': [
					'error',
					...restrictedSyntax,
					...restrictedSyntaxComponents,
				],
			},
		},
		{
			files: [ 'packages/*/src/**/*.[tj]s?(x)' ],
			excludedFiles: [
				'packages/*/src/**/@(test|stories)/**',
				'**/*.@(native|ios|android).js',
			],
			rules: {
				'no-restricted-syntax': [
					'error',
					...restrictedSyntax,
					...restrictedSyntaxComponents,
					// Temporary rules until we're ready to officially deprecate the bottom margins.
					...[
						'BaseControl',
						'CheckboxControl',
						'ComboboxControl',
						'DimensionControl',
						'FocalPointPicker',
						'RangeControl',
						'SearchControl',
						'SelectControl',
						'TextControl',
						'TextareaControl',
						'ToggleControl',
						'ToggleGroupControl',
						'TreeSelect',
					].map( ( componentName ) => ( {
						selector: `JSXOpeningElement[name.name="${ componentName }"]:not(:has(JSXAttribute[name.name="__nextHasNoMarginBottom"]))`,
						message:
							componentName +
							' should have the `__nextHasNoMarginBottom` prop to opt-in to the new margin-free styles.',
					} ) ),
					// Temporary rules until we're ready to officially default to the new size.
					...[
						'BorderBoxControl',
						'BorderControl',
						'ComboboxControl',
						'CustomSelectControl',
						'DimensionControl',
						'FontAppearanceControl',
						'FontFamilyControl',
						'FontSizePicker',
						'FormTokenField',
						'InputControl',
						'LetterSpacingControl',
						'LineHeightControl',
						'NumberControl',
						'RangeControl',
						'SelectControl',
						'TextControl',
						'ToggleGroupControl',
					].map( ( componentName ) => ( {
						// Falsy `__next40pxDefaultSize` without a non-default `size` prop.
						selector: `JSXOpeningElement[name.name="${ componentName }"]:not(:has(JSXAttribute[name.name="__next40pxDefaultSize"][value.expression.value!=false])):not(:has(JSXAttribute[name.name="size"][value.value!="default"]))`,
						message:
							componentName +
							' should have the `__next40pxDefaultSize` prop to opt-in to the new default size.',
					} ) ),
					{
						// Falsy `__next40pxDefaultSize` without a `render` prop.
						selector:
							'JSXOpeningElement[name.name="FormFileUpload"]:not(:has(JSXAttribute[name.name="__next40pxDefaultSize"][value.expression.value!=false])):not(:has(JSXAttribute[name.name="render"]))',
						message:
							'FormFileUpload should have the `__next40pxDefaultSize` prop to opt-in to the new default size.',
					},
					// Temporary rules until all existing components have the `__next40pxDefaultSize` prop.
<<<<<<< HEAD
					...[ 'Button', 'SelectControl', 'UnitControl' ].map(
						( componentName ) => ( {
							// Not strict. Allows pre-existing __next40pxDefaultSize={ false } usage until they are all manually updated.
							selector: `JSXOpeningElement[name.name="${ componentName }"]:not(:has(JSXAttribute[name.name="__next40pxDefaultSize"])):not(:has(JSXAttribute[name.name="size"]))`,
							message:
								componentName +
								' should have the `__next40pxDefaultSize` prop to opt-in to the new default size.',
						} )
					),
=======
					...[ 'UnitControl' ].map( ( componentName ) => ( {
						// Not strict. Allows pre-existing __next40pxDefaultSize={ false } usage until they are all manually updated.
						selector: `JSXOpeningElement[name.name="${ componentName }"]:not(:has(JSXAttribute[name.name="__next40pxDefaultSize"])):not(:has(JSXAttribute[name.name="size"]))`,
						message:
							componentName +
							' should have the `__next40pxDefaultSize` prop to opt-in to the new default size.',
					} ) ),
>>>>>>> 23db6dca
				],
			},
		},
		{
			files: [
				// Components package.
				'packages/components/src/**/*.[tj]s?(x)',
				// Navigation block.
				'packages/block-library/src/navigation/**/*.[tj]s?(x)',
			],
			excludedFiles: [ ...developmentFiles ],
			rules: {
				'react-hooks/exhaustive-deps': 'error',
			},
		},
		{
			files: [ 'packages/jest*/**/*.js', '**/test/**/*.js' ],
			excludedFiles: [ 'test/e2e/**/*.js', 'test/performance/**/*.js' ],
			extends: [ 'plugin:@wordpress/eslint-plugin/test-unit' ],
		},
		{
			files: [ '**/test/**/*.[tj]s?(x)' ],
			excludedFiles: [
				'**/*.@(android|ios|native).[tj]s?(x)',
				'packages/react-native-*/**/*.[tj]s?(x)',
				'test/native/**/*.[tj]s?(x)',
				'test/e2e/**/*.[tj]s?(x)',
				'test/performance/**/*.[tj]s?(x)',
				'test/storybook-playwright/**/*.[tj]s?(x)',
			],
			extends: [
				'plugin:jest-dom/recommended',
				'plugin:testing-library/react',
				'plugin:jest/recommended',
			],
		},
		{
			files: [ 'packages/e2e-test*/**/*.js' ],
			excludedFiles: [ 'packages/e2e-test-utils-playwright/**/*.js' ],
			extends: [ 'plugin:@wordpress/eslint-plugin/test-e2e' ],
			rules: {
				'jest/expect-expect': 'off',
			},
		},
		{
			files: [
				'test/e2e/**/*.[tj]s',
				'test/performance/**/*.[tj]s',
				'packages/e2e-test-utils-playwright/**/*.[tj]s',
			],
			extends: [
				'plugin:@wordpress/eslint-plugin/test-playwright',
				'plugin:@typescript-eslint/base',
			],
			parserOptions: {
				tsconfigRootDir: __dirname,
				project: [
					'./test/e2e/tsconfig.json',
					'./test/performance/tsconfig.json',
					'./packages/e2e-test-utils-playwright/tsconfig.json',
				],
			},
			rules: {
				'@wordpress/no-global-active-element': 'off',
				'@wordpress/no-global-get-selection': 'off',
				'no-restricted-syntax': [
					'error',
					{
						selector: 'CallExpression[callee.property.name="$"]',
						message:
							'`$` is discouraged, please use `locator` instead',
					},
					{
						selector: 'CallExpression[callee.property.name="$$"]',
						message:
							'`$$` is discouraged, please use `locator` instead',
					},
					{
						selector:
							'CallExpression[callee.object.name="page"][callee.property.name="waitForTimeout"]',
						message: 'Prefer page.locator instead.',
					},
				],
				'playwright/no-conditional-in-test': 'off',
				'@typescript-eslint/await-thenable': 'error',
				'@typescript-eslint/no-floating-promises': 'error',
				'@typescript-eslint/no-misused-promises': 'error',
			},
		},
		{
			files: [ 'bin/**/*.js', 'bin/**/*.mjs', 'packages/env/**' ],
			rules: {
				'no-console': 'off',
			},
		},
		{
			files: typedFiles,
			rules: {
				'jsdoc/no-undefined-types': 'off',
				'jsdoc/valid-types': 'off',
			},
		},
		{
			files: [
				'**/@(storybook|stories)/*',
				'packages/components/src/**/*.tsx',
			],
			rules: {
				// Useful to add story descriptions via JSDoc without specifying params,
				// or in TypeScript files where params are likely already documented outside of the JSDoc.
				'jsdoc/require-param': 'off',
			},
		},
		{
			files: [ 'packages/components/src/**' ],
			excludedFiles: [
				'packages/components/src/utils/colors-values.js',
				'packages/components/src/theme/**',
			],
			rules: {
				'no-restricted-syntax': [
					'error',
					...restrictedSyntax,
					...restrictedSyntaxComponents,
					{
						selector:
							':matches(Literal[value=/--wp-admin-theme-/],TemplateElement[value.cooked=/--wp-admin-theme-/])',
						message:
							'--wp-admin-theme-* variables do not support component theming. Use variables from the COLORS object in packages/components/src/utils/colors-values.js instead.',
					},
					{
						selector:
							// Allow overriding definitions, but not access with var()
							':matches(Literal[value=/var\\(\\s*--wp-components-color-/],TemplateElement[value.cooked=/var\\(\\s*--wp-components-color-/])',
						message:
							'To ensure proper fallbacks, --wp-components-color-* variables should not be used directly. Use variables from the COLORS object in packages/components/src/utils/colors-values.js instead.',
					},
				],
			},
		},
		{
			files: [ 'packages/components/src/**' ],
			excludedFiles: [ 'packages/components/src/**/@(test|stories)/**' ],
			plugins: [ 'ssr-friendly' ],
			extends: [ 'plugin:ssr-friendly/recommended' ],
		},
		{
			files: [ 'packages/components/src/**' ],
			rules: {
				'no-restricted-imports': [
					'error',
					// The `ariakit` and `framer-motion` APIs are meant to be consumed via
					// the `@wordpress/components` package, hence why importing those
					// dependencies should be allowed in the components package.
					{
						paths: restrictedImports.filter(
							( { name } ) =>
								! [
									'@ariakit/react',
									'framer-motion',
								].includes( name )
						),
					},
				],
			},
		},
		{
			files: [ 'packages/block-editor/**' ],
			rules: {
				'no-restricted-imports': [
					'error',
					{
						paths: [
							...restrictedImports,
							{
								name: '@wordpress/api-fetch',
								message:
									"block-editor is a generic package that doesn't depend on a server or WordPress backend. To provide WordPress integration, consider passing settings to the BlockEditorProvider components.",
							},
							{
								name: '@wordpress/core-data',
								message:
									"block-editor is a generic package that doesn't depend on a server or WordPress backend. To provide WordPress integration, consider passing settings to the BlockEditorProvider components.",
							},
						],
					},
				],
			},
		},
		{
			files: [ 'packages/edit-post/**', 'packages/edit-site/**' ],
			rules: {
				'no-restricted-imports': [
					'error',
					{
						paths: [
							...restrictedImports,
							{
								name: '@wordpress/interface',
								message:
									'The edit-post and edit-site package should not directly import the interface package. They should import them from the private APIs of the editor package instead.',
							},
						],
					},
				],
			},
		},
		{
			files: [ 'packages/interactivity*/src/**' ],
			rules: {
				'react/react-in-jsx-scope': 'error',
			},
		},
	],
};<|MERGE_RESOLUTION|>--- conflicted
+++ resolved
@@ -345,25 +345,13 @@
 							'FormFileUpload should have the `__next40pxDefaultSize` prop to opt-in to the new default size.',
 					},
 					// Temporary rules until all existing components have the `__next40pxDefaultSize` prop.
-<<<<<<< HEAD
-					...[ 'Button', 'SelectControl', 'UnitControl' ].map(
-						( componentName ) => ( {
-							// Not strict. Allows pre-existing __next40pxDefaultSize={ false } usage until they are all manually updated.
-							selector: `JSXOpeningElement[name.name="${ componentName }"]:not(:has(JSXAttribute[name.name="__next40pxDefaultSize"])):not(:has(JSXAttribute[name.name="size"]))`,
-							message:
-								componentName +
-								' should have the `__next40pxDefaultSize` prop to opt-in to the new default size.',
-						} )
-					),
-=======
-					...[ 'UnitControl' ].map( ( componentName ) => ( {
+					...[ 'Button', 'UnitControl' ].map( ( componentName ) => ( {
 						// Not strict. Allows pre-existing __next40pxDefaultSize={ false } usage until they are all manually updated.
 						selector: `JSXOpeningElement[name.name="${ componentName }"]:not(:has(JSXAttribute[name.name="__next40pxDefaultSize"])):not(:has(JSXAttribute[name.name="size"]))`,
 						message:
 							componentName +
 							' should have the `__next40pxDefaultSize` prop to opt-in to the new default size.',
 					} ) ),
->>>>>>> 23db6dca
 				],
 			},
 		},
