/**
 * External dependencies
 */
const glob = require( 'glob' ).sync;
const { join } = require( 'path' );

/**
 * Internal dependencies
 */
const { version } = require( './package' );

/**
 * Regular expression string matching a SemVer string with equal major/minor to
 * the current package version. Used in identifying deprecations.
 *
 * @type {string}
 */
const majorMinorRegExp =
	version.replace( /\.\d+$/, '' ).replace( /[\\^$.*+?()[\]{}|]/g, '\\$&' ) +
	'(\\.\\d+)?';

/**
 * The list of patterns matching files used only for development purposes.
 *
 * @type {string[]}
 */
const developmentFiles = [
	'**/benchmark/**/*.js',
	'**/@(__mocks__|__tests__|test)/**/*.[tj]s?(x)',
	'**/@(storybook|stories)/**/*.[tj]s?(x)',
	'packages/babel-preset-default/bin/**/*.js',
];

// All files from packages that have types provided with TypeScript.
const typedFiles = glob( 'packages/*/package.json' )
	.filter( ( fileName ) => require( join( __dirname, fileName ) ).types )
	.map( ( fileName ) => fileName.replace( 'package.json', '**/*.js' ) );

const restrictedImports = [
	{
		name: 'framer-motion',
		message:
			'Please use the Framer Motion API through `@wordpress/components` instead.',
	},
	{
		name: 'lodash',
		message: 'Please use native functionality instead.',
	},
	{
		name: '@ariakit/react',
		message:
			'Please use Ariakit API through `@wordpress/components` instead.',
	},
	{
		name: 'redux',
		importNames: [ 'combineReducers' ],
		message: 'Please use `combineReducers` from `@wordpress/data` instead.',
	},
	{
		name: '@emotion/css',
		message:
			'Please use `@emotion/react` and `@emotion/styled` in order to maintain iframe support. As a replacement for the `cx` function, please use the `useCx` hook defined in `@wordpress/components` instead.',
	},
	{
		name: '@wordpress/edit-post',
		message:
			"edit-post is a WordPress top level package that shouldn't be imported into other packages",
	},
	{
		name: '@wordpress/edit-site',
		message:
			"edit-site is a WordPress top level package that shouldn't be imported into other packages",
	},
	{
		name: '@wordpress/edit-widgets',
		message:
			"edit-widgets is a WordPress top level package that shouldn't be imported into other packages",
	},
	{
		name: 'classnames',
		message:
			"Please use `clsx` instead. It's a lighter and faster drop-in replacement for `classnames`.",
	},
];

const restrictedSyntax = [
	// NOTE: We can't include the forward slash in our regex or
	// we'll get a `SyntaxError` (Invalid regular expression: \ at end of pattern)
	// here. That's why we use \\u002F in the regexes below.
	{
		selector:
			'ImportDeclaration[source.value=/^@wordpress\\u002F.+\\u002F/]',
		message: 'Path access on WordPress dependencies is not allowed.',
	},
	{
		selector:
			'CallExpression[callee.name="deprecated"] Property[key.name="version"][value.value=/' +
			majorMinorRegExp +
			'/]',
		message:
			'Deprecated functions must be removed before releasing this version.',
	},
	{
		selector:
			'CallExpression[callee.object.name="page"][callee.property.name="waitFor"]',
		message:
			'This method is deprecated. You should use the more explicit API methods available.',
	},
	{
		selector:
			'CallExpression[callee.object.name="page"][callee.property.name="waitForTimeout"]',
		message: 'Prefer page.waitForSelector instead.',
	},
	{
		selector: 'JSXAttribute[name.name="id"][value.type="Literal"]',
		message:
			'Do not use string literals for IDs; use withInstanceId instead.',
	},
	{
		// Discourage the usage of `Math.random()` as it's a code smell
		// for UUID generation, for which we already have a higher-order
		// component: `withInstanceId`.
		selector:
			'CallExpression[callee.object.name="Math"][callee.property.name="random"]',
		message:
			'Do not use Math.random() to generate unique IDs; use withInstanceId instead. (If you’re not generating unique IDs: ignore this message.)',
	},
	{
		selector:
			'CallExpression[callee.name="withDispatch"] > :function > BlockStatement > :not(VariableDeclaration,ReturnStatement)',
		message:
			'withDispatch must return an object with consistent keys. Avoid performing logic in `mapDispatchToProps`.',
	},
	{
		selector:
			'LogicalExpression[operator="&&"][left.property.name="length"][right.type="JSXElement"]',
		message:
			'Avoid truthy checks on length property rendering, as zero length is rendered verbatim.',
	},
];

/** `no-restricted-syntax` rules for components. */
const restrictedSyntaxComponents = [
	{
		selector:
			'JSXOpeningElement[name.name="Button"]:not(:has(JSXAttribute[name.name="accessibleWhenDisabled"])) JSXAttribute[name.name="disabled"]',
		message:
			'`disabled` used without the `accessibleWhenDisabled` prop. Disabling a control without maintaining focusability can cause accessibility issues, by hiding their presence from screen reader users, or preventing focus from returning to a trigger element. (Ignore this error if you truly mean to disable.)',
	},
];

module.exports = {
	root: true,
	extends: [
		'plugin:@wordpress/eslint-plugin/recommended',
		'plugin:eslint-comments/recommended',
		'plugin:storybook/recommended',
	],
	globals: {
		wp: 'off',
		globalThis: 'readonly',
	},
	settings: {
		jsdoc: {
			mode: 'typescript',
		},
		'import/internal-regex': null,
		'import/resolver': require.resolve( './tools/eslint/import-resolver' ),
	},
	rules: {
		'jest/expect-expect': 'off',
		'react/jsx-boolean-value': 'error',
		'react/jsx-curly-brace-presence': [
			'error',
			{ props: 'never', children: 'never' },
		],
		'@wordpress/dependency-group': 'error',
		'@wordpress/wp-global-usage': 'error',
		'@wordpress/react-no-unsafe-timeout': 'error',
		'@wordpress/i18n-text-domain': [
			'error',
			{
				allowedTextDomain: 'default',
			},
		],
		'@wordpress/no-unsafe-wp-apis': 'off',
		'@wordpress/data-no-store-string-literals': 'error',
		'import/default': 'error',
		'import/named': 'error',
		'no-restricted-imports': [
			'error',
			{
				paths: restrictedImports,
			},
		],
		'@typescript-eslint/no-restricted-imports': [
			'error',
			{
				paths: [
					{
						name: 'react',
						message:
							'Please use React API through `@wordpress/element` instead.',
						allowTypeImports: true,
					},
				],
			},
		],
		'@typescript-eslint/consistent-type-imports': [
			'error',
			{
				prefer: 'type-imports',
				disallowTypeAnnotations: false,
			},
		],
		'no-restricted-syntax': [ 'error', ...restrictedSyntax ],
	},
	overrides: [
		{
			files: [
				'**/*.@(android|ios|native).js',
				'packages/react-native-*/**/*.js',
				...developmentFiles,
			],
			rules: {
				'import/default': 'off',
				'import/no-extraneous-dependencies': 'off',
				'import/no-unresolved': 'off',
				'import/named': 'off',
				'@wordpress/data-no-store-string-literals': 'off',
			},
		},
		{
			files: [ 'packages/react-native-*/**/*.js' ],
			settings: {
				'import/ignore': [ 'react-native' ], // Workaround for https://github.com/facebook/react-native/issues/28549.
			},
		},
		{
			files: [ 'packages/**/*.js' ],
			excludedFiles: [
				'packages/block-library/src/*/save.js',
				...developmentFiles,
			],
			rules: {
				'react/forbid-elements': [
					'error',
					{
						forbid: [
							[ 'circle', 'Circle' ],
							[ 'g', 'G' ],
							[ 'path', 'Path' ],
							[ 'polygon', 'Polygon' ],
							[ 'rect', 'Rect' ],
							[ 'svg', 'SVG' ],
						].map( ( [ element, componentName ] ) => {
							return {
								element,
								message: `use cross-platform <${ componentName } /> component instead.`,
							};
						} ),
					},
				],
			},
		},
		{
			files: [
				'packages/*/src/**/*.[tj]s?(x)',
				'storybook/stories/**/*.[tj]s?(x)',
			],
			excludedFiles: [ '**/*.native.js' ],
			rules: {
				'no-restricted-syntax': [
					'error',
					...restrictedSyntax,
					...restrictedSyntaxComponents,
				],
			},
		},
		{
			files: [ 'packages/*/src/**/*.[tj]s?(x)' ],
			excludedFiles: [
				'packages/components/src/**/@(test|stories)/**',
				'**/*.@(native|ios|android).js',
			],
			rules: {
				'no-restricted-syntax': [
					'error',
					...restrictedSyntax,
					...restrictedSyntaxComponents,
					// Temporary rules until we're ready to officially deprecate the bottom margins.
					...[
						'BaseControl',
						'CheckboxControl',
						'ComboboxControl',
						'DimensionControl',
						'FocalPointPicker',
						'RangeControl',
						'SearchControl',
						'SelectControl',
						'TextControl',
						'TextareaControl',
						'ToggleControl',
						'ToggleGroupControl',
						'TreeSelect',
					].map( ( componentName ) => ( {
						selector: `JSXOpeningElement[name.name="${ componentName }"]:not(:has(JSXAttribute[name.name="__nextHasNoMarginBottom"]))`,
						message:
							componentName +
							' should have the `__nextHasNoMarginBottom` prop to opt-in to the new margin-free styles.',
					} ) ),
					// Temporary rules until we're ready to officially default to the new size.
					...[
						'BorderBoxControl',
						'BorderControl',
<<<<<<< HEAD
						'ComboboxControl',
=======
						'CustomSelectControl',
>>>>>>> 78722b9e
						'DimensionControl',
						'FontSizePicker',
						'NumberControl',
						'ToggleGroupControl',
					].map( ( componentName ) => ( {
						// Falsy `__next40pxDefaultSize` without a non-default `size` prop.
						selector: `JSXOpeningElement[name.name="${ componentName }"]:not(:has(JSXAttribute[name.name="__next40pxDefaultSize"][value.expression.value!=false])):not(:has(JSXAttribute[name.name="size"][value.value!="default"]))`,
						message:
							componentName +
							' should have the `__next40pxDefaultSize` prop to opt-in to the new default size.',
					} ) ),
					// Temporary rules until all existing components have the `__next40pxDefaultSize` prop.
					...[ 'SelectControl', 'TextControl' ].map(
						( componentName ) => ( {
							// Not strict. Allows pre-existing __next40pxDefaultSize={ false } usage until they are all manually updated.
							selector: `JSXOpeningElement[name.name="${ componentName }"]:not(:has(JSXAttribute[name.name="__next40pxDefaultSize"])):not(:has(JSXAttribute[name.name="size"]))`,
							message:
								componentName +
								' should have the `__next40pxDefaultSize` prop to opt-in to the new default size.',
						} )
					),
				],
			},
		},
		{
			files: [
				// Components package.
				'packages/components/src/**/*.[tj]s?(x)',
				// Navigation block.
				'packages/block-library/src/navigation/**/*.[tj]s?(x)',
			],
			excludedFiles: [ ...developmentFiles ],
			rules: {
				'react-hooks/exhaustive-deps': 'error',
			},
		},
		{
			files: [ 'packages/jest*/**/*.js', '**/test/**/*.js' ],
			excludedFiles: [ 'test/e2e/**/*.js', 'test/performance/**/*.js' ],
			extends: [ 'plugin:@wordpress/eslint-plugin/test-unit' ],
		},
		{
			files: [ '**/test/**/*.[tj]s?(x)' ],
			excludedFiles: [
				'**/*.@(android|ios|native).[tj]s?(x)',
				'packages/react-native-*/**/*.[tj]s?(x)',
				'test/native/**/*.[tj]s?(x)',
				'test/e2e/**/*.[tj]s?(x)',
				'test/performance/**/*.[tj]s?(x)',
				'test/storybook-playwright/**/*.[tj]s?(x)',
			],
			extends: [
				'plugin:jest-dom/recommended',
				'plugin:testing-library/react',
				'plugin:jest/recommended',
			],
		},
		{
			files: [ 'packages/e2e-test*/**/*.js' ],
			excludedFiles: [ 'packages/e2e-test-utils-playwright/**/*.js' ],
			extends: [ 'plugin:@wordpress/eslint-plugin/test-e2e' ],
			rules: {
				'jest/expect-expect': 'off',
			},
		},
		{
			files: [
				'test/e2e/**/*.[tj]s',
				'test/performance/**/*.[tj]s',
				'packages/e2e-test-utils-playwright/**/*.[tj]s',
			],
			extends: [
				'plugin:@wordpress/eslint-plugin/test-playwright',
				'plugin:@typescript-eslint/base',
			],
			parserOptions: {
				tsconfigRootDir: __dirname,
				project: [
					'./test/e2e/tsconfig.json',
					'./test/performance/tsconfig.json',
					'./packages/e2e-test-utils-playwright/tsconfig.json',
				],
			},
			rules: {
				'@wordpress/no-global-active-element': 'off',
				'@wordpress/no-global-get-selection': 'off',
				'no-restricted-syntax': [
					'error',
					{
						selector: 'CallExpression[callee.property.name="$"]',
						message:
							'`$` is discouraged, please use `locator` instead',
					},
					{
						selector: 'CallExpression[callee.property.name="$$"]',
						message:
							'`$$` is discouraged, please use `locator` instead',
					},
					{
						selector:
							'CallExpression[callee.object.name="page"][callee.property.name="waitForTimeout"]',
						message: 'Prefer page.locator instead.',
					},
				],
				'playwright/no-conditional-in-test': 'off',
				'@typescript-eslint/await-thenable': 'error',
				'@typescript-eslint/no-floating-promises': 'error',
				'@typescript-eslint/no-misused-promises': 'error',
			},
		},
		{
			files: [ 'bin/**/*.js', 'bin/**/*.mjs', 'packages/env/**' ],
			rules: {
				'no-console': 'off',
			},
		},
		{
			files: typedFiles,
			rules: {
				'jsdoc/no-undefined-types': 'off',
				'jsdoc/valid-types': 'off',
			},
		},
		{
			files: [
				'**/@(storybook|stories)/*',
				'packages/components/src/**/*.tsx',
			],
			rules: {
				// Useful to add story descriptions via JSDoc without specifying params,
				// or in TypeScript files where params are likely already documented outside of the JSDoc.
				'jsdoc/require-param': 'off',
			},
		},
		{
			files: [ 'packages/components/src/**' ],
			excludedFiles: [
				'packages/components/src/utils/colors-values.js',
				'packages/components/src/theme/**',
			],
			rules: {
				'no-restricted-syntax': [
					'error',
					...restrictedSyntax,
					...restrictedSyntaxComponents,
					{
						selector:
							':matches(Literal[value=/--wp-admin-theme-/],TemplateElement[value.cooked=/--wp-admin-theme-/])',
						message:
							'--wp-admin-theme-* variables do not support component theming. Use variables from the COLORS object in packages/components/src/utils/colors-values.js instead.',
					},
					{
						selector:
							// Allow overriding definitions, but not access with var()
							':matches(Literal[value=/var\\(\\s*--wp-components-color-/],TemplateElement[value.cooked=/var\\(\\s*--wp-components-color-/])',
						message:
							'To ensure proper fallbacks, --wp-components-color-* variables should not be used directly. Use variables from the COLORS object in packages/components/src/utils/colors-values.js instead.',
					},
				],
			},
		},
		{
			files: [ 'packages/components/src/**' ],
			excludedFiles: [ 'packages/components/src/**/@(test|stories)/**' ],
			plugins: [ 'ssr-friendly' ],
			extends: [ 'plugin:ssr-friendly/recommended' ],
		},
		{
			files: [ 'packages/components/src/**' ],
			rules: {
				'no-restricted-imports': [
					'error',
					// The `ariakit` and `framer-motion` APIs are meant to be consumed via
					// the `@wordpress/components` package, hence why importing those
					// dependencies should be allowed in the components package.
					{
						paths: restrictedImports.filter(
							( { name } ) =>
								! [
									'@ariakit/react',
									'framer-motion',
								].includes( name )
						),
					},
				],
			},
		},
		{
			files: [ 'packages/block-editor/**' ],
			rules: {
				'no-restricted-imports': [
					'error',
					{
						paths: [
							...restrictedImports,
							{
								name: '@wordpress/api-fetch',
								message:
									"block-editor is a generic package that doesn't depend on a server or WordPress backend. To provide WordPress integration, consider passing settings to the BlockEditorProvider components.",
							},
							{
								name: '@wordpress/core-data',
								message:
									"block-editor is a generic package that doesn't depend on a server or WordPress backend. To provide WordPress integration, consider passing settings to the BlockEditorProvider components.",
							},
						],
					},
				],
			},
		},
		{
			files: [ 'packages/edit-post/**', 'packages/edit-site/**' ],
			rules: {
				'no-restricted-imports': [
					'error',
					{
						paths: [
							...restrictedImports,
							{
								name: '@wordpress/interface',
								message:
									'The edit-post and edit-site package should not directly import the interface package. They should import them from the private APIs of the editor package instead.',
							},
						],
					},
				],
			},
		},
		{
			files: [ 'packages/interactivity*/src/**' ],
			rules: {
				'react/react-in-jsx-scope': 'error',
			},
		},
	],
};<|MERGE_RESOLUTION|>--- conflicted
+++ resolved
@@ -313,11 +313,8 @@
 					...[
 						'BorderBoxControl',
 						'BorderControl',
-<<<<<<< HEAD
 						'ComboboxControl',
-=======
 						'CustomSelectControl',
->>>>>>> 78722b9e
 						'DimensionControl',
 						'FontSizePicker',
 						'NumberControl',
