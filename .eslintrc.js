/**
 * External dependencies
 */
const glob = require( 'glob' ).sync;
const { join } = require( 'path' );

/**
 * Internal dependencies
 */
const { version } = require( './package' );

/**
 * Regular expression string matching a SemVer string with equal major/minor to
 * the current package version. Used in identifying deprecations.
 *
 * @type {string}
 */
const majorMinorRegExp =
	version.replace( /\.\d+$/, '' ).replace( /[\\^$.*+?()[\]{}|]/g, '\\$&' ) +
	'(\\.\\d+)?';

/**
 * The list of patterns matching files used only for development purposes.
 *
 * @type {string[]}
 */
const developmentFiles = [
	'**/benchmark/**/*.js',
	'**/@(__mocks__|__tests__|test)/**/*.[tj]s?(x)',
	'**/@(storybook|stories)/**/*.[tj]s?(x)',
	'packages/babel-preset-default/bin/**/*.js',
];

// All files from packages that have types provided with TypeScript.
const typedFiles = glob( 'packages/*/package.json' )
	.filter( ( fileName ) => require( join( __dirname, fileName ) ).types )
	.map( ( fileName ) => fileName.replace( 'package.json', '**/*.js' ) );

const restrictedImports = [
	{
		name: 'framer-motion',
		message:
			'Please use the Framer Motion API through `@wordpress/components` instead.',
	},
	{
		name: 'lodash',
		message: 'Please use native functionality instead.',
	},
	{
		name: '@ariakit/react',
		message:
			'Please use Ariakit API through `@wordpress/components` instead.',
	},
	{
		name: 'redux',
		importNames: [ 'combineReducers' ],
		message: 'Please use `combineReducers` from `@wordpress/data` instead.',
	},
	{
		name: '@emotion/css',
		message:
			'Please use `@emotion/react` and `@emotion/styled` in order to maintain iframe support. As a replacement for the `cx` function, please use the `useCx` hook defined in `@wordpress/components` instead.',
	},
	{
		name: '@wordpress/edit-post',
		message:
			"edit-post is a WordPress top level package that shouldn't be imported into other packages",
	},
	{
		name: '@wordpress/edit-site',
		message:
			"edit-site is a WordPress top level package that shouldn't be imported into other packages",
	},
	{
		name: '@wordpress/edit-widgets',
		message:
			"edit-widgets is a WordPress top level package that shouldn't be imported into other packages",
	},
	{
		name: 'classnames',
		message:
			"Please use `clsx` instead. It's a lighter and faster drop-in replacement for `classnames`.",
	},
];

const restrictedSyntax = [
	// NOTE: We can't include the forward slash in our regex or
	// we'll get a `SyntaxError` (Invalid regular expression: \ at end of pattern)
	// here. That's why we use \\u002F in the regexes below.
	{
		selector:
			'ImportDeclaration[source.value=/^@wordpress\\u002F.+\\u002F/]',
		message: 'Path access on WordPress dependencies is not allowed.',
	},
	{
		selector:
			'CallExpression[callee.name="deprecated"] Property[key.name="version"][value.value=/' +
			majorMinorRegExp +
			'/]',
		message:
			'Deprecated functions must be removed before releasing this version.',
	},
	{
		selector:
			'CallExpression[callee.object.name="page"][callee.property.name="waitFor"]',
		message:
			'This method is deprecated. You should use the more explicit API methods available.',
	},
	{
		selector:
			'CallExpression[callee.object.name="page"][callee.property.name="waitForTimeout"]',
		message: 'Prefer page.waitForSelector instead.',
	},
	{
		selector: 'JSXAttribute[name.name="id"][value.type="Literal"]',
		message:
			'Do not use string literals for IDs; use withInstanceId instead.',
	},
	{
		// Discourage the usage of `Math.random()` as it's a code smell
		// for UUID generation, for which we already have a higher-order
		// component: `withInstanceId`.
		selector:
			'CallExpression[callee.object.name="Math"][callee.property.name="random"]',
		message:
			'Do not use Math.random() to generate unique IDs; use withInstanceId instead. (If you’re not generating unique IDs: ignore this message.)',
	},
	{
		selector:
			'CallExpression[callee.name="withDispatch"] > :function > BlockStatement > :not(VariableDeclaration,ReturnStatement)',
		message:
			'withDispatch must return an object with consistent keys. Avoid performing logic in `mapDispatchToProps`.',
	},
	{
		selector:
			'LogicalExpression[operator="&&"][left.property.name="length"][right.type="JSXElement"]',
		message:
			'Avoid truthy checks on length property rendering, as zero length is rendered verbatim.',
	},
];

/** `no-restricted-syntax` rules for components. */
const restrictedSyntaxComponents = [
	{
		selector:
			'JSXOpeningElement[name.name="Button"]:not(:has(JSXAttribute[name.name="accessibleWhenDisabled"])) JSXAttribute[name.name="disabled"]',
		message:
			'`disabled` used without the `accessibleWhenDisabled` prop. Disabling a control without maintaining focusability can cause accessibility issues, by hiding their presence from screen reader users, or preventing focus from returning to a trigger element. (Ignore this error if you truly mean to disable.)',
	},
];

module.exports = {
	root: true,
	extends: [
		'plugin:@wordpress/eslint-plugin/recommended',
		'plugin:eslint-comments/recommended',
		'plugin:storybook/recommended',
	],
	globals: {
		wp: 'off',
		globalThis: 'readonly',
	},
	settings: {
		jsdoc: {
			mode: 'typescript',
		},
		'import/internal-regex': null,
		'import/resolver': require.resolve( './tools/eslint/import-resolver' ),
	},
	rules: {
		'jest/expect-expect': 'off',
		'react/jsx-boolean-value': 'error',
		'react/jsx-curly-brace-presence': [
			'error',
			{ props: 'never', children: 'never' },
		],
		'@wordpress/dependency-group': 'error',
		'@wordpress/wp-global-usage': 'error',
		'@wordpress/react-no-unsafe-timeout': 'error',
		'@wordpress/i18n-text-domain': [
			'error',
			{
				allowedTextDomain: 'default',
			},
		],
		'@wordpress/no-unsafe-wp-apis': 'off',
		'@wordpress/data-no-store-string-literals': 'error',
		'import/default': 'error',
		'import/named': 'error',
		'no-restricted-imports': [
			'error',
			{
				paths: restrictedImports,
			},
		],
		'@typescript-eslint/no-restricted-imports': [
			'error',
			{
				paths: [
					{
						name: 'react',
						message:
							'Please use React API through `@wordpress/element` instead.',
						allowTypeImports: true,
					},
				],
			},
		],
		'@typescript-eslint/consistent-type-imports': [
			'error',
			{
				prefer: 'type-imports',
				disallowTypeAnnotations: false,
			},
		],
		'no-restricted-syntax': [ 'error', ...restrictedSyntax ],
	},
	overrides: [
		{
			files: [
				'**/*.@(android|ios|native).js',
				'packages/react-native-*/**/*.js',
				...developmentFiles,
			],
			rules: {
				'import/default': 'off',
				'import/no-extraneous-dependencies': 'off',
				'import/no-unresolved': 'off',
				'import/named': 'off',
				'@wordpress/data-no-store-string-literals': 'off',
			},
		},
		{
			files: [ 'packages/react-native-*/**/*.js' ],
			settings: {
				'import/ignore': [ 'react-native' ], // Workaround for https://github.com/facebook/react-native/issues/28549.
			},
		},
		{
			files: [ 'packages/**/*.js' ],
			excludedFiles: [
				'packages/block-library/src/*/save.js',
				...developmentFiles,
			],
			rules: {
				'react/forbid-elements': [
					'error',
					{
						forbid: [
							[ 'circle', 'Circle' ],
							[ 'g', 'G' ],
							[ 'path', 'Path' ],
							[ 'polygon', 'Polygon' ],
							[ 'rect', 'Rect' ],
							[ 'svg', 'SVG' ],
						].map( ( [ element, componentName ] ) => {
							return {
								element,
								message: `use cross-platform <${ componentName } /> component instead.`,
							};
						} ),
					},
				],
			},
		},
		{
			files: [
				'packages/*/src/**/*.[tj]s?(x)',
				'storybook/stories/**/*.[tj]s?(x)',
			],
			excludedFiles: [ '**/*.native.js' ],
			rules: {
				'no-restricted-syntax': [
					'error',
					...restrictedSyntax,
					...restrictedSyntaxComponents,
				],
			},
		},
		{
			files: [ 'packages/*/src/**/*.[tj]s?(x)' ],
			excludedFiles: [
				'packages/*/src/**/@(test|stories)/**',
				'**/*.@(native|ios|android).js',
			],
			rules: {
				'no-restricted-syntax': [
					'error',
					...restrictedSyntax,
					...restrictedSyntaxComponents,
					// Temporary rules until we're ready to officially deprecate the bottom margins.
					...[
						'BaseControl',
						'CheckboxControl',
						'ComboboxControl',
						'DimensionControl',
						'FocalPointPicker',
						'RangeControl',
						'SearchControl',
						'SelectControl',
						'TextControl',
						'TextareaControl',
						'ToggleControl',
						'ToggleGroupControl',
						'TreeSelect',
					].map( ( componentName ) => ( {
						selector: `JSXOpeningElement[name.name="${ componentName }"]:not(:has(JSXAttribute[name.name="__nextHasNoMarginBottom"]))`,
						message:
							componentName +
							' should have the `__nextHasNoMarginBottom` prop to opt-in to the new margin-free styles.',
					} ) ),
					// Temporary rules until we're ready to officially default to the new size.
					...[
						'BorderBoxControl',
						'BorderControl',
						'ComboboxControl',
						'CustomSelectControl',
						'DimensionControl',
						'FontAppearanceControl',
						'FontFamilyControl',
						'FontSizePicker',
<<<<<<< HEAD
						'LineHeightControl',
=======
						'FormTokenField',
>>>>>>> 515d0d9b
						'NumberControl',
						'RangeControl',
						'ToggleGroupControl',
					].map( ( componentName ) => ( {
						// Falsy `__next40pxDefaultSize` without a non-default `size` prop.
						selector: `JSXOpeningElement[name.name="${ componentName }"]:not(:has(JSXAttribute[name.name="__next40pxDefaultSize"][value.expression.value!=false])):not(:has(JSXAttribute[name.name="size"][value.value!="default"]))`,
						message:
							componentName +
							' should have the `__next40pxDefaultSize` prop to opt-in to the new default size.',
					} ) ),
					{
						// Falsy `__next40pxDefaultSize` without a `render` prop.
						selector:
							'JSXOpeningElement[name.name="FormFileUpload"]:not(:has(JSXAttribute[name.name="__next40pxDefaultSize"][value.expression.value!=false])):not(:has(JSXAttribute[name.name="render"]))',
						message:
							'FormFileUpload should have the `__next40pxDefaultSize` prop to opt-in to the new default size.',
					},
					// Temporary rules until all existing components have the `__next40pxDefaultSize` prop.
					...[ 'SelectControl', 'TextControl' ].map(
						( componentName ) => ( {
							// Not strict. Allows pre-existing __next40pxDefaultSize={ false } usage until they are all manually updated.
							selector: `JSXOpeningElement[name.name="${ componentName }"]:not(:has(JSXAttribute[name.name="__next40pxDefaultSize"])):not(:has(JSXAttribute[name.name="size"]))`,
							message:
								componentName +
								' should have the `__next40pxDefaultSize` prop to opt-in to the new default size.',
						} )
					),
				],
			},
		},
		{
			files: [
				// Components package.
				'packages/components/src/**/*.[tj]s?(x)',
				// Navigation block.
				'packages/block-library/src/navigation/**/*.[tj]s?(x)',
			],
			excludedFiles: [ ...developmentFiles ],
			rules: {
				'react-hooks/exhaustive-deps': 'error',
			},
		},
		{
			files: [ 'packages/jest*/**/*.js', '**/test/**/*.js' ],
			excludedFiles: [ 'test/e2e/**/*.js', 'test/performance/**/*.js' ],
			extends: [ 'plugin:@wordpress/eslint-plugin/test-unit' ],
		},
		{
			files: [ '**/test/**/*.[tj]s?(x)' ],
			excludedFiles: [
				'**/*.@(android|ios|native).[tj]s?(x)',
				'packages/react-native-*/**/*.[tj]s?(x)',
				'test/native/**/*.[tj]s?(x)',
				'test/e2e/**/*.[tj]s?(x)',
				'test/performance/**/*.[tj]s?(x)',
				'test/storybook-playwright/**/*.[tj]s?(x)',
			],
			extends: [
				'plugin:jest-dom/recommended',
				'plugin:testing-library/react',
				'plugin:jest/recommended',
			],
		},
		{
			files: [ 'packages/e2e-test*/**/*.js' ],
			excludedFiles: [ 'packages/e2e-test-utils-playwright/**/*.js' ],
			extends: [ 'plugin:@wordpress/eslint-plugin/test-e2e' ],
			rules: {
				'jest/expect-expect': 'off',
			},
		},
		{
			files: [
				'test/e2e/**/*.[tj]s',
				'test/performance/**/*.[tj]s',
				'packages/e2e-test-utils-playwright/**/*.[tj]s',
			],
			extends: [
				'plugin:@wordpress/eslint-plugin/test-playwright',
				'plugin:@typescript-eslint/base',
			],
			parserOptions: {
				tsconfigRootDir: __dirname,
				project: [
					'./test/e2e/tsconfig.json',
					'./test/performance/tsconfig.json',
					'./packages/e2e-test-utils-playwright/tsconfig.json',
				],
			},
			rules: {
				'@wordpress/no-global-active-element': 'off',
				'@wordpress/no-global-get-selection': 'off',
				'no-restricted-syntax': [
					'error',
					{
						selector: 'CallExpression[callee.property.name="$"]',
						message:
							'`$` is discouraged, please use `locator` instead',
					},
					{
						selector: 'CallExpression[callee.property.name="$$"]',
						message:
							'`$$` is discouraged, please use `locator` instead',
					},
					{
						selector:
							'CallExpression[callee.object.name="page"][callee.property.name="waitForTimeout"]',
						message: 'Prefer page.locator instead.',
					},
				],
				'playwright/no-conditional-in-test': 'off',
				'@typescript-eslint/await-thenable': 'error',
				'@typescript-eslint/no-floating-promises': 'error',
				'@typescript-eslint/no-misused-promises': 'error',
			},
		},
		{
			files: [ 'bin/**/*.js', 'bin/**/*.mjs', 'packages/env/**' ],
			rules: {
				'no-console': 'off',
			},
		},
		{
			files: typedFiles,
			rules: {
				'jsdoc/no-undefined-types': 'off',
				'jsdoc/valid-types': 'off',
			},
		},
		{
			files: [
				'**/@(storybook|stories)/*',
				'packages/components/src/**/*.tsx',
			],
			rules: {
				// Useful to add story descriptions via JSDoc without specifying params,
				// or in TypeScript files where params are likely already documented outside of the JSDoc.
				'jsdoc/require-param': 'off',
			},
		},
		{
			files: [ 'packages/components/src/**' ],
			excludedFiles: [
				'packages/components/src/utils/colors-values.js',
				'packages/components/src/theme/**',
			],
			rules: {
				'no-restricted-syntax': [
					'error',
					...restrictedSyntax,
					...restrictedSyntaxComponents,
					{
						selector:
							':matches(Literal[value=/--wp-admin-theme-/],TemplateElement[value.cooked=/--wp-admin-theme-/])',
						message:
							'--wp-admin-theme-* variables do not support component theming. Use variables from the COLORS object in packages/components/src/utils/colors-values.js instead.',
					},
					{
						selector:
							// Allow overriding definitions, but not access with var()
							':matches(Literal[value=/var\\(\\s*--wp-components-color-/],TemplateElement[value.cooked=/var\\(\\s*--wp-components-color-/])',
						message:
							'To ensure proper fallbacks, --wp-components-color-* variables should not be used directly. Use variables from the COLORS object in packages/components/src/utils/colors-values.js instead.',
					},
				],
			},
		},
		{
			files: [ 'packages/components/src/**' ],
			excludedFiles: [ 'packages/components/src/**/@(test|stories)/**' ],
			plugins: [ 'ssr-friendly' ],
			extends: [ 'plugin:ssr-friendly/recommended' ],
		},
		{
			files: [ 'packages/components/src/**' ],
			rules: {
				'no-restricted-imports': [
					'error',
					// The `ariakit` and `framer-motion` APIs are meant to be consumed via
					// the `@wordpress/components` package, hence why importing those
					// dependencies should be allowed in the components package.
					{
						paths: restrictedImports.filter(
							( { name } ) =>
								! [
									'@ariakit/react',
									'framer-motion',
								].includes( name )
						),
					},
				],
			},
		},
		{
			files: [ 'packages/block-editor/**' ],
			rules: {
				'no-restricted-imports': [
					'error',
					{
						paths: [
							...restrictedImports,
							{
								name: '@wordpress/api-fetch',
								message:
									"block-editor is a generic package that doesn't depend on a server or WordPress backend. To provide WordPress integration, consider passing settings to the BlockEditorProvider components.",
							},
							{
								name: '@wordpress/core-data',
								message:
									"block-editor is a generic package that doesn't depend on a server or WordPress backend. To provide WordPress integration, consider passing settings to the BlockEditorProvider components.",
							},
						],
					},
				],
			},
		},
		{
			files: [ 'packages/edit-post/**', 'packages/edit-site/**' ],
			rules: {
				'no-restricted-imports': [
					'error',
					{
						paths: [
							...restrictedImports,
							{
								name: '@wordpress/interface',
								message:
									'The edit-post and edit-site package should not directly import the interface package. They should import them from the private APIs of the editor package instead.',
							},
						],
					},
				],
			},
		},
		{
			files: [ 'packages/interactivity*/src/**' ],
			rules: {
				'react/react-in-jsx-scope': 'error',
			},
		},
	],
};<|MERGE_RESOLUTION|>--- conflicted
+++ resolved
@@ -319,11 +319,8 @@
 						'FontAppearanceControl',
 						'FontFamilyControl',
 						'FontSizePicker',
-<<<<<<< HEAD
+						'FormTokenField',
 						'LineHeightControl',
-=======
-						'FormTokenField',
->>>>>>> 515d0d9b
 						'NumberControl',
 						'RangeControl',
 						'ToggleGroupControl',
