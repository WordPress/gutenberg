<?php
/**
 * Plugin Name: Gutenberg - Nightly
 * Plugin URI: https://github.com/bph/gutenberg
 * Description: Zip from trunk (the default branch) of WordPress Gutenberg GitHub repo: Gutenberg This is the development plugin for the new block editor in core. If you have trouble seeing updates, go to <em>GitHub Updater > Settings</em>  and use the button <em>Refresh Cache</em>. Ping @bph on WPSlack for questions. Or <a href="https://github.com/bph/gutenberg/discussions/new">post on the Discussion board</a>.

 * Requires at least: 5.6
 * Requires PHP: 5.6
<<<<<<< HEAD
 * Version: 10.7.0.20210517
 * Author: Gutenberg Team and Birgit Pauli-Haack (Gutenberg Times)
=======
 * Version: 10.6.1
 * Author: Gutenberg Team
>>>>>>> a8061c1d
 * Text Domain: gutenberg
 * GitHub Plugin URI: bph/gutenberg
 * Primary Branch: trunk
 * Release Asset: true
 *
 * @package gutenberg
 */

// GitHub Updater filters.
add_filter(
	'github_updater_override_dot_org',
	function ( $overrides ) {
		return array_merge(
			$overrides,
			array( 'gutenberg/gutenberg.php' )
		);
	}
);
add_filter(
	'github_updater_release_asset_rollback',
	function ( $rollback, $file ) {
		if ( $file === plugin_basename( __FILE__ ) ) {
			return [ 'gutenberg-nightly' ];
		}
	},
	10,
	2
);
add_filter( 'github_updater_no_release_asset_branches', '__return_true' );
// End GitHub Updater filters.


### BEGIN AUTO-GENERATED DEFINES
define( 'GUTENBERG_VERSION', '9.6.2.20201230' );
define( 'GUTENBERG_GIT_COMMIT', 'd516050927e6f7d8c4d1917f37c46bab00daacec' );
### END AUTO-GENERATED DEFINES

gutenberg_pre_init();

/**
 * Display a version notice and deactivate the Gutenberg plugin.
 *
 * @since 0.1.0
 */
function gutenberg_wordpress_version_notice() {
	echo '<div class="error"><p>';
	/* translators: %s: Minimum required version */
	printf( __( 'Gutenberg requires WordPress %s or later to function properly. Please upgrade WordPress before activating Gutenberg.', 'gutenberg' ), '5.6' );
	echo '</p></div>';

	deactivate_plugins( array( 'gutenberg/gutenberg.php' ) );
}

/**
 * Display a build notice.
 *
 * @since 0.1.0
 */
function gutenberg_build_files_notice() {
	echo '<div class="error"><p>';
	_e( 'Gutenberg development mode requires files to be built. Run <code>npm install</code> to install dependencies, <code>npm run build</code> to build the files or <code>npm run dev</code> to build the files and watch for changes. Read the <a href="https://github.com/WordPress/gutenberg/blob/HEAD/docs/contributors/getting-started.md">contributing</a> file for more information.', 'gutenberg' );
	echo '</p></div>';
}

/**
 * Verify that we can initialize the Gutenberg editor , then load it.
 *
 * @since 1.5.0
 */
function gutenberg_pre_init() {
	global $wp_version;
	if ( defined( 'GUTENBERG_DEVELOPMENT_MODE' ) && GUTENBERG_DEVELOPMENT_MODE && ! file_exists( __DIR__ . '/build/blocks' ) ) {
		add_action( 'admin_notices', 'gutenberg_build_files_notice' );
		return;
	}

	// Get unmodified $wp_version.
	include ABSPATH . WPINC . '/version.php';

	// Strip '-src' from the version string. Messes up version_compare().
	$version = str_replace( '-src', '', $wp_version );

	// Compare against major release versions (X.Y) rather than minor (X.Y.Z)
	// unless a minor release is the actual minimum requirement. WordPress reports
	// X.Y for its major releases.
	if ( version_compare( $version, '5.6', '<' ) ) {
		add_action( 'admin_notices', 'gutenberg_wordpress_version_notice' );
		return;
	}

	require_once __DIR__ . '/lib/load.php';
}<|MERGE_RESOLUTION|>--- conflicted
+++ resolved
@@ -6,13 +6,8 @@
 
  * Requires at least: 5.6
  * Requires PHP: 5.6
-<<<<<<< HEAD
- * Version: 10.7.0.20210517
+ * Version: 10.7.0.20210518
  * Author: Gutenberg Team and Birgit Pauli-Haack (Gutenberg Times)
-=======
- * Version: 10.6.1
- * Author: Gutenberg Team
->>>>>>> a8061c1d
  * Text Domain: gutenberg
  * GitHub Plugin URI: bph/gutenberg
  * Primary Branch: trunk
