--- conflicted
+++ resolved
@@ -15,11 +15,6 @@
 
 gutenberg_pre_init();
 
-<<<<<<< HEAD
-	// Register server-side code for individual blocks.
-	require_once dirname( __FILE__ ) . '/lib/blocks/latest-posts.php';
-	require_once dirname( __FILE__ ) . '/lib/blocks/archives.php';
-=======
 /**
  * Project.
  *
@@ -531,5 +526,4 @@
  */
 function gutenberg_add_admin_body_class( $classes ) {
 	return "$classes gutenberg-editor-page";
->>>>>>> 77465b55
 }