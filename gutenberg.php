--- conflicted
+++ resolved
@@ -5,13 +5,8 @@
  * Description: Zip from master of Gutenberg GitHub repo: Gutenberg This is the development plugin for the new block editor in core. Ping @bph on WPSlack for questions. 
  * Requires at least: 5.3
  * Requires PHP: 5.6
-<<<<<<< HEAD
- * Version: 9.5.0.20201208
+ * Version: 9.5.1.20201209
  * Author: Gutenberg Team and Birgit Pauli-Haack (Gutenberg Times)
-=======
- * Version: 9.5.1
- * Author: Gutenberg Team
->>>>>>> 321950ef
  * Text Domain: gutenberg
  * GitHub Plugin URI: bph/gutenberg
  * Release Asset: true
