<?php
/**
 * Plugin Name: Gutenberg - Nightly
 * Plugin URI: https://github.com/bph/gutenberg
 * Description: Zip from master of Gutenberg GitHub repo: Gutenberg This is the development plugin for the new block editor in core. Ping @bph on WPSlack for questions. 
 * Requires at least: 5.5
 * Requires PHP: 5.6
<<<<<<< HEAD
 * Version: 9.8.2.20210127
 * Author: Gutenberg Team and Birgit Pauli-Haack (Gutenberg Times)
=======
 * Version: 9.8.2
 * Author: Gutenberg Team
>>>>>>> 6119ad98
 * Text Domain: gutenberg
 * GitHub Plugin URI: bph/gutenberg
 * Release Asset: true
 *
 * @package gutenberg
 */

// GitHub Updater filters.
add_filter(
	'github_updater_override_dot_org',
	function ( $overrides ) {
		return array_merge(
			$overrides,
			array( 'gutenberg/gutenberg.php' )
		);
	}
);
add_filter(
	'github_updater_release_asset_rollback',
	function ( $rollback, $file ) {
		if ( $file === plugin_basename( __FILE__ ) ) {
			return [ 'gutenberg-nightly' ];
		}
	},
	10,
	2
);
add_filter( 'github_updater_no_release_asset_branches', '__return_true' );
// End GitHub Updater filters.


### BEGIN AUTO-GENERATED DEFINES
define( 'GUTENBERG_VERSION', '9.6.2.20201230' );
define( 'GUTENBERG_GIT_COMMIT', 'd516050927e6f7d8c4d1917f37c46bab00daacec' );
### END AUTO-GENERATED DEFINES

gutenberg_pre_init();

/**
 * Gutenberg's Menu.
 *
 * Adds a new wp-admin menu page for the Gutenberg editor.
 *
 * @since 0.1.0
 */
function gutenberg_menu() {
	add_menu_page(
		'Gutenberg',
		'Gutenberg',
		'edit_posts',
		'gutenberg',
		'',
		'dashicons-edit'
	);

	add_submenu_page(
		'gutenberg',
		__( 'Demo', 'gutenberg' ),
		__( 'Demo', 'gutenberg' ),
		'edit_posts',
		'gutenberg'
	);

	if ( gutenberg_use_widgets_block_editor() ) {
		add_theme_page(
			__( 'Widgets', 'gutenberg' ),
			__( 'Widgets', 'gutenberg' ),
			'edit_theme_options',
			'gutenberg-widgets',
			'the_gutenberg_widgets'
		);
		remove_submenu_page( 'themes.php', 'widgets.php' );
	}

	if ( get_option( 'gutenberg-experiments' ) ) {
		if ( array_key_exists( 'gutenberg-navigation', get_option( 'gutenberg-experiments' ) ) ) {
			add_submenu_page(
				'gutenberg',
				__( 'Navigation (beta)', 'gutenberg' ),
				__( 'Navigation (beta)', 'gutenberg' ),
				'edit_theme_options',
				'gutenberg-navigation',
				'gutenberg_navigation_page'
			);
		}
	}
	if ( current_user_can( 'edit_posts' ) ) {
		add_submenu_page(
			'gutenberg',
			__( 'Support', 'gutenberg' ),
			__( 'Support', 'gutenberg' ),
			'edit_posts',
			__( 'https://wordpress.org/support/plugin/gutenberg/', 'gutenberg' )
		);
		add_submenu_page(
			'gutenberg',
			__( 'Documentation', 'gutenberg' ),
			__( 'Documentation', 'gutenberg' ),
			'edit_posts',
			'https://developer.wordpress.org/block-editor/'
		);
	}

	add_submenu_page(
		'gutenberg',
		__( 'Experiments Settings', 'gutenberg' ),
		__( 'Experiments', 'gutenberg' ),
		'edit_posts',
		'gutenberg-experiments',
		'the_gutenberg_experiments'
	);
}
add_action( 'admin_menu', 'gutenberg_menu', 9 );

/**
 * Site editor's Menu.
 *
 * Adds a new wp-admin menu item for the Site editor.
 *
 * @since 9.4.0
 */
function gutenberg_site_editor_menu() {
	if ( gutenberg_is_fse_theme() ) {
		add_menu_page(
			__( 'Site Editor (beta)', 'gutenberg' ),
			sprintf(
			/* translators: %s: "beta" label. */
				__( 'Site Editor %s', 'gutenberg' ),
				'<span class="awaiting-mod">' . __( 'beta', 'gutenberg' ) . '</span>'
			),
			'edit_theme_options',
			'gutenberg-edit-site',
			'gutenberg_edit_site_page',
			'dashicons-layout'
		);
	}
}
add_action( 'admin_menu', 'gutenberg_site_editor_menu', 9 );

/**
 * Modify WP admin bar.
 *
 * @param WP_Admin_Bar $wp_admin_bar Core class used to implement the Toolbar API.
 */
function modify_admin_bar( $wp_admin_bar ) {
	if ( gutenberg_use_widgets_block_editor() ) {
		$wp_admin_bar->add_menu(
			array(
				'id'   => 'widgets',
				'href' => admin_url( 'themes.php?page=gutenberg-widgets' ),
			)
		);
	}
}
add_action( 'admin_bar_menu', 'modify_admin_bar', 40 );


remove_action( 'welcome_panel', 'wp_welcome_panel' );
/**
 * Modify Dashboard welcome panel.
 *
 * When widgets are merged in core this should go into `wp-admin/includes/dashboard.php`
 * and replace the widgets link in the `wp_welcome_panel` checking for the same condition,
 * because then `gutenberg_use_widgets_block_editor` will exist in core.
 */
function modify_welcome_panel() {
	ob_start();
	wp_welcome_panel();
	$welcome_panel = ob_get_clean();
	if ( gutenberg_use_widgets_block_editor() ) {
		echo str_replace(
			admin_url( 'widgets.php' ),
			admin_url( 'themes.php?page=gutenberg-widgets' ),
			$welcome_panel
		);
	} else {
		echo $welcome_panel;
	}
}
add_action( 'welcome_panel', 'modify_welcome_panel', 40 );

/**
 * Display a version notice and deactivate the Gutenberg plugin.
 *
 * @since 0.1.0
 */
function gutenberg_wordpress_version_notice() {
	echo '<div class="error"><p>';
	/* translators: %s: Minimum required version */
	printf( __( 'Gutenberg requires WordPress %s or later to function properly. Please upgrade WordPress before activating Gutenberg.', 'gutenberg' ), '5.3.0' );
	echo '</p></div>';

	deactivate_plugins( array( 'gutenberg/gutenberg.php' ) );
}

/**
 * Display a build notice.
 *
 * @since 0.1.0
 */
function gutenberg_build_files_notice() {
	echo '<div class="error"><p>';
	_e( 'Gutenberg development mode requires files to be built. Run <code>npm install</code> to install dependencies, <code>npm run build</code> to build the files or <code>npm run dev</code> to build the files and watch for changes. Read the <a href="https://github.com/WordPress/gutenberg/blob/HEAD/docs/contributors/getting-started.md">contributing</a> file for more information.', 'gutenberg' );
	echo '</p></div>';
}

/**
 * Verify that we can initialize the Gutenberg editor , then load it.
 *
 * @since 1.5.0
 */
function gutenberg_pre_init() {
	global $wp_version;
	if ( defined( 'GUTENBERG_DEVELOPMENT_MODE' ) && GUTENBERG_DEVELOPMENT_MODE && ! file_exists( __DIR__ . '/build/blocks' ) ) {
		add_action( 'admin_notices', 'gutenberg_build_files_notice' );
		return;
	}

	// Get unmodified $wp_version.
	include ABSPATH . WPINC . '/version.php';

	// Strip '-src' from the version string. Messes up version_compare().
	$version = str_replace( '-src', '', $wp_version );

	if ( version_compare( $version, '5.3.0', '<' ) ) {
		add_action( 'admin_notices', 'gutenberg_wordpress_version_notice' );
		return;
	}

	require_once __DIR__ . '/lib/load.php';
}

/**
 * Outputs a WP REST API nonce.
 */
function gutenberg_rest_nonce() {
	exit( wp_create_nonce( 'wp_rest' ) );
}
add_action( 'wp_ajax_gutenberg_rest_nonce', 'gutenberg_rest_nonce' );


/**
 * Exposes the site icon url to the Gutenberg editor through the WordPress REST
 * API. The site icon url should instead be fetched from the wp/v2/settings
 * endpoint when https://github.com/WordPress/gutenberg/pull/19967 is complete.
 *
 * @since 8.2.1
 *
 * @param WP_REST_Response $response Response data served by the WordPress REST index endpoint.
 * @return WP_REST_Response
 */
function register_site_icon_url( $response ) {
	$data                  = $response->data;
	$data['site_icon_url'] = get_site_icon_url();
	$response->set_data( $data );
	return $response;
}

add_filter( 'rest_index', 'register_site_icon_url' );

add_theme_support( 'widgets-block-editor' );<|MERGE_RESOLUTION|>--- conflicted
+++ resolved
@@ -5,13 +5,8 @@
  * Description: Zip from master of Gutenberg GitHub repo: Gutenberg This is the development plugin for the new block editor in core. Ping @bph on WPSlack for questions. 
  * Requires at least: 5.5
  * Requires PHP: 5.6
-<<<<<<< HEAD
- * Version: 9.8.2.20210127
+ * Version: 9.9.0.20210128
  * Author: Gutenberg Team and Birgit Pauli-Haack (Gutenberg Times)
-=======
- * Version: 9.8.2
- * Author: Gutenberg Team
->>>>>>> 6119ad98
  * Text Domain: gutenberg
  * GitHub Plugin URI: bph/gutenberg
  * Release Asset: true
