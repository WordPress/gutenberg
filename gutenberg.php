<?php
/**
 * Plugin Name: Gutenberg
 * Plugin URI: https://github.com/WordPress/gutenberg
 * Description: Printing since 1440. This is the development plugin for the new block editor in core.
<<<<<<< HEAD
 * Version: 8.2.0
 * Requires at least: 5.3
 * Requires PHP: 5.6
=======
 * Version: 8.2.1
>>>>>>> fdeb10ac
 * Author: Gutenberg Team
 * Text Domain: gutenberg
 *
 * @package gutenberg
 */

### BEGIN AUTO-GENERATED DEFINES
defined( 'GUTENBERG_DEVELOPMENT_MODE' ) or define( 'GUTENBERG_DEVELOPMENT_MODE', true );
### END AUTO-GENERATED DEFINES

gutenberg_pre_init();

/**
 * Gutenberg's Menu.
 *
 * Adds a new wp-admin menu page for the Gutenberg editor.
 *
 * @since 0.1.0
 */
function gutenberg_menu() {
	global $submenu;

	add_menu_page(
		'Gutenberg',
		'Gutenberg',
		'edit_posts',
		'gutenberg',
		'',
		'dashicons-edit'
	);

	add_submenu_page(
		'gutenberg',
		__( 'Demo', 'gutenberg' ),
		__( 'Demo', 'gutenberg' ),
		'edit_posts',
		'gutenberg'
	);

	if ( get_option( 'gutenberg-experiments' ) ) {
		if ( array_key_exists( 'gutenberg-widget-experiments', get_option( 'gutenberg-experiments' ) ) ) {
			add_submenu_page(
				'gutenberg',
				__( 'Widgets (beta)', 'gutenberg' ),
				__( 'Widgets (beta)', 'gutenberg' ),
				'edit_theme_options',
				'gutenberg-widgets',
				'the_gutenberg_widgets'
			);
		}
		if ( array_key_exists( 'gutenberg-navigation', get_option( 'gutenberg-experiments' ) ) ) {
			add_submenu_page(
				'gutenberg',
				__( 'Navigation (beta)', 'gutenberg' ),
				__( 'Navigation (beta)', 'gutenberg' ),
				'edit_theme_options',
				'gutenberg-navigation',
				'gutenberg_navigation_page'
			);
		}
		if ( array_key_exists( 'gutenberg-full-site-editing', get_option( 'gutenberg-experiments' ) ) ) {
			add_menu_page(
				__( 'Site Editor (beta)', 'gutenberg' ),
				__( 'Site Editor (beta)', 'gutenberg' ),
				'edit_theme_options',
				'gutenberg-edit-site',
				'gutenberg_edit_site_page',
				'dashicons-layout'
			);
		}
	}

	if ( current_user_can( 'edit_posts' ) ) {
		$submenu['gutenberg'][] = array(
			__( 'Support', 'gutenberg' ),
			'edit_posts',
			__( 'https://wordpress.org/support/plugin/gutenberg', 'gutenberg' ),
		);

		$submenu['gutenberg'][] = array(
			__( 'Documentation', 'gutenberg' ),
			'edit_posts',
			'https://developer.wordpress.org/block-editor/',
		);
	}

	add_submenu_page(
		'gutenberg',
		__( 'Experiments Settings', 'gutenberg' ),
		__( 'Experiments', 'gutenberg' ),
		'edit_posts',
		'gutenberg-experiments',
		'the_gutenberg_experiments'
	);
}
add_action( 'admin_menu', 'gutenberg_menu' );

/**
 * Display a version notice and deactivate the Gutenberg plugin.
 *
 * @since 0.1.0
 */
function gutenberg_wordpress_version_notice() {
	echo '<div class="error"><p>';
	/* translators: %s: Minimum required version */
	printf( __( 'Gutenberg requires WordPress %s or later to function properly. Please upgrade WordPress before activating Gutenberg.', 'gutenberg' ), '5.3.0' );
	echo '</p></div>';

	deactivate_plugins( array( 'gutenberg/gutenberg.php' ) );
}

/**
 * Display a build notice.
 *
 * @since 0.1.0
 */
function gutenberg_build_files_notice() {
	echo '<div class="error"><p>';
	_e( 'Gutenberg development mode requires files to be built. Run <code>npm install</code> to install dependencies, <code>npm run build</code> to build the files or <code>npm run dev</code> to build the files and watch for changes. Read the <a href="https://github.com/WordPress/gutenberg/blob/master/docs/contributors/getting-started.md">contributing</a> file for more information.', 'gutenberg' );
	echo '</p></div>';
}

/**
 * Verify that we can initialize the Gutenberg editor , then load it.
 *
 * @since 1.5.0
 */
function gutenberg_pre_init() {
	global $wp_version;
	if ( defined( 'GUTENBERG_DEVELOPMENT_MODE' ) && GUTENBERG_DEVELOPMENT_MODE && ! file_exists( dirname( __FILE__ ) . '/build/blocks' ) ) {
		add_action( 'admin_notices', 'gutenberg_build_files_notice' );
		return;
	}

	// Get unmodified $wp_version.
	include ABSPATH . WPINC . '/version.php';

	// Strip '-src' from the version string. Messes up version_compare().
	$version = str_replace( '-src', '', $wp_version );

	if ( version_compare( $version, '5.3.0', '<' ) ) {
		add_action( 'admin_notices', 'gutenberg_wordpress_version_notice' );
		return;
	}

	require_once dirname( __FILE__ ) . '/lib/load.php';
}

/**
 * Outputs a WP REST API nonce.
 */
function gutenberg_rest_nonce() {
	exit( wp_create_nonce( 'wp_rest' ) );
}
add_action( 'wp_ajax_gutenberg_rest_nonce', 'gutenberg_rest_nonce' );<|MERGE_RESOLUTION|>--- conflicted
+++ resolved
@@ -3,13 +3,9 @@
  * Plugin Name: Gutenberg
  * Plugin URI: https://github.com/WordPress/gutenberg
  * Description: Printing since 1440. This is the development plugin for the new block editor in core.
-<<<<<<< HEAD
- * Version: 8.2.0
  * Requires at least: 5.3
  * Requires PHP: 5.6
-=======
  * Version: 8.2.1
->>>>>>> fdeb10ac
  * Author: Gutenberg Team
  * Text Domain: gutenberg
  *
