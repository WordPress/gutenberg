<?php
/**
 * Plugin Name: Gutenberg
 * Plugin URI: https://github.com/WordPress/gutenberg
 * Description: Printing since 1440. This is the development plugin for the new block editor in core.
 * Version: 3.9.0-rc.1
 * Author: Gutenberg Team
 *
 * @package gutenberg
 */

### BEGIN AUTO-GENERATED DEFINES
define( 'GUTENBERG_DEVELOPMENT_MODE', true );
### END AUTO-GENERATED DEFINES

gutenberg_pre_init();

/**
 * Project.
 *
 * The main entry point for the Gutenberg editor. Renders the editor on the
 * wp-admin page for the plugin.
 *
 * @since 0.1.0
 */
function the_gutenberg_project() {
	global $post_type_object, $post;
	?>
	<div class="gutenberg">
		<h1 class="screen-reader-text"><?php echo esc_html( $post_type_object->labels->edit_item ); ?></h1>
		<div id="editor" class="gutenberg__editor"></div>
		<div id="metaboxes" style="display: none;">
			<?php the_gutenberg_metaboxes(); ?>
		</div>
	</div>
	<?php
}

/**
 * Gutenberg's Menu.
 *
 * Adds a new wp-admin menu page for the Gutenberg editor.
 *
 * @since 0.1.0
 */
function gutenberg_menu() {
	global $submenu;

	add_menu_page(
		'Gutenberg',
		'Gutenberg',
		'edit_posts',
		'gutenberg',
		'the_gutenberg_project',
		'dashicons-edit'
	);

	add_submenu_page(
		'gutenberg',
		__( 'Demo', 'gutenberg' ),
		__( 'Demo', 'gutenberg' ),
		'edit_posts',
		'gutenberg'
	);

	if ( current_user_can( 'edit_posts' ) ) {
		$submenu['gutenberg'][] = array(
			__( 'Support', 'gutenberg' ),
			'edit_posts',
			__( 'https://wordpress.org/support/plugin/gutenberg', 'gutenberg' ),
		);

		$submenu['gutenberg'][] = array(
			__( 'Feedback', 'gutenberg' ),
			'edit_posts',
			'http://wordpressdotorg.polldaddy.com/s/gutenberg-support',
		);

		$submenu['gutenberg'][] = array(
			__( 'Documentation', 'gutenberg' ),
			'edit_posts',
			'https://wordpress.org/gutenberg/handbook/',
		);
	}
}
add_action( 'admin_menu', 'gutenberg_menu' );

/**
 * Checks whether we're currently loading a Gutenberg page
 *
 * @return boolean Whether Gutenberg is being loaded.
 *
 * @since 3.1.0
 */
function is_gutenberg_page() {
	global $post;

	if ( ! is_admin() ) {
		return false;
	}

	if ( get_current_screen()->base !== 'post' ) {
		return false;
	}

	if ( isset( $_GET['classic-editor'] ) ) {
		return false;
	}

	if ( ! gutenberg_can_edit_post( $post ) ) {
		return false;
	}

	return true;
}

/**
 * Display a version notice and deactivate the Gutenberg plugin.
 *
 * @since 0.1.0
 */
function gutenberg_wordpress_version_notice() {
	echo '<div class="error"><p>';
	echo __( 'Gutenberg requires WordPress 4.9.8 or later to function properly. Please upgrade WordPress before activating Gutenberg.', 'gutenberg' );
	echo '</p></div>';

	deactivate_plugins( array( 'gutenberg/gutenberg.php' ) );
}

/**
 * Display a build notice.
 *
 * @since 0.1.0
 */
function gutenberg_build_files_notice() {
	echo '<div class="error"><p>';
	echo __( 'Gutenberg development mode requires files to be built. Run <code>npm install</code> to install dependencies, <code>npm run build</code> to build the files or <code>npm run dev</code> to build the files and watch for changes. Read the <a href="https://github.com/WordPress/gutenberg/blob/master/CONTRIBUTING.md">contributing</a> file for more information.', 'gutenberg' );
	echo '</p></div>';
}

/**
 * Verify that we can initialize the Gutenberg editor , then load it.
 *
 * @since 1.5.0
 */
function gutenberg_pre_init() {
	if ( defined( 'GUTENBERG_DEVELOPMENT_MODE' ) && GUTENBERG_DEVELOPMENT_MODE && ! file_exists( dirname( __FILE__ ) . '/build/blocks' ) ) {
		add_action( 'admin_notices', 'gutenberg_build_files_notice' );
		return;
	}

	// Get unmodified $wp_version.
	include ABSPATH . WPINC . '/version.php';

	// Strip '-src' from the version string. Messes up version_compare().
	$version = str_replace( '-src', '', $wp_version );

	if ( version_compare( $version, '4.9.8', '<' ) ) {
		add_action( 'admin_notices', 'gutenberg_wordpress_version_notice' );
		return;
	}

	require_once dirname( __FILE__ ) . '/lib/load.php';

	add_filter( 'replace_editor', 'gutenberg_init', 10, 2 );
}

/**
 * Initialize Gutenberg.
 *
 * Load API functions, register scripts and actions, etc.
 *
 * @param  bool   $return Whether to replace the editor. Used in the `replace_editor` filter.
 * @param  object $post   The post to edit or an auto-draft.
 * @return bool   Whether Gutenberg was initialized.
 */
function gutenberg_init( $return, $post ) {
	global $title, $post_type;

	if ( true === $return && current_filter() === 'replace_editor' ) {
		return $return;
	}

	if ( ! is_gutenberg_page() ) {
		return false;
	}

	add_action( 'admin_enqueue_scripts', 'gutenberg_editor_scripts_and_styles' );
	add_filter( 'screen_options_show_screen', '__return_false' );
	add_filter( 'admin_body_class', 'gutenberg_add_admin_body_class' );

	$post_type_object = get_post_type_object( $post_type );

	/*
	 * Always force <title> to 'Edit Post' (or equivalent)
	 * because it needs to be in a generic state for both
	 * post-new.php and post.php?post=<id>.
	 */
	if ( ! empty( $post_type_object ) ) {
		$title = $post_type_object->labels->edit_item;
	}

	/*
	 * Remove the emoji script as it is incompatible with both React and any
	 * contenteditable fields.
	 */
	remove_action( 'admin_print_scripts', 'print_emoji_detection_script' );

	/*
	 * Ensure meta box functions are available to third-party code;
	 * includes/meta-boxes is typically loaded from edit-form-advanced.php.
	 */
	require_once ABSPATH . 'wp-admin/includes/meta-boxes.php';

	require_once ABSPATH . 'wp-admin/admin-header.php';
	the_gutenberg_project();

	return true;
}

/**
 * Redirects the demo page to edit a new post.
 */
function gutenberg_redirect_demo() {
	global $pagenow;

	if ( 'admin.php' === $pagenow && isset( $_GET['page'] ) && 'gutenberg' === $_GET['page'] ) {
		wp_safe_redirect( admin_url( 'post-new.php?gutenberg-demo' ) );
		exit;
	}
}
add_action( 'admin_init', 'gutenberg_redirect_demo' );

/**
 * Adds the filters to register additional links for the Gutenberg editor in
 * the post/page screens.
 *
 * @since 1.5.0
 */
function gutenberg_add_edit_link_filters() {
	// For hierarchical post types.
	add_filter( 'page_row_actions', 'gutenberg_add_edit_link', 10, 2 );
	// For non-hierarchical post types.
	add_filter( 'post_row_actions', 'gutenberg_add_edit_link', 10, 2 );
}
add_action( 'admin_init', 'gutenberg_add_edit_link_filters' );

/**
 * Registers an additional link in the post/page screens to edit any post/page in
 * the Classic editor.
 *
 * @since 1.5.0
 *
 * @param  array   $actions Post actions.
 * @param  WP_Post $post    Edited post.
 *
 * @return array          Updated post actions.
 */
function gutenberg_add_edit_link( $actions, $post ) {
	if ( 'wp_block' === $post->post_type ) {
		unset( $actions['edit'] );
		unset( $actions['inline hide-if-no-js'] );
		$actions['export'] = sprintf(
			'<a class="wp-list-reusable-blocks__export" href="#" data-id="%s" aria-label="%s">%s</a>',
			$post->ID,
			__( 'Export as JSON', 'gutenberg' ),
			__( 'Export as JSON', 'gutenberg' )
		);
		return $actions;
	}

	if ( ! gutenberg_can_edit_post( $post ) ) {
		return $actions;
	}

	$edit_url = get_edit_post_link( $post->ID, 'raw' );
	$edit_url = add_query_arg( 'classic-editor', '', $edit_url );

	// Build the classic edit action. See also: WP_Posts_List_Table::handle_row_actions().
	$title       = _draft_or_post_title( $post->ID );
	$edit_action = array(
		'classic' => sprintf(
			'<a href="%s" aria-label="%s">%s</a>',
			esc_url( $edit_url ),
			esc_attr(
				sprintf(
					/* translators: %s: post title */
					__( 'Edit &#8220;%s&#8221; in the classic editor', 'gutenberg' ),
					$title
				)
			),
			__( 'Classic Editor', 'gutenberg' )
		),
	);

	// Insert the Classic Edit action after the Edit action.
	$edit_offset = array_search( 'edit', array_keys( $actions ), true );
	$actions     = array_merge(
		array_slice( $actions, 0, $edit_offset + 1 ),
		$edit_action,
		array_slice( $actions, $edit_offset + 1 )
	);

	return $actions;
}

/**
 * Removes the Edit action from the reusable block list's Bulk Actions dropdown.
 *
 * @since 3.8.0
 *
 * @param array $actions Bulk actions.
 *
 * @return array Updated bulk actions.
 */
function gutenberg_block_bulk_actions( $actions ) {
	unset( $actions['edit'] );
	return $actions;
}
add_filter( 'bulk_actions-edit-wp_block', 'gutenberg_block_bulk_actions' );

/**
 * Prints the JavaScript to replace the default "Add New" button.$_COOKIE
 *
 * @since 1.5.0
 */
function gutenberg_replace_default_add_new_button() {
	global $typenow;

	if ( 'wp_block' === $typenow ) {
		?>
		<style type="text/css">
			.page-title-action {
				display: none;
			}
		</style>
		<?php
	}

	if ( ! gutenberg_can_edit_post_type( $typenow ) ) {
		return;
	}

	?>
	<style type="text/css">
		.split-page-title-action {
			display: inline-block;
		}

		.split-page-title-action a,
		.split-page-title-action a:active,
		.split-page-title-action .expander:after {
			padding: 6px 10px;
			position: relative;
			top: -3px;
			text-decoration: none;
			border: 1px solid #ccc;
			border-radius: 2px;
			background: #f7f7f7;
			text-shadow: none;
			font-weight: 600;
			font-size: 13px;
			line-height: normal; /* IE8-IE11 need this for buttons */
			color: #0073aa; /* some of these controls are button elements and don't inherit from links */
			cursor: pointer;
			outline: 0;
		}

		.split-page-title-action a:hover,
		.split-page-title-action .expander:hover:after {
			border-color: #008EC2;
			background: #00a0d2;
			color: #fff;
		}

		.split-page-title-action a:focus,
		.split-page-title-action .expander:focus:after {
			border-color: #5b9dd9;
			box-shadow: 0 0 2px rgba( 30, 140, 190, 0.8 );
		}

		.split-page-title-action .expander:after {
			content: "\f140";
			font: 400 20px/.5 dashicons;
			speak: none;
			top: 1px;
			<?php if ( is_rtl() ) : ?>
			right: -1px;
			<?php else : ?>
			left: -1px;
			<?php endif; ?>
			position: relative;
			vertical-align: top;
			text-decoration: none !important;
			padding: 4px 5px 4px 3px;
		}

		.split-page-title-action .dropdown {
			display: none;
		}

		.split-page-title-action .dropdown.visible {
			display: block;
			position: absolute;
			margin-top: 3px;
			z-index: 1;
		}

		.split-page-title-action .dropdown.visible a {
			display: block;
			top: 0;
			margin: -1px 0;
			<?php if ( is_rtl() ) : ?>
			padding-left: 9px;
			<?php else : ?>
			padding-right: 9px;
			<?php endif; ?>
		}

		.split-page-title-action .expander {
			outline: none;
		}

	</style>
	<script type="text/javascript">
		document.addEventListener( 'DOMContentLoaded', function() {
			var buttons = document.getElementsByClassName( 'page-title-action' ),
				button = buttons.item( 0 );

			if ( ! button ) {
				return;
			}

			var url = button.href;
			var urlHasParams = ( -1 !== url.indexOf( '?' ) );
			var classicUrl = url + ( urlHasParams ? '&' : '?' ) + 'classic-editor';

			var newbutton = '<span id="split-page-title-action" class="split-page-title-action">';
			newbutton += '<a href="' + url + '">' + button.innerText + '</a>';
			newbutton += '<span class="expander" tabindex="0" role="button" aria-haspopup="true" aria-label="<?php echo esc_js( __( 'Toggle editor selection menu', 'gutenberg' ) ); ?>"></span>';
			newbutton += '<span class="dropdown"><a href="' + url + '">Gutenberg</a>';
			newbutton += '<a href="' + classicUrl + '"><?php echo esc_js( __( 'Classic Editor', 'gutenberg' ) ); ?></a></span></span><span class="page-title-action" style="display:none;"></span>';

			button.insertAdjacentHTML( 'afterend', newbutton );
			button.parentNode.removeChild( button );

			var expander = document.getElementById( 'split-page-title-action' ).getElementsByClassName( 'expander' ).item( 0 );
			var dropdown = expander.parentNode.querySelector( '.dropdown' );
			function toggleDropdown() {
				dropdown.classList.toggle( 'visible' );
			}
			expander.addEventListener( 'click', function( e ) {
				e.preventDefault();
				toggleDropdown();
			} );
			expander.addEventListener( 'keydown', function( e ) {
				if ( 13 === e.which || 32 === e.which ) {
					e.preventDefault();
					toggleDropdown();
				}
			} );
		} );
	</script>
	<?php
}
add_action( 'admin_print_scripts-edit.php', 'gutenberg_replace_default_add_new_button' );

/**
 * Adds the gutenberg-editor-page class to the body tag on the Gutenberg page.
 *
 * @since 1.5.0
 *
 * @param string $classes Space separated string of classes being added to the body tag.
 * @return string The $classes string, with gutenberg-editor-page appended.
 */
function gutenberg_add_admin_body_class( $classes ) {
<<<<<<< HEAD
	// Default to is-fullscreen-mode to avoid jumps in the UI.
	return "$classes gutenberg-editor-page is-fullscreen-mode";
}

/**
 * Ensure heartbeat interval is low enough to work for post locking.
 *
 * @param  array $settings Settings.
 * @return array           Filtered settings.
 */
function wp_heartbeat_settings_gutenberg( $settings ) {
	$settings['interval'] = 15;
	return $settings;
}
add_filter( 'heartbeat_settings', 'wp_heartbeat_settings_gutenberg' );
=======
	if ( current_theme_supports( 'editor-styles' ) && current_theme_supports( 'dark-editor-style' ) ) {
		return "$classes gutenberg-editor-page is-fullscreen-mode is-dark-theme";
	} else {
		// Default to is-fullscreen-mode to avoid jumps in the UI.
		return "$classes gutenberg-editor-page is-fullscreen-mode";
	}
}

/**
 * Adds attributes to kses allowed tags that aren't in the default list
 * and that Gutenberg needs to save blocks such as the Gallery block.
 *
 * @param array $tags Allowed HTML.
 * @return array (Maybe) modified allowed HTML.
 */
function gutenberg_kses_allowedtags( $tags ) {
	if ( isset( $tags['img'] ) ) {
		$tags['img']['data-link'] = true;
		$tags['img']['data-id']   = true;
	}
	return $tags;
}

add_filter( 'wp_kses_allowed_html', 'gutenberg_kses_allowedtags', 10, 2 );
>>>>>>> 2b42db51
<|MERGE_RESOLUTION|>--- conflicted
+++ resolved
@@ -24,7 +24,7 @@
  * @since 0.1.0
  */
 function the_gutenberg_project() {
-	global $post_type_object, $post;
+	global $post_type_object;
 	?>
 	<div class="gutenberg">
 		<h1 class="screen-reader-text"><?php echo esc_html( $post_type_object->labels->edit_item ); ?></h1>
@@ -474,23 +474,6 @@
  * @return string The $classes string, with gutenberg-editor-page appended.
  */
 function gutenberg_add_admin_body_class( $classes ) {
-<<<<<<< HEAD
-	// Default to is-fullscreen-mode to avoid jumps in the UI.
-	return "$classes gutenberg-editor-page is-fullscreen-mode";
-}
-
-/**
- * Ensure heartbeat interval is low enough to work for post locking.
- *
- * @param  array $settings Settings.
- * @return array           Filtered settings.
- */
-function wp_heartbeat_settings_gutenberg( $settings ) {
-	$settings['interval'] = 15;
-	return $settings;
-}
-add_filter( 'heartbeat_settings', 'wp_heartbeat_settings_gutenberg' );
-=======
 	if ( current_theme_supports( 'editor-styles' ) && current_theme_supports( 'dark-editor-style' ) ) {
 		return "$classes gutenberg-editor-page is-fullscreen-mode is-dark-theme";
 	} else {
@@ -514,5 +497,4 @@
 	return $tags;
 }
 
-add_filter( 'wp_kses_allowed_html', 'gutenberg_kses_allowedtags', 10, 2 );
->>>>>>> 2b42db51
+add_filter( 'wp_kses_allowed_html', 'gutenberg_kses_allowedtags', 10, 2 );