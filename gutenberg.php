<?php
/**
 * Plugin Name: Gutenberg - Nightly
 * Plugin URI: https://github.com/bph/gutenberg
 * Description: Printing since 1440. This is the development plugin for the new block editor in core.
 * Requires at least: 5.3
 * Requires PHP: 5.6
<<<<<<< HEAD
 * Version: 9.2.2.20201101
 * Author: Gutenberg Team / Birgit Pauli-Haack (Gutenberg Times)
=======
 * Version: 9.3.0-rc.1
 * Author: Gutenberg Team
>>>>>>> ba7527f9
 * Text Domain: gutenberg
 * GitHub Plugin URI: bph/gutenberg
 * Release Asset: true
 *
 * @package gutenberg
 */

// GitHub Updater filters.
add_filter(
	'github_updater_override_dot_org',
	function ( $overrides ) {
		return array_merge(
			$overrides,
			array( 'gutenberg/gutenberg.php' )
		);
	}
);
add_filter(
	'github_updater_number_rollbacks',
	function () {
		return 2;
	}
);
add_filter( 'github_updater_no_release_asset_branches', '__return_true' );
// End GitHub Updater filters.


### BEGIN AUTO-GENERATED DEFINES
defined( 'GUTENBERG_DEVELOPMENT_MODE' ) or define( 'GUTENBERG_DEVELOPMENT_MODE', true );
### END AUTO-GENERATED DEFINES

gutenberg_pre_init();

/**
 * Gutenberg's Menu.
 *
 * Adds a new wp-admin menu page for the Gutenberg editor.
 *
 * @since 0.1.0
 */
function gutenberg_menu() {
	add_menu_page(
		'Gutenberg',
		'Gutenberg',
		'edit_posts',
		'gutenberg',
		'',
		'dashicons-edit'
	);

	add_submenu_page(
		'gutenberg',
		__( 'Demo', 'gutenberg' ),
		__( 'Demo', 'gutenberg' ),
		'edit_posts',
		'gutenberg'
	);

	if ( gutenberg_use_widgets_block_editor() ) {
		add_theme_page(
			__( 'Widgets', 'gutenberg' ),
			__( 'Widgets', 'gutenberg' ),
			'edit_theme_options',
			'gutenberg-widgets',
			'the_gutenberg_widgets'
		);
		remove_submenu_page( 'themes.php', 'widgets.php' );
	}

	if ( get_option( 'gutenberg-experiments' ) ) {
		if ( array_key_exists( 'gutenberg-navigation', get_option( 'gutenberg-experiments' ) ) ) {
			add_submenu_page(
				'gutenberg',
				__( 'Navigation (beta)', 'gutenberg' ),
				__( 'Navigation (beta)', 'gutenberg' ),
				'edit_theme_options',
				'gutenberg-navigation',
				'gutenberg_navigation_page'
			);
		}
	}

	if ( gutenberg_is_fse_theme() ) {
		add_menu_page(
			__( 'Site Editor (beta)', 'gutenberg' ),
			sprintf(
				/* translators: %s: "beta" label. */
				__( 'Site Editor %s', 'gutenberg' ),
				'<span class="awaiting-mod">' . __( 'beta', 'gutenberg' ) . '</span>'
			),
			'edit_theme_options',
			'gutenberg-edit-site',
			'gutenberg_edit_site_page',
			'dashicons-layout'
		);
	}

	if ( current_user_can( 'edit_posts' ) ) {
		add_submenu_page(
			'gutenberg',
			__( 'Support', 'gutenberg' ),
			__( 'Support', 'gutenberg' ),
			'edit_posts',
			__( 'https://wordpress.org/support/plugin/gutenberg/', 'gutenberg' )
		);
		add_submenu_page(
			'gutenberg',
			__( 'Documentation', 'gutenberg' ),
			__( 'Documentation', 'gutenberg' ),
			'edit_posts',
			'https://developer.wordpress.org/block-editor/'
		);
	}

	add_submenu_page(
		'gutenberg',
		__( 'Experiments Settings', 'gutenberg' ),
		__( 'Experiments', 'gutenberg' ),
		'edit_posts',
		'gutenberg-experiments',
		'the_gutenberg_experiments'
	);
}
add_action( 'admin_menu', 'gutenberg_menu', 9 );

/**
 * Modify WP admin bar.
 *
 * @param WP_Admin_Bar $wp_admin_bar Core class used to implement the Toolbar API.
 */
function modify_admin_bar( $wp_admin_bar ) {
	if ( gutenberg_use_widgets_block_editor() ) {
		$wp_admin_bar->add_menu(
			array(
				'id'   => 'widgets',
				'href' => admin_url( 'themes.php?page=gutenberg-widgets' ),
			)
		);
	}
}
add_action( 'admin_bar_menu', 'modify_admin_bar', 40 );

/**
 * Display a version notice and deactivate the Gutenberg plugin.
 *
 * @since 0.1.0
 */
function gutenberg_wordpress_version_notice() {
	echo '<div class="error"><p>';
	/* translators: %s: Minimum required version */
	printf( __( 'Gutenberg requires WordPress %s or later to function properly. Please upgrade WordPress before activating Gutenberg.', 'gutenberg' ), '5.3.0' );
	echo '</p></div>';

	deactivate_plugins( array( 'gutenberg/gutenberg.php' ) );
}

/**
 * Display a build notice.
 *
 * @since 0.1.0
 */
function gutenberg_build_files_notice() {
	echo '<div class="error"><p>';
	_e( 'Gutenberg development mode requires files to be built. Run <code>npm install</code> to install dependencies, <code>npm run build</code> to build the files or <code>npm run dev</code> to build the files and watch for changes. Read the <a href="https://github.com/WordPress/gutenberg/blob/master/docs/contributors/getting-started.md">contributing</a> file for more information.', 'gutenberg' );
	echo '</p></div>';
}

/**
 * Verify that we can initialize the Gutenberg editor , then load it.
 *
 * @since 1.5.0
 */
function gutenberg_pre_init() {
	global $wp_version;
	if ( defined( 'GUTENBERG_DEVELOPMENT_MODE' ) && GUTENBERG_DEVELOPMENT_MODE && ! file_exists( dirname( __FILE__ ) . '/build/blocks' ) ) {
		add_action( 'admin_notices', 'gutenberg_build_files_notice' );
		return;
	}

	// Get unmodified $wp_version.
	include ABSPATH . WPINC . '/version.php';

	// Strip '-src' from the version string. Messes up version_compare().
	$version = str_replace( '-src', '', $wp_version );

	if ( version_compare( $version, '5.3.0', '<' ) ) {
		add_action( 'admin_notices', 'gutenberg_wordpress_version_notice' );
		return;
	}

	require_once dirname( __FILE__ ) . '/lib/load.php';
}

/**
 * Outputs a WP REST API nonce.
 */
function gutenberg_rest_nonce() {
	exit( wp_create_nonce( 'wp_rest' ) );
}
add_action( 'wp_ajax_gutenberg_rest_nonce', 'gutenberg_rest_nonce' );


/**
 * Exposes the site icon url to the Gutenberg editor through the WordPress REST
 * API. The site icon url should instead be fetched from the wp/v2/settings
 * endpoint when https://github.com/WordPress/gutenberg/pull/19967 is complete.
 *
 * @since 8.2.1
 *
 * @param WP_REST_Response $response Response data served by the WordPress REST index endpoint.
 * @return WP_REST_Response
 */
function register_site_icon_url( $response ) {
	$data                  = $response->data;
	$data['site_icon_url'] = get_site_icon_url();
	$response->set_data( $data );
	return $response;
}

add_filter( 'rest_index', 'register_site_icon_url' );

add_theme_support( 'widgets-block-editor' );<|MERGE_RESOLUTION|>--- conflicted
+++ resolved
@@ -5,13 +5,8 @@
  * Description: Printing since 1440. This is the development plugin for the new block editor in core.
  * Requires at least: 5.3
  * Requires PHP: 5.6
-<<<<<<< HEAD
  * Version: 9.2.2.20201101
  * Author: Gutenberg Team / Birgit Pauli-Haack (Gutenberg Times)
-=======
- * Version: 9.3.0-rc.1
- * Author: Gutenberg Team
->>>>>>> ba7527f9
  * Text Domain: gutenberg
  * GitHub Plugin URI: bph/gutenberg
  * Release Asset: true
