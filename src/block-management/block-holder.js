--- conflicted
+++ resolved
@@ -42,7 +42,17 @@
 };
 
 export class BlockHolder extends React.Component<PropsType> {
-	onFocus = () => {
+	onFocus = ( event ) => {
+		if ( event ) {
+			// == Hack for the Alpha ==
+			// When moving the focus from a TextInput field to another kind of field the call that hides the keyboard is not invoked
+			// properly, resulting in keyboard up when it should not be there.
+			// The code below dismisses the keyboard (calling blur on the last TextInput field) when the field that now gets the focus is a non-textual field
+			const currentlyFocusedTextInput = TextInputState.currentlyFocusedField();
+			if ( event.nativeEvent.target !== currentlyFocusedTextInput && ! TextInputState.isTextInput( event.nativeEvent.target ) ) {
+				TextInputState.blurTextInput( currentlyFocusedTextInput );
+			}
+		}
 		this.props.onSelect( this.props.clientId );
 	};
 
@@ -141,13 +151,8 @@
 			<TouchableWithoutFeedback onPress={ this.onFocus } >
 				<View style={ [ styles.blockHolder, isSelected && styles.blockHolderFocused ] }>
 					{ this.props.showTitle && this.renderBlockTitle() }
-<<<<<<< HEAD
-					<View style={ styles.blockContainer }>{ this.getBlockForType() }</View>
+					<View style={ [ ! isSelected && styles.blockContainer, isSelected && styles.blockContainerFocused ] }>{ this.getBlockForType() }</View>
 					{ this.renderToolbar() }
-=======
-					<View style={ [ ! focused && styles.blockContainer, focused && styles.blockContainerFocused ] }>{ this.getBlockForType() }</View>
-					{ this.renderToolbarIfBlockFocused() }
->>>>>>> 205d1a0b
 				</View>
 			</TouchableWithoutFeedback>
 		);
@@ -199,7 +204,6 @@
 		} = dispatch( 'core/editor' );
 
 		return {
-<<<<<<< HEAD
 			clearSelectedBlock,
 			mergeBlocks,
 			moveBlocksDown,
@@ -211,19 +215,6 @@
 				insertBlocks( blocks, index, rootClientId );
 			},
 			onSelect: ( selectedClientId ) => {
-=======
-			onSelect: ( event ) => {
-				if ( event ) {
-					// == Hack for the Alpha ==
-					// When moving the focus from a TextInput field to another kind of field the call that hides the keyboard is not invoked
-					// properly, resulting in keyboard up when it should not be there.
-					// The code below dismisses the keyboard (calling blur on the last TextInput field) when the field that now gets the focus is a non-textual field
-					const currentlyFocusedTextInput = TextInputState.currentlyFocusedField();
-					if ( event.nativeEvent.target !== currentlyFocusedTextInput && ! TextInputState.isTextInput( event.nativeEvent.target ) ) {
-						TextInputState.blurTextInput( currentlyFocusedTextInput );
-					}
-				}
->>>>>>> 205d1a0b
 				clearSelectedBlock();
 				selectBlock( selectedClientId );
 			},
