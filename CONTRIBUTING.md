# Contributing

Thank you for thinking about contributing to WordPress' Gutenberg project! If you're unsure of anything, know that you're 💯 welcome to submit an issue or pull request on any topic. The worst that can happen is that you'll be politely directed to the best location to ask your question or to change something in your pull request. We appreciate any sort of contribution and don't want a wall of rules to get in the way of that.

As with all WordPress projects, we want to ensure a welcoming environment for everyone. With that in mind, all contributors are expected to follow our [Code of Conduct](CODE_OF_CONDUCT.md).

Before contributing, we encourage you to read our [Contributing Policy](CONTRIBUTING.md) (you're here already!) and our [Handbook](https://wordpress.org/gutenberg/handbook/). If you have any questions on any of these, please open an issue so we can help clarify them.

All WordPress projects are [licensed under the GPLv2+](LICENSE.md), and all contributions to Gutenberg will be released under the GPLv2+ license. You maintain copyright over any contribution you make, and by submitting a pull request, you are agreeing to release that contribution under the GPLv2+ license.

## Getting Started

Gutenberg is a Node.js-based project, built primarily in JavaScript.

The easiest way to get started (on MacOS, Linux, or Windows 10 with the Linux Subsystem) is by running the Local Environment setup script, `./bin/setup-local-env.sh`. This will check if you have everything installed and updated, and help you download any extra tools you need.

For another version of Windows, or if you prefer to set things up manually, be sure to have <a href="https://nodejs.org/en/">Node.js installed first</a>. You should be running a Node version matching the [current active LTS release](https://github.com/nodejs/Release#release-schedule) or newer for this plugin to work correctly. You can check your Node.js version by typing `node -v` in the Terminal prompt.

If you have an incompatible version of Node in your development environment, you can use [nvm](https://github.com/creationix/nvm) to change node versions on the command line:

```
npx nvm install
npx nvm use
```

You also should have the latest release of [npm installed][npm]. npm is a separate project from Node.js and is updated frequently. If you've just installed Node.js which includes a version of npm within the installation you most likely will need also to update your npm installation. To update npm, type this into your terminal: `npm install npm@latest -g`

To test the plugin, or to contribute to it, you can clone this repository and build the plugin files using Node. How you do that depends on whether you're developing locally or uploading the plugin to a remote host.

### Local Environment

First, you need a WordPress Environment to run the plugin on. The quickest way to get up and running is to use the provided docker setup. Install [docker](https://www.docker.com/) and [docker-compose](https://docs.docker.com/compose/) by following the most recent instructions on the docker site.

In the folder of your preference, clone this project and enter the working directory:
```bash
git clone git@github.com:WordPress/gutenberg.git
cd gutenberg
```

Then, run a setup script to check if docker and node are configured properly and starts the local WordPress instance. You may need to run this script multiple times if prompted.
```
./bin/setup-local-env.sh
```

**If you're developing themes, or core WordPress functionality alongside Gutenberg**, you can make the WordPress files accessible in `wordpress/` by following these instructions instead:

1. If this is your first time setting up the environment, run `DOCKER_ENV=localwpdev ./bin/setup-local-env.sh` instead of `./bin/setup-local-env.sh`
2. If you've already had the previous environment set up, you need to start fresh, and you can do that by first running `docker-compose down --rmi all`. After that, you can repeat step 1.
3. If you turn off your computer or restart Docker, you can get your local WordPress dev environment back by typing `docker-compose -f docker-compose.yml -f docker-compose-localdev.yml up`. If you just run `docker-compose up`, you will get the vanilla install that doesn't expose the WordPress folder.

**If everything was successful**, you'll see the following ASCII art:
```
Welcome to...

,⁻⁻⁻·       .                 |
|  ،⁓’.   . |---  ,---. ,---. |---. ,---. ,---. ,---.
|   | |   | |     |---' |   | |   | |---' |     |   |
`---' `---' `---’ `---’ '   ` `---' `---’ `     `---|
                                                `---'
```

The WordPress installation should be available at `http://localhost:8888` (**Username**: `admin`, **Password**: `password`).
Inside the "docker" directory, you can use any docker command to interact with your containers. If this port is in use, you can override it in your `docker-compose.override.yml` file. If you're running [e2e tests](https://wordpress.org/gutenberg/handbook/reference/testing-overview/#end-to-end-testing), this change will be used correctly.

To bring down this local WordPress instance later run:
```
docker-compose down
```

If you'd like to see your changes reflected in this local WordPress instance, run:
```
npm install
npm run dev
```

Alternatively, you can use your own local WordPress environment and clone this repository right into your `wp-content/plugins` directory.

Next, open a terminal (or if on Windows, a command prompt) and navigate to the repository you cloned. Now type `npm install` to get the dependencies all set up. Then you can type `npm run dev` in your terminal or command prompt to keep the plugin building in the background as you work on it.

### On A Remote Server

Open a terminal (or if on Windows, a command prompt) and navigate to the repository you cloned. Now type `npm install` to get the dependencies all set up. Once that finishes, you can type `npm run build`. You can now upload the entire repository to your `wp-content/plugins` directory on your web server and activate the plugin from the WordPress admin.

You can also type `npm run package-plugin` which will run the two commands above and create a zip file automatically for you which you can use to install Gutenberg through the WordPress admin.

## Workflow

A good workflow for new contributors to follow is listed below:
- Fork Gutenberg repository
- Clone forked repository
- Create a new branch
- Make code changes
- Commit code changes within the newly created branch
- Push branch to forked repository
- Submit Pull Request to Gutenberg repository

Ideally name your branches with prefixes and descriptions, like this: `[type]/[change]`. A good prefix would be:

- `add/` = add a new feature
- `try/` = experimental feature, "tentatively add"
- `update/` = update an existing feature

For example, `add/gallery-block` means you're working on adding a new gallery block.

You can pick among all the <a href="https://github.com/WordPress/gutenberg/issues">tickets</a>, or some of the ones labelled <a href="https://github.com/WordPress/gutenberg/labels/Good%20First%20Issue">Good First Issue</a>.

The workflow is documented in greater detail in the [repository management](./docs/contributors/repository-management.md) document.

## Testing

<<<<<<< HEAD
Gutenberg contains both PHP and JavaScript code and encourages testing and code style linting for both. It also incorporates end-to-end testing using [Google Puppeteer](https://developers.google.com/web/tools/puppeteer/). You can find out more details in [Testing Overview document](./docs/reference/testing-overview.md).
=======
Gutenberg contains both PHP and JavaScript code, and encourages testing and code style linting for both. It also incorporates end-to-end testing using [Google Puppeteer](https://developers.google.com/web/tools/puppeteer/). You can find out more details in [Testing Overview document](./docs/contributors/testing-overview.md).
>>>>>>> 882166f6

## Managing Packages

This repository uses [lerna] to manage Gutenberg modules and publish them as packages to [npm].

### Creating a New Package

When creating a new package, you need to provide at least the following:

1. `package.json` based on the template:
	```json
	{
		"name": "@wordpress/package-name",
		"version": "1.0.0-beta.0",
		"description": "Package description.",
		"author": "The WordPress Contributors",
		"license": "GPL-2.0-or-later",
		"keywords": [
			"wordpress"
		],
		"homepage": "https://github.com/WordPress/gutenberg/tree/master/packages/package-name/README.md",
		"repository": {
			"type": "git",
			"url": "https://github.com/WordPress/gutenberg.git"
		},
		"bugs": {
			"url": "https://github.com/WordPress/gutenberg/issues"
		},
		"main": "build/index.js",
		"module": "build-module/index.js",
		"react-native": "src/index",
		"dependencies": {
			"@babel/runtime": "^7.0.0"
		},
		"publishConfig": {
			"access": "public"
		}
	}
	```
	This assumes that your code is located in the `src` folder and will be transpiled with `Babel`.
2. `.npmrc` file which disables creating `package-lock.json` file for the package:
	```
	package-lock=false
	```
3. `README.md` file containing at least:
	- Package name
	- Package description
	- Installation details
	- Usage example
	- `Code is Poetry` logo (`<br/><br/><p align="center"><img src="https://s.w.org/style/images/codeispoetry.png?1" alt="Code is Poetry." /></p>`)

### Maintaining Changelogs

Maintaining dozens of npm packages is difficult—it can be tough to keep track of changes. That's why we use `CHANGELOG.md` files for each package to simplify the release process. All packages should follow the [Semantic Versioning (`semver`) specification](https://semver.org/).

The developer who proposes a change (pull request) is responsible for choosing the correct version increment (`major`, `minor`, or `patch`) according to the following guidelines:

<<<<<<< HEAD
- Major version X (X.y.z | X > 0) should be changed with any backwards-incompatible/"breaking" change. This will usually occur at the final stage of deprecating and removing of a feature.
- Minor version Y (x.Y.z | x > 0) should be changed when you add functionality or change functionality in a backward-compatible manner. It must be incremented if any public API functionality is marked as deprecated.
- Patch version Z (x.y.Z | x > 0) should be incremented when you make backward-compatible bug fixes.
=======
- Major version X (X.y.z | X > 0) should be changed with any backward incompatible/"breaking" change. This will usually occur at the final stage of deprecating and removing of a feature.
- Minor version Y (x.Y.z | x > 0) should be changed when you add functionality or change functionality in a backward compatible manner. It must be incremented if any public API functionality is marked as deprecated.
- Patch version Z (x.y.Z | x > 0) should be incremented when you make backward compatible bug fixes.
>>>>>>> 882166f6

When in doubt, refer to [Semantic Versioning specification](https://semver.org/).

_Example:_

```md
## v1.2.2 (Unreleased)

### Bug Fix

- ...
- ...
```

- If you need to add something considered a bug fix, you add the item to `Bug Fix` section and leave the version as 1.2.2.
- If it's a new feature, you add the item to `New Feature` section and change version to 1.3.0.
- If it's a breaking change you want to introduce, add the item to `Breaking Change` section and bump the version to 2.0.0.
- If you struggle to classify a change as one of the above, then it might be not necessary to include it.

The version bump is only necessary if one of the following applies:
 - There are no other unreleased changes.
 - The type of change you're introducing is incompatible (more severe) than the other unreleased changes.

### Releasing Packages

Lerna automatically releases all outdated packages. To check which packages are outdated and will be released, type `npm run publish:check`.

If you have the ability to publish packages, you _must_ have [2FA enabled](https://docs.npmjs.com/getting-started/using-two-factor-authentication) on your [npm account][npm].

#### Before Releasing

Confirm that you're logged in to [npm], by running `npm whoami`. If you're not logged in, run `npm adduser` to login.

If you're publishing a new package, ensure that its `package.json` file contains the correct `publishConfig` settings:

```json
{
	"publishConfig": {
		"access": "public"
	}
}
```

You can check your package configs by running `npm run lint-pkg-json`.

#### Development Release

Run the following command to release a dev version of the outdated packages, replacing `123456` with your 2FA code. Make sure you're using a freshly generated 2FA code, rather than one that's about to timeout. This is a little cumbersome but helps to prevent the release process from dying mid-deploy.

```bash
NPM_CONFIG_OTP=123456 npm run publish:dev
```

Lerna will ask you which version number you want to choose for each package. For a `dev` release, you'll more likely want to choose the "prerelease" option. Repeat the same for all the outdated packages and confirm your version updates.

Lerna will then publish to [npm], commit the `package.json` changes and create the git tags.

#### Production Release

To release a production version for the outdated packages, run the following command, replacing `123456` with your (freshly generated, as above) 2FA code:

```bash
NPM_CONFIG_OTP=123456 npm run publish:prod
```

Choose the correct version based on `CHANGELOG.md` files, confirm your choices and let Lerna do its magic.

## How Can Designers Contribute?

If you'd like to contribute to the design or front-end, feel free to contribute to tickets labelled [Needs Design](https://github.com/WordPress/gutenberg/issues?q=is%3Aissue+is%3Aopen+label%3A%22Needs+Design%22) or [Needs Design Feedback](https://github.com/WordPress/gutenberg/issues?q=is%3Aissue+is%3Aopen+label%3A"Needs+Design+Feedback%22). We could use your thoughtful replies, mockups, animatics, sketches, doodles. Proposed changes are best done as minimal and specific iterations on the work that precedes it so we can compare. If you use <a href="https://www.sketchapp.com/">Sketch</a>, you can grab <a href="https://cloudup.com/cMPXM8Va2cy">the source file for the mockups</a> (updated April 6th).

## Contribute to the Documentation

Documentation is automatically synced from master to the [Gutenberg Documentation Website](https://wordpress.org/gutenberg/handbook/) every 15 minutes.

To add a new documentation page, you'll have to create a Markdown file in the [docs](https://github.com/WordPress/gutenberg/tree/master/docs) folder and add an item to the [root-manifest.json](https://github.com/WordPress/gutenberg/blob/master/docs/root-manifest.json).

### `@wordpress/component`

If you're contributing to the documentation of any component from the `@wordpress/component` package, take a look at its [guidelines for contributing](./packages/components/CONTRIBUTING.md).

## Reporting Security Issues

Please see [SECURITY.md](./SECURITY.md).

## Localizing Gutenberg Plugin

To translate Gutenberg in your locale or language, [select your locale here](https://translate.wordpress.org/projects/wp-plugins/gutenberg) and translate *Development* (which contains the plugin's string) and/or *Development Readme* (please translate what you see in the Details tab of the [plugin page](https://wordpress.org/plugins/gutenberg/)).

A Global Translation Editor (GTE) or Project Translation Editor (PTE) with suitable rights will process your translations in due time.

Language packs are automatically generated once 95% of the plugin's strings are translated and approved for a locale.

The eventual inclusion of Gutenberg into WordPress core means that more than 51% of WordPress installations running a translated WordPress installation will have Gutenberg's translated strings compiled into the core language pack as well.

[lerna]: https://lernajs.io/
[npm]: https://www.npmjs.com/<|MERGE_RESOLUTION|>--- conflicted
+++ resolved
@@ -108,11 +108,7 @@
 
 ## Testing
 
-<<<<<<< HEAD
-Gutenberg contains both PHP and JavaScript code and encourages testing and code style linting for both. It also incorporates end-to-end testing using [Google Puppeteer](https://developers.google.com/web/tools/puppeteer/). You can find out more details in [Testing Overview document](./docs/reference/testing-overview.md).
-=======
-Gutenberg contains both PHP and JavaScript code, and encourages testing and code style linting for both. It also incorporates end-to-end testing using [Google Puppeteer](https://developers.google.com/web/tools/puppeteer/). You can find out more details in [Testing Overview document](./docs/contributors/testing-overview.md).
->>>>>>> 882166f6
+Gutenberg contains both PHP and JavaScript code and encourages testing and code style linting for both. It also incorporates end-to-end testing using [Google Puppeteer](https://developers.google.com/web/tools/puppeteer/). You can find out more details in [Testing Overview document](./docs/contributors/testing-overview.md).
 
 ## Managing Packages
 
@@ -170,15 +166,9 @@
 
 The developer who proposes a change (pull request) is responsible for choosing the correct version increment (`major`, `minor`, or `patch`) according to the following guidelines:
 
-<<<<<<< HEAD
-- Major version X (X.y.z | X > 0) should be changed with any backwards-incompatible/"breaking" change. This will usually occur at the final stage of deprecating and removing of a feature.
-- Minor version Y (x.Y.z | x > 0) should be changed when you add functionality or change functionality in a backward-compatible manner. It must be incremented if any public API functionality is marked as deprecated.
-- Patch version Z (x.y.Z | x > 0) should be incremented when you make backward-compatible bug fixes.
-=======
 - Major version X (X.y.z | X > 0) should be changed with any backward incompatible/"breaking" change. This will usually occur at the final stage of deprecating and removing of a feature.
 - Minor version Y (x.Y.z | x > 0) should be changed when you add functionality or change functionality in a backward compatible manner. It must be incremented if any public API functionality is marked as deprecated.
 - Patch version Z (x.y.Z | x > 0) should be incremented when you make backward compatible bug fixes.
->>>>>>> 882166f6
 
 When in doubt, refer to [Semantic Versioning specification](https://semver.org/).
 
