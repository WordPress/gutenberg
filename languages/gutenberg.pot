msgid ""
msgstr ""
"Content-Type: text/plain; charset=utf-8\n"
"X-Generator: babel-plugin-wp-i18n\n"

#: editor/blocks/freeform/index.js:4
msgid "Freeform"
msgstr ""

#: editor/blocks/image/index.js:26
msgid "Write caption…"
msgstr ""

#: editor/blocks/image/index.js:5
msgid "Image"
msgstr ""

#: editor/blocks/list/index.js:22
msgid "List"
msgstr ""

<<<<<<< HEAD
#: editor/blocks/list/index.js:31
msgid "Align left"
msgstr ""

#: editor/blocks/list/index.js:39
msgid "Align center"
msgstr ""

#: editor/blocks/list/index.js:47
=======
#: editor/blocks/list/index.js:27
#: editor/blocks/text/index.js:19
msgid "Align left"
msgstr ""

#: editor/blocks/list/index.js:35
#: editor/blocks/text/index.js:27
msgid "Align center"
msgstr ""

#: editor/blocks/list/index.js:43
#: editor/blocks/text/index.js:35
>>>>>>> 7fdb9f50
msgid "Align right"
msgstr ""

#: editor/blocks/list/index.js:55
msgid "Justify"
msgstr ""

#: editor/blocks/list/index.js:63
msgid "Ordered list"
msgstr ""

#: editor/blocks/list/index.js:63
msgid "Convert to unordered"
msgstr ""

#: editor/blocks/list/index.js:64
msgid "swap to ul"
msgstr ""

#: editor/blocks/list/index.js:71
msgid "Convert to ordered"
msgstr ""

#: editor/blocks/text/index.js:5
msgid "Text"
msgstr ""

#: editor/header/mode-switcher/index.js:20
msgid "Visual"
msgstr ""

#: editor/header/saved-state/index.js:11
msgid "Saved"
msgstr ""

#: editor/header/tools/index.js:12
msgid "Undo"
msgstr ""

#: editor/header/tools/index.js:13
msgid "Redo"
msgstr ""

#: editor/header/tools/index.js:14
msgid "Insert block"
msgstr ""

#: editor/header/tools/index.js:18
msgctxt "imperative verb"
msgid "Preview"
msgstr ""

#: editor/header/tools/index.js:22
msgid "Post Settings"
msgstr ""

#: editor/header/tools/index.js:26
msgid "Publish"
msgstr ""

#: editor/inserter/button.js:31
msgid "Add a block"
msgstr ""

#: editor/inserter/index.js:40
msgid "Search…"
msgstr ""<|MERGE_RESOLUTION|>--- conflicted
+++ resolved
@@ -15,21 +15,10 @@
 msgid "Image"
 msgstr ""
 
-#: editor/blocks/list/index.js:22
+#: editor/blocks/list/index.js:10
 msgid "List"
 msgstr ""
 
-<<<<<<< HEAD
-#: editor/blocks/list/index.js:31
-msgid "Align left"
-msgstr ""
-
-#: editor/blocks/list/index.js:39
-msgid "Align center"
-msgstr ""
-
-#: editor/blocks/list/index.js:47
-=======
 #: editor/blocks/list/index.js:27
 #: editor/blocks/text/index.js:19
 msgid "Align left"
@@ -42,36 +31,20 @@
 
 #: editor/blocks/list/index.js:43
 #: editor/blocks/text/index.js:35
->>>>>>> 7fdb9f50
 msgid "Align right"
 msgstr ""
 
-#: editor/blocks/list/index.js:55
+#: editor/blocks/list/index.js:51
 msgid "Justify"
-msgstr ""
-
-#: editor/blocks/list/index.js:63
-msgid "Ordered list"
-msgstr ""
-
-#: editor/blocks/list/index.js:63
-msgid "Convert to unordered"
-msgstr ""
-
-#: editor/blocks/list/index.js:64
-msgid "swap to ul"
-msgstr ""
-
-#: editor/blocks/list/index.js:71
-msgid "Convert to ordered"
-msgstr ""
-
-#: editor/blocks/text/index.js:5
-msgid "Text"
 msgstr ""
 
 #: editor/header/mode-switcher/index.js:20
 msgid "Visual"
+msgstr ""
+
+#: editor/header/mode-switcher/index.js:24
+msgctxt "Name for the Text editor tab (formerly HTML)"
+msgid "Text"
 msgstr ""
 
 #: editor/header/saved-state/index.js:11
