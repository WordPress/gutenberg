--- conflicted
+++ resolved
@@ -42,12 +42,9 @@
 		format: 'strikethrough',
 	},
 	{
-<<<<<<< HEAD
 		icon: 'admin-links',
 		title: __( 'Link' ),
 		shortcut: '⌘K',
-=======
->>>>>>> 335618c1
 		format: 'link',
 	},
 ];
