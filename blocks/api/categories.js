/* eslint no-console: [ 'error', { allow: [ 'error' ] } ] */

/**
 * WordPress dependencies
 */
import { select } from '@wordpress/data';

/**
 * @type {RegExp}
 * @const
 *
 * Category names must be a combination of lower-case letters, numbers, and hypens
 */
const categoryNamePattern = /^[a-z0-9-]+$/;

/**
 * Returns all the block categories.
 *
 * @return {Array} Block categories.
 */
export function getCategories() {
<<<<<<< HEAD
	return select( 'core/blocks' ).getCategories();
}
=======
	return categories;
}

/**
 * Register a new block Category.
 *
 * @param {Array} category e.g {slug: 'custom', title: __('Custom Blocks')}
 *
 * @return {Array} categories
 */
export function registerCategory( category ) {
	if ( ! category ) {
		console.error(
			'The block Category must be defined'
		);
		return;
	}
	if ( ! category.slug ) {
		console.error(
			'The block Category slug must be defined'
		);
		return;
	}
	if ( ! categoryNamePattern.test( category.slug ) ) {
		console.error(
			'The block Category slug must not contain characters which are invalid for urls'
		);
		return;
	}

	if ( categories.some( x => x.slug === category.slug ) ) {
		console.error(
			'The block Category "' + category.slug + '" is already registered'
		);
		return;
	}
	if ( ! category.title ) {
		console.error(
			'The block Category title must be defined'
		);
		return;
	}

	categories.push( category );
	return categories;
}
>>>>>>> 9afca9dd
<|MERGE_RESOLUTION|>--- conflicted
+++ resolved
@@ -19,11 +19,7 @@
  * @return {Array} Block categories.
  */
 export function getCategories() {
-<<<<<<< HEAD
 	return select( 'core/blocks' ).getCategories();
-}
-=======
-	return categories;
 }
 
 /**
@@ -69,4 +65,3 @@
 	categories.push( category );
 	return categories;
 }
->>>>>>> 9afca9dd
