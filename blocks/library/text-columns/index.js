--- conflicted
+++ resolved
@@ -7,19 +7,15 @@
  * WordPress dependencies
  */
 import { __ } from '@wordpress/i18n';
-<<<<<<< HEAD
 import {
 	registerBlockType,
 	BlockControls,
 	BlockAlignmentToolbar,
 	RichText,
 	InspectorControls,
-} from '@wordpress/blocks';
-import { PanelBody, RangeControl } from '@wordpress/components';
-=======
+} from '@wordpress/blocks'
 import { PanelBody, RangeControl, withState } from '@wordpress/components';
 import { Fragment } from '@wordpress/element';
->>>>>>> cb1b92e7
 
 /**
  * Internal dependencies
