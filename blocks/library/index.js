/**
 * Internal dependencies
 */
import {
	registerBlockType,
	setDefaultBlockName,
	setUnknownTypeHandlerName,
} from '../api';
import * as paragraph from './paragraph';
import * as image from './image';
import * as heading from './heading';
import * as quote from './quote';
import * as gallery from './gallery';
import * as archives from './archives';
import * as audio from './audio';
import * as button from './button';
import * as categories from './categories';
import * as code from './code';
import * as columns from './columns';
import * as coverImage from './cover-image';
import * as embed from './embed';
import * as freeform from './freeform';
import * as html from './html';
import * as latestPosts from './latest-posts';
import * as list from './list';
import * as more from './more';
import * as preformatted from './preformatted';
import * as pullquote from './pullquote';
import * as sharedBlock from './block';
import * as separator from './separator';
import * as shortcode from './shortcode';
import * as subhead from './subhead';
import * as table from './table';
import * as textColumns from './text-columns';
import * as verse from './verse';
import * as video from './video';

export const registerCoreBlocks = () => {
	[
		// Common blocks are grouped at the top to prioritize their display
		// in various contexts — like the inserter and auto-complete components.
		paragraph,
		image,
		heading,
		gallery,
		list,
		quote,

		// Register all remaining core blocks.
<<<<<<< HEAD
		archives,
=======
		shortcode,
>>>>>>> 4c3129b0
		audio,
		button,
		categories,
		code,
		columns,
		coverImage,
		embed,
		...embed.common,
		...embed.others,
		freeform,
		html,
		latestPosts,
		more,
		preformatted,
		pullquote,
		separator,
		sharedBlock,
		subhead,
		table,
		textColumns,
		verse,
		video,
	].forEach( ( { name, settings } ) => {
		registerBlockType( name, settings );
	} );

	setDefaultBlockName( paragraph.name );
	setUnknownTypeHandlerName( freeform.name );
};<|MERGE_RESOLUTION|>--- conflicted
+++ resolved
@@ -47,11 +47,8 @@
 		quote,
 
 		// Register all remaining core blocks.
-<<<<<<< HEAD
+		shortcode,
 		archives,
-=======
-		shortcode,
->>>>>>> 4c3129b0
 		audio,
 		button,
 		categories,
