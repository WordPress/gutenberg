// Jest Snapshot v1, https://goo.gl/fbAQLP

exports[`core/shortcode block edit matches snapshot 1`] = `
<div
  class="wp-block-shortcode"
>
  <label
    for="blocks-shortcode-input-undefined"
  >
    <svg
      aria-hidden="true"
      class="dashicon dashicons-editor-code"
      focusable="false"
      height="20"
      role="img"
      viewBox="0 0 20 20"
      width="20"
      xmlns="http://www.w3.org/2000/svg"
    >
      <path
        d="M9 6l-4 4 4 4-1 2-6-6 6-6zm2 8l4-4-4-4 1-2 6 6-6 6z"
      />
    </svg>
    Shortcode
  </label>
  <textarea
<<<<<<< HEAD
    autocomplete="off"
    id="blocks-shortcode-input-undefined"
=======
    class="blocks-plain-text"
    id="blocks-shortcode-input-0"
>>>>>>> 56e192c4
    placeholder="Write shortcode here…"
    rows="1"
  />
</div>
`;<|MERGE_RESOLUTION|>--- conflicted
+++ resolved
@@ -24,13 +24,8 @@
     Shortcode
   </label>
   <textarea
-<<<<<<< HEAD
-    autocomplete="off"
+    class="blocks-plain-text"
     id="blocks-shortcode-input-undefined"
-=======
-    class="blocks-plain-text"
-    id="blocks-shortcode-input-0"
->>>>>>> 56e192c4
     placeholder="Write shortcode here…"
     rows="1"
   />
