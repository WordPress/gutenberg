/**
 * WordPress dependencies
 */
import { RawHTML } from '@wordpress/element';
import { __ } from '@wordpress/i18n';

/**
 * Internal dependencies
 */
import './editor.scss';
import Shortcode from './block';

export const name = 'core/shortcode';

export const settings = {
	title: __( 'Shortcode' ),

	description: __( 'A shortcode is a WordPress-specific code snippet that is written between square brackets as [shortcode]. ' ),

	icon: 'shortcode',

	category: 'widgets',

	attributes: {
		text: {
			type: 'string',
			source: 'text',
		},
	},

	transforms: {
		from: [
			{
				type: 'shortcode',
				// Per "Shortcode names should be all lowercase and use all
				// letters, but numbers and underscores should work fine too.
				// Be wary of using hyphens (dashes), you'll be better off not
				// using them." in https://codex.wordpress.org/Shortcode_API
				// Require that the first character be a letter. This notably
				// prevents footnote markings ([1]) from being caught as
				// shortcodes.
				tag: '[a-z][a-z0-9_-]*',
				attributes: {
					text: {
						type: 'string',
						shortcode: ( attrs, { content } ) => {
							return content;
						},
					},
				},
				priority: 20,
			},
		],
	},

	supports: {
		customClassName: false,
		className: false,
		html: false,
	},

<<<<<<< HEAD
	edit: Shortcode,
=======
	edit: withInstanceId(
		( { attributes, setAttributes, instanceId } ) => {
			const inputId = `blocks-shortcode-input-${ instanceId }`;

			return (
				<div className="wp-block-shortcode">
					<label htmlFor={ inputId }>
						<Dashicon icon="shortcode" />
						{ __( 'Shortcode' ) }
					</label>
					<PlainText
						className="input-control"
						id={ inputId }
						value={ attributes.text }
						placeholder={ __( 'Write shortcode here…' ) }
						onChange={ ( text ) => setAttributes( { text } ) }
					/>
				</div>
			);
		}
	),
>>>>>>> 972788cc

	save( { attributes } ) {
		return <RawHTML>{ attributes.text }</RawHTML>;
	},
};<|MERGE_RESOLUTION|>--- conflicted
+++ resolved
@@ -59,31 +59,7 @@
 		html: false,
 	},
 
-<<<<<<< HEAD
 	edit: Shortcode,
-=======
-	edit: withInstanceId(
-		( { attributes, setAttributes, instanceId } ) => {
-			const inputId = `blocks-shortcode-input-${ instanceId }`;
-
-			return (
-				<div className="wp-block-shortcode">
-					<label htmlFor={ inputId }>
-						<Dashicon icon="shortcode" />
-						{ __( 'Shortcode' ) }
-					</label>
-					<PlainText
-						className="input-control"
-						id={ inputId }
-						value={ attributes.text }
-						placeholder={ __( 'Write shortcode here…' ) }
-						onChange={ ( text ) => setAttributes( { text } ) }
-					/>
-				</div>
-			);
-		}
-	),
->>>>>>> 972788cc
 
 	save( { attributes } ) {
 		return <RawHTML>{ attributes.text }</RawHTML>;
