/**
 * WordPress dependencies
 */
import { __ } from '@wordpress/i18n';
import { withInstanceId, Dashicon, Spinner, SandBox } from '@wordpress/components';
import { Component, compose } from '@wordpress/element';
import { addQueryArgs } from '@wordpress/url';
import BlockControls from '../../block-controls';
import { getCurrentPostId } from '../../../editor/store/selectors';
import { connect } from 'react-redux';

/**
 * Internal dependencies
 */
import './editor.scss';
import PlainText from '../../plain-text';

export class Shortcode extends Component {
	constructor() {
		super();
		this.state = {
			html: '',
			js: '',
			style: '',
			type: '',
			preview: false,
			focus: false,
			fetching: false,
		};
		this.doServerSideRender = this.doServerSideRender.bind( this );
		this.handlePreviewClick = this.handlePreviewClick.bind( this );
	}

	doServerSideRender( event ) {
		//This function sends the shortcode content and post ID to the rest endpoint, 
		//and retrieves the filtered shortcode content to be rendered in Preview

		if ( event ) {
			event.preventDefault();
		}

		//Get post ID from redux store
		const postId = this.props.postId;
		let shortcode = this.props.attributes.text;
		const apiUrl = addQueryArgs( wpApiSettings.root + 'gutenberg/v1/shortcodes', {
			shortcode: shortcode,
			postId: postId,
			_wpnonce: wpApiSettings.nonce,

		} );
		shortcode = ( shortcode ) ? shortcode.trim() : '';
		if ( 0 === postId.length || null === postId ) {
			//We don't have a post ID yet
			this.setState( { html: __( 'Something went wrong. Try saving the post and try again' ) } );
			return null;
		}
		if ( 0 === shortcode.length ) {
			this.setState( { html: __( 'Enter something to preview' ) } );
			return null;
		}
		this.setState( { fetching: true } );
		window.fetch( apiUrl, {
			credentials: 'include',
		} ).then( ( response ) => {
			response.json().then( ( { html, type, style, js } ) => {
				html = ( 0 < html.length ) ? html : __( 'Sorry, couldn\'t render a preview' );
				this.setState( { html: html, js: js, style: style, type: type, fetching: false } );
			} );
		} );
	}

	handlePreviewClick() {
		this.setState( { preview: true } );
		this.doServerSideRender();
	}

	render() {
		const { fetching, preview, html, type, js, style } = this.state;
		const { instanceId, setAttributes, attributes, focus, setFocus } = this.props;
		const inputId = `blocks-shortcode-input-${ instanceId }`;

		const controls = focus && (
			<BlockControls key="controls">
				<div className="components-toolbar">
					<button
						className={ `components-tab-button ${ ! preview ? 'is-active' : '' }` }
						onClick={ () => this.setState( { preview: false } ) }>
						<span>Shortcode</span>
					</button>
					<button
						className={ `components-tab-button ${ preview ? 'is-active' : '' }` }
						onClick={ this.handlePreviewClick }>
						<span>{ __( 'Preview' ) }</span>
					</button>
				</div>
			</BlockControls>
		);
		if ( ! preview ) {
			return [
				controls,
				<div className="wp-block-shortcode" key="placeholder">
					<label htmlFor={ inputId }>
						<Dashicon icon="editor-code" />
						{ __( 'Shortcode' ) }
					</label>
					<TextareaAutosize
						id={ inputId }
						autoComplete="off"
						value={ attributes.text }
						placeholder={ __( 'Write shortcode here…' ) }
						onFocus={ setFocus }
						onChange={ ( event ) => setAttributes( {
							text: event.target.value,
						} ) }
					/>
				</div>,
			];
		}

		if ( fetching ) {
			return [
				controls,
				<div key="loading" className="wp-block-embed is-loading">
					<Spinner />
					<p>{ __( 'Loading...' ) }</p>
				</div>,
			];
		}

		return [
			controls,
			<figure className="wp-block-embed" key="embed">
				<SandBox
					html={ html }
					title="Preview"
					type={ type }
					js={ js }
					style={ style }
					onFocus={ () => setFocus() }
				/>
			</figure>,
		];
	}
}

export const name = 'core/shortcode';

export const settings = {
	title: __( 'Shortcode' ),

	description: __( 'A shortcode is a WordPress-specific code snippet that is written between square brackets as [shortcode]. ' ),

	icon: 'marker',

	category: 'widgets',

	attributes: {
		text: {
			type: 'string',
			source: 'text',
		},
	},

	transforms: {
		from: [
			{
				type: 'shortcode',
				// Per "Shortcode names should be all lowercase and use all
				// letters, but numbers and underscores should work fine too.
				// Be wary of using hyphens (dashes), you'll be better off not
				// using them." in https://codex.wordpress.org/Shortcode_API
				// Require that the first character be a letter. This notably
				// prevents footnote markings ([1]) from being caught as
				// shortcodes.
				tag: '[a-z][a-z0-9_-]*',
				attributes: {
					text: {
						type: 'string',
						shortcode: ( attrs, { content } ) => {
							return content;
						},
					},
				},
			},
		],
	},

	supports: {

		className: false,

<<<<<<< HEAD
	},
=======
			return (
				<div className="wp-block-shortcode">
					<label htmlFor={ inputId }>
						<Dashicon icon="editor-code" />
						{ __( 'Shortcode' ) }
					</label>
					<PlainText
						id={ inputId }
						value={ attributes.text }
						placeholder={ __( 'Write shortcode here…' ) }
						onChange={ ( text ) => setAttributes( { text } ) }
					/>
				</div>
			);
		}
	),
>>>>>>> 56e192c4

	edit: compose( [
		connect( ( state ) => {
			return {
				postId: getCurrentPostId( state ),
			};
		} ),
		withInstanceId,
	] )( Shortcode ),
	save( { attributes } ) {
		return attributes.text;
	},
};<|MERGE_RESOLUTION|>--- conflicted
+++ resolved
@@ -32,7 +32,7 @@
 	}
 
 	doServerSideRender( event ) {
-		//This function sends the shortcode content and post ID to the rest endpoint, 
+		//This function sends the shortcode content and post ID to the rest endpoint,
 		//and retrieves the filtered shortcode content to be rendered in Preview
 
 		if ( event ) {
@@ -42,13 +42,13 @@
 		//Get post ID from redux store
 		const postId = this.props.postId;
 		let shortcode = this.props.attributes.text;
+		shortcode = ( shortcode ) ? shortcode.trim() : '';
 		const apiUrl = addQueryArgs( wpApiSettings.root + 'gutenberg/v1/shortcodes', {
 			shortcode: shortcode,
 			postId: postId,
 			_wpnonce: wpApiSettings.nonce,
 
 		} );
-		shortcode = ( shortcode ) ? shortcode.trim() : '';
 		if ( 0 === postId.length || null === postId ) {
 			//We don't have a post ID yet
 			this.setState( { html: __( 'Something went wrong. Try saving the post and try again' ) } );
@@ -103,15 +103,11 @@
 						<Dashicon icon="editor-code" />
 						{ __( 'Shortcode' ) }
 					</label>
-					<TextareaAutosize
+					<PlainText
 						id={ inputId }
-						autoComplete="off"
 						value={ attributes.text }
 						placeholder={ __( 'Write shortcode here…' ) }
-						onFocus={ setFocus }
-						onChange={ ( event ) => setAttributes( {
-							text: event.target.value,
-						} ) }
+						onChange={ ( text ) => setAttributes( { text } ) }
 					/>
 				</div>,
 			];
@@ -189,26 +185,7 @@
 
 		className: false,
 
-<<<<<<< HEAD
-	},
-=======
-			return (
-				<div className="wp-block-shortcode">
-					<label htmlFor={ inputId }>
-						<Dashicon icon="editor-code" />
-						{ __( 'Shortcode' ) }
-					</label>
-					<PlainText
-						id={ inputId }
-						value={ attributes.text }
-						placeholder={ __( 'Write shortcode here…' ) }
-						onChange={ ( text ) => setAttributes( { text } ) }
-					/>
-				</div>
-			);
-		}
-	),
->>>>>>> 56e192c4
+	},
 
 	edit: compose( [
 		connect( ( state ) => {
