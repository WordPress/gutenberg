--- conflicted
+++ resolved
@@ -2,7 +2,6 @@
  * WordPress dependencies
  */
 import { __ } from '@wordpress/i18n';
-<<<<<<< HEAD
 import {
 	registerBlockType,
 	RichText,
@@ -13,10 +12,7 @@
 	ContrastChecker,
 	InspectorControls,
 } from '@wordpress/blocks';
-import { Component } from '@wordpress/element';
-=======
 import { Component, Fragment } from '@wordpress/element';
->>>>>>> 9d41b96b
 import {
 	Dashicon,
 	IconButton,
