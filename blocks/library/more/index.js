/**
 * External dependencies
 */
import { compact } from 'lodash';

/**
 * WordPress dependencies
 */
import { __ } from '@wordpress/i18n';
<<<<<<< HEAD
import {
	registerBlockType
} from '@wordpress/blocks';
=======
import { PanelBody, ToggleControl } from '@wordpress/components';
import { Component, RawHTML } from '@wordpress/element';
>>>>>>> ef2e71b7

/**
 * Internal dependencies
 */
import './editor.scss';
import { createBlock } from '../../api';
import InspectorControls from '../../inspector-controls';

registerBlockType( 'core/more', {
	title: __( 'More' ),

	description: __( '"More" allows you to break your post into a part shown on index pages, and the subsequent after clicking a "Read More" link.' ),

	icon: 'editor-insertmore',

	category: 'layout',

	useOnce: true,

	supports: {
		customClassName: false,
		className: false,
		html: false,
	},

	attributes: {
		customText: {
			type: 'string',
		},
		noTeaser: {
			type: 'boolean',
			default: false,
		},
	},

	transforms: {
		from: [
			{
				type: 'raw',
				isMatch: ( node ) => node.dataset && node.dataset.block === 'core/more',
				transform( node ) {
					const { customText, noTeaser } = node.dataset;
					const attrs = {};
					// Don't copy unless defined and not an empty string
					if ( customText ) {
						attrs.customText = customText;
					}
					// Special handling for boolean
					if ( noTeaser === '' ) {
						attrs.noTeaser = true;
					}
					return createBlock( 'core/more', attrs );
				},
			},
		],
	},

	edit: class extends Component {
		constructor() {
			super( ...arguments );
			this.onChangeInput = this.onChangeInput.bind( this );

			this.state = {
				defaultText: __( 'Read more' ),
			};
		}

		onChangeInput( event ) {
			// Set defaultText to an empty string, allowing the user to clear/replace the input field's text
			this.setState( {
				defaultText: '',
			} );

			const value = event.target.value.length === 0 ? undefined : event.target.value;
			this.props.setAttributes( { customText: value } );
		}

		render() {
			const { customText, noTeaser } = this.props.attributes;
			const { setAttributes, isSelected } = this.props;

			const toggleNoTeaser = () => setAttributes( { noTeaser: ! noTeaser } );
			const { defaultText } = this.state;
			const value = customText !== undefined ? customText : defaultText;
			const inputLength = value.length + 1;

			return [
				isSelected && (
					<InspectorControls key="inspector">
						<PanelBody>
							<ToggleControl
								label={ __( 'Hide the teaser before the "More" tag' ) }
								checked={ !! noTeaser }
								onChange={ toggleNoTeaser }
							/>
						</PanelBody>
					</InspectorControls>
				),
				<div key="more-tag" className="wp-block-more">
					<input
						type="text"
						value={ value }
						size={ inputLength }
						onChange={ this.onChangeInput }
					/>
				</div>,
			];
		}
	},

	save( { attributes } ) {
		const { customText, noTeaser } = attributes;

		const moreTag = customText ?
			`<!--more ${ customText }-->` :
			'<!--more-->';

		const noTeaserTag = noTeaser ?
			'<!--noteaser-->' :
			'';

		return (
			<RawHTML>
				{ compact( [ moreTag, noTeaserTag ] ).join( '\n' ) }
			</RawHTML>
		);
	},
} );<|MERGE_RESOLUTION|>--- conflicted
+++ resolved
@@ -7,14 +7,11 @@
  * WordPress dependencies
  */
 import { __ } from '@wordpress/i18n';
-<<<<<<< HEAD
 import {
 	registerBlockType
 } from '@wordpress/blocks';
-=======
 import { PanelBody, ToggleControl } from '@wordpress/components';
 import { Component, RawHTML } from '@wordpress/element';
->>>>>>> ef2e71b7
 
 /**
  * Internal dependencies
