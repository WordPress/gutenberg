/**
 * External dependencies
 */

/**
 * WordPress dependencies
 */
import { __ } from '@wordpress/i18n';
<<<<<<< HEAD

import {
	registerBlockType
} from '@wordpress/blocks';

import { Button, IconButton, Placeholder, Toolbar } from '@wordpress/components';
=======
import {
	Button,
	FormFileUpload,
	IconButton,
	Placeholder,
	Toolbar,
} from '@wordpress/components';
>>>>>>> ef2e71b7
import { Component } from '@wordpress/element';
import { mediaUpload } from '@wordpress/utils';

/**
 * Internal dependencies
 */
import './style.scss';
import './editor.scss';
import MediaUpload from '../../media-upload';
import RichText from '../../rich-text';
import BlockControls from '../../block-controls';

registerBlockType( 'core/audio', {
	title: __( 'Audio' ),

	description: __( 'The Audio block allows you to embed audio files and play them back using a simple player.' ),

	icon: 'format-audio',

	category: 'common',

	attributes: {
		src: {
			type: 'string',
			source: 'attribute',
			selector: 'audio',
			attribute: 'src',
		},
		caption: {
			type: 'array',
			source: 'children',
			selector: 'figcaption',
		},
		id: {
			type: 'number',
		},
	},

	supports: {
		align: true,
	},

	edit: class extends Component {
		constructor() {
			super( ...arguments );
			// edit component has its own src in the state so it can be edited
			// without setting the actual value outside of the edit UI
			this.state = {
				editing: ! this.props.attributes.src,
				src: this.props.attributes.src,
			};
		}

		render() {
			const { caption, id } = this.props.attributes;
			const { setAttributes, isSelected, className } = this.props;
			const { editing, src } = this.state;
			const switchToEditing = () => {
				this.setState( { editing: true } );
			};
			const onSelectAudio = ( media ) => {
				if ( media && media.url ) {
					// sets the block's attribute and updates the edit component from the
					// selected media, then switches off the editing UI
					setAttributes( { src: media.url, id: media.id } );
					this.setState( { src: media.url, editing: false } );
				}
			};
			const onSelectUrl = ( event ) => {
				event.preventDefault();
				if ( src ) {
					// set the block's src from the edit component's state, and switch off the editing UI
					setAttributes( { src } );
					this.setState( { editing: false } );
				}
				return false;
			};
			const setAudio = ( [ audio ] ) => onSelectAudio( audio );
			const uploadFromFiles = ( event ) => mediaUpload( event.target.files, setAudio, 'audio' );

			if ( editing ) {
				return (
					<Placeholder
						icon="media-audio"
						label={ __( 'Audio' ) }
						instructions={ __( 'Select an audio file from your library, or upload a new one' ) }
						className={ className }>
						<form onSubmit={ onSelectUrl }>
							<input
								type="url"
								className="components-placeholder__input"
								placeholder={ __( 'Enter URL of audio file here…' ) }
								onChange={ event => this.setState( { src: event.target.value } ) }
								value={ src || '' } />
							<Button
								isLarge
								type="submit">
								{ __( 'Use URL' ) }
							</Button>
						</form>
						<FormFileUpload
							isLarge
							className="wp-block-audio__upload-button"
							onChange={ uploadFromFiles }
							accept="audio/*"
						>
							{ __( 'Upload' ) }
						</FormFileUpload>
						<MediaUpload
							onSelect={ onSelectAudio }
							type="audio"
							value={ id }
							render={ ( { open } ) => (
								<Button isLarge onClick={ open }>
									{ __( 'Add from Media Library' ) }
								</Button>
							) }
						/>
					</Placeholder>
				);
			}

			/* eslint-disable jsx-a11y/no-static-element-interactions, jsx-a11y/onclick-has-role, jsx-a11y/click-events-have-key-events */
			return [
				isSelected && (
					<BlockControls key="controls">
						<Toolbar>
							<IconButton
								className="components-icon-button components-toolbar__control"
								label={ __( 'Edit audio' ) }
								onClick={ switchToEditing }
								icon="edit"
							/>
						</Toolbar>
					</BlockControls>
				),
				<figure key="audio" className={ className }>
					<audio controls="controls" src={ src } />
					{ ( ( caption && caption.length ) || !! isSelected ) && (
						<RichText
							tagName="figcaption"
							placeholder={ __( 'Write caption…' ) }
							value={ caption }
							onChange={ ( value ) => setAttributes( { caption: value } ) }
							isSelected={ isSelected }
							inlineToolbar
						/>
					) }
				</figure>,
			];
			/* eslint-enable jsx-a11y/no-static-element-interactions, jsx-a11y/onclick-has-role, jsx-a11y/click-events-have-key-events */
		}
	},

	save( { attributes } ) {
		const { src, caption } = attributes;
		return (
			<figure>
				<audio controls="controls" src={ src } />
				{ caption && caption.length > 0 && <figcaption>{ caption }</figcaption> }
			</figure>
		);
	},
} );<|MERGE_RESOLUTION|>--- conflicted
+++ resolved
@@ -6,14 +6,11 @@
  * WordPress dependencies
  */
 import { __ } from '@wordpress/i18n';
-<<<<<<< HEAD
 
 import {
 	registerBlockType
 } from '@wordpress/blocks';
 
-import { Button, IconButton, Placeholder, Toolbar } from '@wordpress/components';
-=======
 import {
 	Button,
 	FormFileUpload,
@@ -21,7 +18,7 @@
 	Placeholder,
 	Toolbar,
 } from '@wordpress/components';
->>>>>>> ef2e71b7
+
 import { Component } from '@wordpress/element';
 import { mediaUpload } from '@wordpress/utils';
 
