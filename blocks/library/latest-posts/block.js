--- conflicted
+++ resolved
@@ -50,13 +50,8 @@
 
 	render() {
 		const latestPosts = this.props.latestPosts.data;
-<<<<<<< HEAD
-		const { attributes, categoriesList, isSelected, setAttributes } = this.props;
+		const { attributes, categoriesList, setAttributes } = this.props;
 		const { displayPostDate, align, postLayout, columns, order, orderBy, categories, postsToShow } = attributes;
-=======
-		const { attributes, categoriesList, setAttributes } = this.props;
-		const { displayPostDate, align, layout, columns, order, orderBy, categories, postsToShow } = attributes;
->>>>>>> 850046ac
 
 		const inspectorControls = (
 			<InspectorControls>
@@ -140,32 +135,10 @@
 					/>
 					<Toolbar controls={ layoutControls } />
 				</BlockControls>
-<<<<<<< HEAD
-			),
-			<ul
-				className={ classnames( this.props.className, {
-					'is-grid': postLayout === 'grid',
-					[ `columns-${ columns }` ]: postLayout === 'grid',
-				} ) }
-				key="latest-posts"
-			>
-				{ displayPosts.map( ( post, i ) =>
-					<li key={ i }>
-						<a href={ post.link } target="_blank">{ decodeEntities( post.title.rendered.trim() ) || __( '(Untitled)' ) }</a>
-						{ displayPostDate && post.date_gmt &&
-							<time dateTime={ moment( post.date_gmt ).utc().format() } className={ `${ this.props.className }__post-date` }>
-								{ moment( post.date_gmt ).local().format( 'MMMM DD, Y' ) }
-							</time>
-						}
-					</li>
-				) }
-			</ul>,
-		];
-=======
 				<ul
 					className={ classnames( this.props.className, {
-						'is-grid': layout === 'grid',
-						[ `columns-${ columns }` ]: layout === 'grid',
+						'is-grid': postLayout === 'grid',
+						[ `columns-${ columns }` ]: postLayout === 'grid',
 					} ) }
 				>
 					{ displayPosts.map( ( post, i ) =>
@@ -181,7 +154,6 @@
 				</ul>
 			</Fragment>
 		);
->>>>>>> 850046ac
 	}
 }
 
