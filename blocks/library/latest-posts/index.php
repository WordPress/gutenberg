--- conflicted
+++ resolved
@@ -12,7 +12,7 @@
  *
  * @return string Returns the post content with latest posts added.
  */
-function render_block_core_latest_posts( $attributes ) {
+function gutenberg_render_core_latest_posts_block( $attributes ) {
 	$recent_posts = wp_get_recent_posts( array(
 		'numberposts' => $attributes['postsToShow'],
 		'post_status' => 'publish',
@@ -65,7 +65,6 @@
 	return $block_content;
 }
 
-<<<<<<< HEAD
 function register_core_latest_posts_block() {
 	wp_register_script( 'core-latest-posts-block', gutenberg_url( '/build/__block_latestPosts.js' ) );
 
@@ -91,13 +90,6 @@
 		'style' => 'core-latest-posts-block',
 		'editor_style' => 'core-latest-posts-block-editor',
 		'editor_script' => 'core-latest-posts-block',
-=======
-/**
- * Registers the `core/latest-posts` block on server.
- */
-function register_block_core_latest_posts() {
-	register_block_type( 'core/latest-posts', array(
->>>>>>> ef2e71b7
 		'attributes'      => array(
 			'categories'      => array(
 				'type' => 'string',
@@ -110,11 +102,7 @@
 				'type'    => 'boolean',
 				'default' => false,
 			),
-<<<<<<< HEAD
-			'layout'          => array(
-=======
 			'postLayout'      => array(
->>>>>>> ef2e71b7
 				'type'    => 'string',
 				'default' => 'list',
 			),
@@ -135,16 +123,8 @@
 				'default' => 'date',
 			),
 		),
-<<<<<<< HEAD
-		'render_callback' => 'gutenberg_render_block_core_latest_posts',
+		'render_callback' => 'gutenberg_render_core_latest_posts_block',
 	) );
 }
 
-add_action( 'init', 'register_core_latest_posts_block' );
-=======
-		'render_callback' => 'render_block_core_latest_posts',
-	) );
-}
-
-add_action( 'init', 'register_block_core_latest_posts' );
->>>>>>> ef2e71b7
+add_action( 'init', 'register_core_latest_posts_block' );