<?php
/**
 * Server-side rendering of the `core/block` block.
 *
 * @package gutenberg
 */

/**
 * Renders the `core/block` block on server.
 *
 * @param array $attributes The block attributes.
 *
 * @return string Rendered HTML of the referenced block.
 */
function render_block_core_block( $attributes ) {
	if ( empty( $attributes['ref'] ) ) {
		return '';
	}

	$shared_block = get_post( $attributes['ref'] );
	if ( ! $shared_block || 'wp_block' !== $shared_block->post_type ) {
		return '';
	}

	$blocks = gutenberg_parse_blocks( $shared_block->post_content );

	$block = array_shift( $blocks );
	if ( ! $block ) {
		return '';
	}

	return gutenberg_render_block( $block );
}

function register_core_reusable_block() {
	wp_register_script( 'core-reusable-block', gutenberg_url( '/build/__block_block.js' ) );

	register_block_type( 'core/block', array(
		'editor_script' => 'core-reusable-block',
		'attributes'      => array(
			'ref' => array(
				'type' => 'number',
			),
		),
	
		'render_callback' => 'gutenberg_render_block_core_reusable_block',
	) );
}

<<<<<<< HEAD
add_action( 'init', 'register_core_reusable_block' );
=======
	'render_callback' => 'render_block_core_block',
) );
>>>>>>> ef2e71b7
<|MERGE_RESOLUTION|>--- conflicted
+++ resolved
@@ -12,7 +12,7 @@
  *
  * @return string Rendered HTML of the referenced block.
  */
-function render_block_core_block( $attributes ) {
+function gutenberg_render_core_reusable_block( $attributes ) {
 	if ( empty( $attributes['ref'] ) ) {
 		return '';
 	}
@@ -43,13 +43,8 @@
 			),
 		),
 	
-		'render_callback' => 'gutenberg_render_block_core_reusable_block',
+		'render_callback' => 'gutenberg_render_core_reusable_block',
 	) );
 }
 
-<<<<<<< HEAD
-add_action( 'init', 'register_core_reusable_block' );
-=======
-	'render_callback' => 'render_block_core_block',
-) );
->>>>>>> ef2e71b7
+add_action( 'init', 'register_core_reusable_block' );