/**
 * WordPress dependencies
 */
import { __ } from 'i18n';
import { Placeholder, Dashicon, Toolbar } from 'components';

/**
 * Internal dependencies
 */
import './style.scss';
import { registerBlockType, query } from '../../api';
import Editable from '../../editable';
import MediaUploadButton from '../../media-upload-button';
import InspectorControls from '../../inspector-controls';
import TextControl from '../../inspector-controls/text-control';
import BlockControls from '../../block-controls';
import ToggleControl from '../../inspector-controls/toggle-control';
import BlockAlignmentToolbar from '../../block-alignment-toolbar';

const { attr, children } = query;

registerBlockType( 'core/image', {
	title: __( 'Image' ),

	icon: 'format-image',

	category: 'common',

	attributes: {
		url: attr( 'img', 'src' ),
		alt: attr( 'img', 'alt' ),
		caption: children( 'figcaption' ),
	},

	getEditWrapperProps( attributes ) {
		const { align, displayBlock } = attributes;
		let props = {};

		if ( 'left' === align || 'right' === align || 'wide' === align || 'full' === align ) {
			props['data-align'] = align;
		}

		if ( displayBlock ) {
			props['data-display-block'] = true;
		}

		return props;
	},

	edit( { attributes, setAttributes, focus, setFocus } ) {
<<<<<<< HEAD
		const { url, alt, caption, align, displayBlock } = attributes;
		const updateAlt = ( newAlt ) => setAttributes( { alt: newAlt } );
		const updateAlignment = ( nextAlign ) => setAttributes( { align: nextAlign } );
		const toggleDisplayBlock = () => setAttributes( { displayBlock: ! displayBlock } );
=======
		const { url, alt, caption, align, id } = attributes;
		const updateAlt = ( newAlt ) => setAttributes( { alt: newAlt } );
		const updateAlignment = ( nextAlign ) => setAttributes( { align: nextAlign } );
		const onSelectImage = ( media ) => {
			setAttributes( { url: media.url, alt: media.alt, caption: media.caption, id: media.id } );
		};
		const uploadButtonProps = { isLarge: true };
>>>>>>> 7e743f69

		const controls = (
			focus && (
				<BlockControls key="controls">
					<BlockAlignmentToolbar
						value={ align }
						onChange={ updateAlignment }
						controls={ [ 'left', 'center', 'right', 'wide', 'full' ] }
					/>

					<Toolbar>
						<li>
							<MediaUploadButton
								buttonProps={ { className: 'components-icon-button components-toolbar__control' } }
								onSelect={ onSelectImage }
								type="image"
								value={ id }
							>
								<Dashicon icon="edit" />
							</MediaUploadButton>
						</li>
					</Toolbar>
				</BlockControls>
			)
		);

		if ( ! url ) {
			return [
				controls,
				<Placeholder
					key="placeholder"
					instructions={ __( 'Drag image here or insert from media library' ) }
					icon="format-image"
					label={ __( 'Image' ) }
					className="blocks-image">
					<MediaUploadButton
						buttonProps={ uploadButtonProps }
						onSelect={ onSelectImage }
						type="format-image"
						autoOpen
					>
						{ __( 'Insert from Media Library' ) }
					</MediaUploadButton>
				</Placeholder>,
			];
		}

		const focusCaption = ( focusValue ) => setFocus( { editable: 'caption', ...focusValue } );

		// Disable reason: Each block can be selected by clicking on it

		/* eslint-disable jsx-a11y/no-static-element-interactions, jsx-a11y/onclick-has-role, jsx-a11y/click-events-have-key-events */
		return [
			controls,
			focus && (
				<InspectorControls key="inspector">
					<TextControl label={ __( 'Alternate Text' ) } value={ alt } onChange={ updateAlt } />
					<ToggleControl
						label={ __( 'Display block' ) }
						checked={ !! displayBlock }
						onChange={ toggleDisplayBlock }
					/>
				</InspectorControls>
			),
			<figure key="image" className="blocks-image">
				<img src={ url } alt={ alt } onClick={ setFocus } />
				{ ( caption && caption.length > 0 ) || !! focus ? (
					<Editable
						tagName="figcaption"
						placeholder={ __( 'Write caption…' ) }
						value={ caption }
						focus={ focus && focus.editable === 'caption' ? focus : undefined }
						onFocus={ focusCaption }
						onChange={ ( value ) => setAttributes( { caption: value } ) }
						inline
						inlineToolbar
					/>
				) : null }
			</figure>,
		];
		/* eslint-enable jsx-a11y/no-static-element-interactions, jsx-a11y/onclick-has-role, jsx-a11y/click-events-have-key-events */
	},

	save( { attributes } ) {
		const { url, alt, caption, align = 'none' } = attributes;

		// If there's no caption set only save the image element.
		if ( ! caption || ! caption.length ) {
			return <img src={ url } alt={ alt } className={ `align${ align }` } />;
		}

		return (
			<figure className={ `align${ align }` }>
				<img src={ url } alt={ alt } />
				<figcaption>{ caption }</figcaption>
			</figure>
		);
	},
} );<|MERGE_RESOLUTION|>--- conflicted
+++ resolved
@@ -48,20 +48,14 @@
 	},
 
 	edit( { attributes, setAttributes, focus, setFocus } ) {
-<<<<<<< HEAD
-		const { url, alt, caption, align, displayBlock } = attributes;
-		const updateAlt = ( newAlt ) => setAttributes( { alt: newAlt } );
-		const updateAlignment = ( nextAlign ) => setAttributes( { align: nextAlign } );
-		const toggleDisplayBlock = () => setAttributes( { displayBlock: ! displayBlock } );
-=======
-		const { url, alt, caption, align, id } = attributes;
+		const { url, alt, caption, align, id, displayBlock } = attributes;
 		const updateAlt = ( newAlt ) => setAttributes( { alt: newAlt } );
 		const updateAlignment = ( nextAlign ) => setAttributes( { align: nextAlign } );
 		const onSelectImage = ( media ) => {
 			setAttributes( { url: media.url, alt: media.alt, caption: media.caption, id: media.id } );
 		};
+    const toggleDisplayBlock = () => setAttributes( { displayBlock: ! displayBlock } );
 		const uploadButtonProps = { isLarge: true };
->>>>>>> 7e743f69
 
 		const controls = (
 			focus && (
