--- conflicted
+++ resolved
@@ -72,170 +72,7 @@
 		}
 	},
 
-<<<<<<< HEAD
-	edit: withEditorSettings()( ( { attributes, setAttributes, focus, setFocus, className, settings } ) => {
-		const { url, alt, caption, align, id, href, width, height } = attributes;
-		const updateAlt = ( newAlt ) => setAttributes( { alt: newAlt } );
-		const updateAlignment = ( nextAlign ) => {
-			const extraUpdatedAttributes = [ 'wide', 'full' ].indexOf( nextAlign ) !== -1
-				? { width: undefined, height: undefined }
-				: {};
-			setAttributes( { ...extraUpdatedAttributes, align: nextAlign } );
-		};
-		const onSelectImage = ( media ) => {
-			setAttributes( { url: media.url, alt: media.alt, caption: media.caption, id: media.id } );
-		};
-		const isResizable = [ 'wide', 'full' ].indexOf( align ) === -1;
-		const uploadButtonProps = { isLarge: true };
-		const onSetHref = ( value ) => setAttributes( { href: value } );
-		const uploadFromFiles = ( event ) => mediaUpload( event.target.files, setAttributes );
-		const dropFiles = ( files ) => mediaUpload( files, setAttributes );
-
-		const controls = (
-			focus && (
-				<BlockControls key="controls">
-					<BlockAlignmentToolbar
-						value={ align }
-						onChange={ updateAlignment }
-					/>
-
-					<Toolbar>
-						<li>
-							<MediaUploadButton
-								buttonProps={ {
-									className: 'components-icon-button components-toolbar__control',
-									'aria-label': __( 'Edit image' ),
-									tabIndex: '-1',
-								} }
-								onSelect={ onSelectImage }
-								type="image"
-								value={ id }
-							>
-								<Dashicon icon="edit" />
-							</MediaUploadButton>
-						</li>
-						<UrlInputButton onChange={ onSetHref } url={ href } tabIndex="-1" />
-					</Toolbar>
-				</BlockControls>
-			)
-		);
-
-		if ( ! url ) {
-			return [
-				controls,
-				<Placeholder
-					key="placeholder"
-					instructions={ __( 'Drag image here or insert from media library' ) }
-					icon="format-image"
-					label={ __( 'Image' ) }
-					className={ className }>
-					<DropZone
-						onFilesDrop={ dropFiles }
-					/>
-					<FormFileUpload
-						isLarge
-						className="wp-block-image__upload-button"
-						onChange={ uploadFromFiles }
-						accept="image/*"
-					>
-						{ __( 'Upload' ) }
-					</FormFileUpload>
-					<MediaUploadButton
-						buttonProps={ uploadButtonProps }
-						onSelect={ onSelectImage }
-						type="image"
-					>
-						{ __( 'Insert from Media Library' ) }
-					</MediaUploadButton>
-				</Placeholder>,
-			];
-		}
-
-		const focusCaption = ( focusValue ) => setFocus( { editable: 'caption', ...focusValue } );
-		const classes = classnames( className, {
-			'is-transient': 0 === url.indexOf( 'blob:' ),
-			'is-resized': !! width,
-			'is-focused': !! focus,
-		} );
-
-		// Disable reason: Each block can be selected by clicking on it
-
-		/* eslint-disable jsx-a11y/no-static-element-interactions, jsx-a11y/onclick-has-role, jsx-a11y/click-events-have-key-events */
-		return [
-			controls,
-			focus && (
-				<InspectorControls key="inspector">
-					<BlockDescription>
-						<p>{ __( 'Worth a thousand words.' ) }</p>
-					</BlockDescription>
-					<h3>{ __( 'Image Settings' ) }</h3>
-					<TextControl label={ __( 'Alternate Text' ) } value={ alt } onChange={ updateAlt } />
-				</InspectorControls>
-			),
-			<figure key="image" className={ classes }>
-				<ImageSize src={ url } dirtynessTrigger={ align }>
-					{ ( sizes ) => {
-						const {
-							imageWidthWithinContainer,
-							imageHeightWithinContainer,
-							imageWidth,
-							imageHeight,
-						} = sizes;
-						const currentWidth = width || imageWidthWithinContainer;
-						const currentHeight = height || imageHeightWithinContainer;
-						const img = <img src={ url } alt={ alt } onClick={ setFocus } />;
-						if ( ! isResizable || ! imageWidthWithinContainer ) {
-							return img;
-						}
-						const ratio = imageWidth / imageHeight;
-						const minWidth = imageWidth < imageHeight ? 10 : 10 * ratio;
-						const minHeight = imageHeight < imageWidth ? 10 : 10 / ratio;
-						return (
-							<ResizableBox
-								width={ currentWidth }
-								height={ currentHeight }
-								minWidth={ minWidth }
-								maxWidth={ settings.maxWidth }
-								minHeight={ minHeight }
-								maxHeight={ settings.maxWidth / ratio }
-								lockAspectRatio
-								handlerClasses={ {
-									topRight: 'wp-block-image__resize-handler-top-right',
-									bottomRight: 'wp-block-image__resize-handler-bottom-right',
-									topLeft: 'wp-block-image__resize-handler-top-left',
-									bottomLeft: 'wp-block-image__resize-handler-bottom-left',
-								} }
-								enable={ { top: false, right: true, bottom: false, left: false, topRight: true, bottomRight: true, bottomLeft: true, topLeft: true } }
-								onResize={ ( event, direction, elt ) => {
-									setAttributes( {
-										width: elt.clientWidth,
-										height: elt.clientHeight,
-									} );
-								} }
-							>
-								{ img }
-							</ResizableBox>
-						);
-					} }
-				</ImageSize>
-				{ ( caption && caption.length > 0 ) || !! focus ? (
-					<Editable
-						tagName="figcaption"
-						placeholder={ __( 'Write caption…' ) }
-						value={ caption }
-						focus={ focus && focus.editable === 'caption' ? focus : undefined }
-						onFocus={ focusCaption }
-						onChange={ ( value ) => setAttributes( { caption: value } ) }
-						inlineToolbar
-					/>
-				) : null }
-			</figure>,
-		];
-		/* eslint-enable jsx-a11y/no-static-element-interactions, jsx-a11y/onclick-has-role, jsx-a11y/click-events-have-key-events */
-	} ),
-=======
 	edit: ImageBlock,
->>>>>>> b214201c
 
 	save( { attributes } ) {
 		const { url, alt, caption, align, href, width, height } = attributes;
