/**
 * WordPress dependencies
 */
import { __, sprintf } from '@wordpress/i18n';
<<<<<<< HEAD
import {
	createBlock,
	registerBlockType,
	RichText,
	BlockControls,
	InspectorControls,
	AlignmentToolbar,
} from '@wordpress/blocks';

import { concatChildren } from '@wordpress/element';
=======
import { concatChildren, Fragment } from '@wordpress/element';
>>>>>>> 488aa8dc
import { PanelBody, Toolbar } from '@wordpress/components';

/**
 * Internal dependencies
 */
import './editor.scss';

export const name = 'core/heading';

export const settings = {
	title: __( 'Heading' ),

	description: __( 'Search engines use the headings to index the structure and content of your web pages.' ),

	icon: 'heading',

	category: 'common',

	keywords: [ __( 'title' ), __( 'subtitle' ) ],

	supports: {
		className: false,
		anchor: true,
	},

	attributes: {
		content: {
			type: 'array',
			source: 'children',
			selector: 'h1,h2,h3,h4,h5,h6',
		},
		nodeName: {
			type: 'string',
			source: 'property',
			selector: 'h1,h2,h3,h4,h5,h6',
			property: 'nodeName',
			default: 'H2',
		},
		align: {
			type: 'string',
		},
		placeholder: {
			type: 'string',
		},
	},

	transforms: {
		from: [
			{
				type: 'block',
				blocks: [ 'core/paragraph' ],
				transform: ( { content } ) => {
					return createBlock( 'core/heading', {
						content,
					} );
				},
			},
			{
				type: 'raw',
				isMatch: ( node ) => /H\d/.test( node.nodeName ),
			},
			{
				type: 'pattern',
				regExp: /^(#{2,6})\s/,
				transform: ( { content, match } ) => {
					const level = match[ 1 ].length;

					return createBlock( 'core/heading', {
						nodeName: `H${ level }`,
						content,
					} );
				},
			},
		],
		to: [
			{
				type: 'block',
				blocks: [ 'core/paragraph' ],
				transform: ( { content } ) => {
					return createBlock( 'core/paragraph', {
						content,
					} );
				},
			},
		],
	},

	merge( attributes, attributesToMerge ) {
		return {
			content: concatChildren( attributes.content, attributesToMerge.content ),
		};
	},

	edit( { attributes, setAttributes, mergeBlocks, insertBlocksAfter, onReplace, className } ) {
		const { align, content, nodeName, placeholder } = attributes;

		return (
			<Fragment>
				<BlockControls
					controls={
						'234'.split( '' ).map( ( level ) => ( {
							icon: 'heading',
							title: sprintf( __( 'Heading %s' ), level ),
							isActive: 'H' + level === nodeName,
							onClick: () => setAttributes( { nodeName: 'H' + level } ),
							subscript: level,
						} ) )
					}
				/>
				<InspectorControls>
					<PanelBody title={ __( 'Heading Settings' ) }>
						<p>{ __( 'Level' ) }</p>
						<Toolbar
							controls={
								'123456'.split( '' ).map( ( level ) => ( {
									icon: 'heading',
									title: sprintf( __( 'Heading %s' ), level ),
									isActive: 'H' + level === nodeName,
									onClick: () => setAttributes( { nodeName: 'H' + level } ),
									subscript: level,
								} ) )
							}
						/>
						<p>{ __( 'Text Alignment' ) }</p>
						<AlignmentToolbar
							value={ align }
							onChange={ ( nextAlign ) => {
								setAttributes( { align: nextAlign } );
							} }
						/>
					</PanelBody>
				</InspectorControls>
				<RichText
					wrapperClassName="wp-block-heading"
					tagName={ nodeName.toLowerCase() }
					value={ content }
					onChange={ ( value ) => setAttributes( { content: value } ) }
					onMerge={ mergeBlocks }
					onSplit={
						insertBlocksAfter ?
							( before, after, ...blocks ) => {
								setAttributes( { content: before } );
								insertBlocksAfter( [
									...blocks,
									createBlock( 'core/paragraph', { content: after } ),
								] );
							} :
							undefined
					}
					onRemove={ () => onReplace( [] ) }
					style={ { textAlign: align } }
					className={ className }
					placeholder={ placeholder || __( 'Write heading…' ) }
				/>
			</Fragment>
		);
	},

	save( { attributes } ) {
		const { align, nodeName, content } = attributes;
		const Tag = nodeName.toLowerCase();

		return (
			<Tag style={ { textAlign: align } } >
				{ content }
			</Tag>
		);
	},
};

registerBlockType( name, settings );<|MERGE_RESOLUTION|>--- conflicted
+++ resolved
@@ -2,7 +2,6 @@
  * WordPress dependencies
  */
 import { __, sprintf } from '@wordpress/i18n';
-<<<<<<< HEAD
 import {
 	createBlock,
 	registerBlockType,
@@ -12,10 +11,7 @@
 	AlignmentToolbar,
 } from '@wordpress/blocks';
 
-import { concatChildren } from '@wordpress/element';
-=======
 import { concatChildren, Fragment } from '@wordpress/element';
->>>>>>> 488aa8dc
 import { PanelBody, Toolbar } from '@wordpress/components';
 
 /**
