--- conflicted
+++ resolved
@@ -1,16 +1,12 @@
 /**
  * WordPress dependencies
  */
-<<<<<<< HEAD
-import { Component } from '@wordpress/element';
 import {
 	InspectorControls,
 	BlockControls,
 	BlockAlignmentToolbar,
 } from '@wordpress/blocks';
-=======
 import { Component, Fragment } from '@wordpress/element';
->>>>>>> 9d41b96b
 import { PanelBody, Placeholder, Spinner, ToggleControl } from '@wordpress/components';
 import { withSelect } from '@wordpress/data';
 import { __ } from '@wordpress/i18n';
