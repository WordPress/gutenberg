/**
 * WordPress dependencies
 */
<<<<<<< HEAD
import { Component } from '@wordpress/element';
import {
	RichText,
	BlockControls,
} from '@wordpress/blocks';
=======
import { Component, Fragment } from '@wordpress/element';
>>>>>>> cb1b92e7
import { Toolbar, DropdownMenu } from '@wordpress/components';
import { __ } from '@wordpress/i18n';

function isTableSelected( editor ) {
	return editor.dom.getParent(
		editor.selection.getStart( true ),
		'table',
		editor.getBody().parentNode
	);
}

function selectFirstCell( editor ) {
	const cell = editor.getBody().querySelector( 'td,th' );
	if ( cell ) {
		cell.focus();
		editor.selection.select( cell, true );
		editor.selection.collapse( false );
	}
}

function execCommand( command ) {
	return ( editor ) => {
		if ( editor ) {
			if ( ! isTableSelected( editor ) ) {
				selectFirstCell( editor );
			}
			editor.execCommand( command );
		}
	};
}

const TABLE_CONTROLS = [
	{
		icon: 'table-row-before',
		title: __( 'Add Row Before' ),
		onClick: execCommand( 'mceTableInsertRowBefore' ),
	},
	{
		icon: 'table-row-after',
		title: __( 'Add Row After' ),
		onClick: execCommand( 'mceTableInsertRowAfter' ),
	},
	{
		icon: 'table-row-delete',
		title: __( 'Delete Row' ),
		onClick: execCommand( 'mceTableDeleteRow' ),
	},
	{
		icon: 'table-col-before',
		title: __( 'Add Column Before' ),
		onClick: execCommand( 'mceTableInsertColBefore' ),
	},
	{
		icon: 'table-col-after',
		title: __( 'Add Column After' ),
		onClick: execCommand( 'mceTableInsertColAfter' ),
	},
	{
		icon: 'table-col-delete',
		title: __( 'Delete Column' ),
		onClick: execCommand( 'mceTableDeleteCol' ),
	},
];

export default class TableBlock extends Component {
	constructor() {
		super();
		this.handleSetup = this.handleSetup.bind( this );
		this.state = {
			editor: null,
		};
	}

	handleSetup( editor, isSelected ) {
		// select the end of the first table cell
		editor.on( 'init', () => {
			if ( isSelected ) {
				selectFirstCell( editor );
			}
		} );
		this.setState( { editor } );
	}

	render() {
		const { content, onChange, className, isSelected } = this.props;

		return (
			<Fragment>
				<RichText
					tagName="table"
					wrapperClassName={ className }
					getSettings={ ( settings ) => ( {
						...settings,
						plugins: ( settings.plugins || [] ).concat( 'table' ),
						table_tab_navigation: false,
					} ) }
					onSetup={ ( editor ) => this.handleSetup( editor, isSelected ) }
					onChange={ onChange }
					value={ content }
				/>
				<BlockControls>
					<Toolbar>
						<DropdownMenu
							icon="editor-table"
							label={ __( 'Edit Table' ) }
							controls={
								TABLE_CONTROLS.map( ( control ) => ( {
									...control,
									onClick: () => control.onClick( this.state.editor ),
								} ) ) }
						/>
					</Toolbar>
				</BlockControls>
			</Fragment>
		);
	}
}<|MERGE_RESOLUTION|>--- conflicted
+++ resolved
@@ -1,15 +1,11 @@
 /**
  * WordPress dependencies
  */
-<<<<<<< HEAD
-import { Component } from '@wordpress/element';
 import {
 	RichText,
 	BlockControls,
 } from '@wordpress/blocks';
-=======
 import { Component, Fragment } from '@wordpress/element';
->>>>>>> cb1b92e7
 import { Toolbar, DropdownMenu } from '@wordpress/components';
 import { __ } from '@wordpress/i18n';
 
