/**
 * External dependencies
 */
import { __ } from '@wordpress/i18n';
import {
	registerBlockType,
	BlockControls,
	BlockAlignmentToolbar,
} from '@wordpress/blocks';

/**
 * WordPress dependencies
 */
import { Fragment } from '@wordpress/element';

/**
 * Internal dependencies
 */
import './editor.scss';
import './style.scss';
import TableBlock from './table-block';
<<<<<<< HEAD
=======
import BlockControls from '../../block-controls';
import BlockAlignmentToolbar from '../../block-alignment-toolbar';
import RichText from '../../rich-text';
>>>>>>> 9213b9ac

export const name = 'core/table';

export const settings = {
	title: __( 'Table' ),
	description: __( 'Tables. Best used for tabular data.' ),
	icon: 'editor-table',
	category: 'formatting',

	attributes: {
		content: {
			type: 'array',
			source: 'children',
			selector: 'table',
			default: [
				<tbody key="1">
					<tr><td><br /></td><td><br /></td></tr>
					<tr><td><br /></td><td><br /></td></tr>
				</tbody>,
			],
		},
		align: {
			type: 'string',
		},
	},

	transforms: {
		from: [
			{
				type: 'raw',
				isMatch: ( node ) => node.nodeName === 'TABLE',
			},
		],
	},

	getEditWrapperProps( attributes ) {
		const { align } = attributes;
		if ( 'left' === align || 'right' === align || 'wide' === align || 'full' === align ) {
			return { 'data-align': align };
		}
	},

	edit( { attributes, setAttributes, isSelected, className } ) {
		const { content } = attributes;
		const updateAlignment = ( nextAlign ) => setAttributes( { align: nextAlign } );
		return (
			<Fragment>
				<BlockControls>
					<BlockAlignmentToolbar
						value={ attributes.align }
						onChange={ updateAlignment }
					/>
				</BlockControls>
				<TableBlock
					onChange={ ( nextContent ) => {
						setAttributes( { content: nextContent } );
					} }
					content={ content }
					className={ className }
					isSelected={ isSelected }
				/>
			</Fragment>
		);
	},

	save( { attributes } ) {
		const { content, align } = attributes;
		return (
			<RichText.Content tagName="table" className={ align ? `align${ align }` : null } value={ content } />
		);
	},
};

registerBlockType( name, settings );<|MERGE_RESOLUTION|>--- conflicted
+++ resolved
@@ -6,6 +6,7 @@
 	registerBlockType,
 	BlockControls,
 	BlockAlignmentToolbar,
+	RichText,
 } from '@wordpress/blocks';
 
 /**
@@ -19,12 +20,6 @@
 import './editor.scss';
 import './style.scss';
 import TableBlock from './table-block';
-<<<<<<< HEAD
-=======
-import BlockControls from '../../block-controls';
-import BlockAlignmentToolbar from '../../block-alignment-toolbar';
-import RichText from '../../rich-text';
->>>>>>> 9213b9ac
 
 export const name = 'core/table';
 
