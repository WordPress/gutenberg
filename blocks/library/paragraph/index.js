/**
 * External dependencies
 */
import classnames from 'classnames';
import { findKey, isFinite, map, omit } from 'lodash';

/**
 * WordPress dependencies
 */
import { __ } from '@wordpress/i18n';
<<<<<<< HEAD
import {
	createBlock,
	registerBlockType,
	setDefaultBlockName,
} from '@wordpress/blocks';
import { concatChildren, Component } from '@wordpress/element';
import { Autocomplete, PanelBody, PanelColor, withFallbackStyles } from '@wordpress/components';
=======
import { concatChildren, Component, RawHTML } from '@wordpress/element';
import {
	PanelBody,
	PanelColor,
	RangeControl,
	ToggleControl,
	Button,
	ButtonGroup,
	withFallbackStyles,
} from '@wordpress/components';
>>>>>>> ef2e71b7

/**
 * Internal dependencies
 */
import './editor.scss';
import './style.scss';
<<<<<<< HEAD
import { blockAutocompleter, userAutocompleter } from '../../autocompleters';
=======
import { createBlock } from '../../api';
import { blockAutocompleter } from '../../autocompleters';
import { defaultAutocompleters } from '../../hooks/default-autocompleters';
>>>>>>> ef2e71b7
import AlignmentToolbar from '../../alignment-toolbar';
import BlockAlignmentToolbar from '../../block-alignment-toolbar';
import BlockControls from '../../block-controls';
import RichText from '../../rich-text';
import InspectorControls from '../../inspector-controls';
import ColorPalette from '../../color-palette';
import ContrastChecker from '../../contrast-checker';

const { getComputedStyle } = window;

const ContrastCheckerWithFallbackStyles = withFallbackStyles( ( node, ownProps ) => {
	const { textColor, backgroundColor } = ownProps;
	//avoid the use of querySelector if both colors are known and verify if node is available.
	const editableNode = ( ! textColor || ! backgroundColor ) && node ? node.querySelector( '[contenteditable="true"]' ) : null;
	//verify if editableNode is available, before using getComputedStyle.
	const computedStyles = editableNode ? getComputedStyle( editableNode ) : null;
	return {
		fallbackBackgroundColor: backgroundColor || ! computedStyles ? undefined : computedStyles.backgroundColor,
		fallbackTextColor: textColor || ! computedStyles ? undefined : computedStyles.color,
	};
} )( ContrastChecker );

const FONT_SIZES = {
	small: 14,
	regular: 16,
	large: 36,
	larger: 48,
};

const autocompleters = [ blockAutocompleter, ...defaultAutocompleters ];

class ParagraphBlock extends Component {
	constructor() {
		super( ...arguments );
		this.nodeRef = null;
		this.bindRef = this.bindRef.bind( this );
		this.onReplace = this.onReplace.bind( this );
		this.toggleDropCap = this.toggleDropCap.bind( this );
		this.getFontSize = this.getFontSize.bind( this );
		this.setFontSize = this.setFontSize.bind( this );
	}

	onReplace( blocks ) {
		const { attributes, onReplace } = this.props;
		onReplace( blocks.map( ( block, index ) => (
			index === 0 && block.name === name ?
				{ ...block,
					attributes: {
						...attributes,
						...block.attributes,
					},
				} :
				block
		) ) );
	}

	toggleDropCap() {
		const { attributes, setAttributes } = this.props;
		setAttributes( { dropCap: ! attributes.dropCap } );
	}

	bindRef( node ) {
		if ( ! node ) {
			return;
		}
		this.nodeRef = node;
	}

	getFontSize() {
		const { customFontSize, fontSize } = this.props.attributes;
		if ( fontSize ) {
			return FONT_SIZES[ fontSize ];
		}

		if ( customFontSize ) {
			return customFontSize;
		}

		return FONT_SIZES.regular;
	}

	setFontSize( fontSizeValue ) {
		const { setAttributes } = this.props;
		const thresholdFontSize = findKey( FONT_SIZES, ( size ) => size === fontSizeValue );
		if ( thresholdFontSize ) {
			setAttributes( {
				fontSize: thresholdFontSize,
				customFontSize: undefined,
			} );
			return;
		}
		setAttributes( {
			fontSize: undefined,
			customFontSize: fontSizeValue,
		} );
	}

	render() {
		const {
			attributes,
			setAttributes,
			insertBlocksAfter,
			isSelected,
			mergeBlocks,
			onReplace,
			className,
		} = this.props;

		const {
			align,
			content,
			dropCap,
			placeholder,
			backgroundColor,
			textColor,
			width,
		} = attributes;

		const fontSize = this.getFontSize();

		return [
			isSelected && (
				<BlockControls key="controls">
					<AlignmentToolbar
						value={ align }
						onChange={ ( nextAlign ) => {
							setAttributes( { align: nextAlign } );
						} }
					/>
				</BlockControls>
			),
			isSelected && (
				<InspectorControls key="inspector">
					<PanelBody title={ __( 'Text Settings' ) } className="blocks-font-size">
						<div className="blocks-font-size__main">
							<ButtonGroup aria-label={ __( 'Font Size' ) }>
								{ map( {
									S: 'small',
									M: 'regular',
									L: 'large',
									XL: 'larger',
								}, ( size, label ) => (
									<Button
										key={ label }
										isLarge
										isPrimary={ fontSize === FONT_SIZES[ size ] }
										aria-pressed={ fontSize === FONT_SIZES[ size ] }
										onClick={ () => this.setFontSize( FONT_SIZES[ size ] ) }
									>
										{ label }
									</Button>
								) ) }
							</ButtonGroup>
							<Button
								isLarge
								onClick={ () => this.setFontSize( undefined ) }
							>
								{ __( 'Reset' ) }
							</Button>
						</div>
						<RangeControl
							className="blocks-paragraph__custom-size-slider"
							label={ __( 'Custom Size' ) }
							value={ fontSize }
							onChange={ ( value ) => this.setFontSize( value ) }
							min={ 12 }
							max={ 100 }
							beforeIcon="editor-textcolor"
							afterIcon="editor-textcolor"
						/>
						<ToggleControl
							label={ __( 'Drop Cap' ) }
							checked={ !! dropCap }
							onChange={ this.toggleDropCap }
						/>
					</PanelBody>
					<PanelColor title={ __( 'Background Color' ) } colorValue={ backgroundColor } initialOpen={ false }>
						<ColorPalette
							value={ backgroundColor }
							onChange={ ( colorValue ) => setAttributes( { backgroundColor: colorValue } ) }
						/>
					</PanelColor>
					<PanelColor title={ __( 'Text Color' ) } colorValue={ textColor } initialOpen={ false }>
						<ColorPalette
							value={ textColor }
							onChange={ ( colorValue ) => setAttributes( { textColor: colorValue } ) }
						/>
					</PanelColor>
					{ this.nodeRef && <ContrastCheckerWithFallbackStyles
						node={ this.nodeRef }
						textColor={ textColor }
						backgroundColor={ backgroundColor }
						isLargeText={ fontSize >= 18 }
					/> }
					<PanelBody title={ __( 'Block Alignment' ) }>
						<BlockAlignmentToolbar
							value={ width }
							onChange={ ( nextWidth ) => setAttributes( { width: nextWidth } ) }
						/>
					</PanelBody>
				</InspectorControls>
			),
			<div key="editable" ref={ this.bindRef }>
				<RichText
					tagName="p"
					className={ classnames( 'wp-block-paragraph', className, {
						'has-background': backgroundColor,
						'has-drop-cap': dropCap,
					} ) }
					style={ {
						backgroundColor: backgroundColor,
						color: textColor,
						fontSize: fontSize !== FONT_SIZES.regular ? fontSize + 'px' : undefined,
						textAlign: align,
					} }
					value={ content }
					onChange={ ( nextContent ) => {
						setAttributes( {
							content: nextContent,
						} );
					} }
					onSplit={ insertBlocksAfter ?
						( before, after, ...blocks ) => {
							setAttributes( { content: before } );
							insertBlocksAfter( [
								...blocks,
								createBlock( 'core/paragraph', { content: after } ),
							] );
						} :
						undefined
					}
					onMerge={ mergeBlocks }
					onReplace={ this.onReplace }
					onRemove={ () => onReplace( [] ) }
					placeholder={ placeholder || __( 'Add text or type / to add content' ) }
					isSelected={ isSelected }
					autocompleters={ autocompleters }
				/>
			</div>,
		];
	}
}

<<<<<<< HEAD
registerBlockType( 'core/paragraph', {
=======
const supports = {
	className: false,
};

const schema = {
	content: {
		type: 'array',
		source: 'children',
		selector: 'p',
		default: [],
	},
	align: {
		type: 'string',
	},
	dropCap: {
		type: 'boolean',
		default: false,
	},
	placeholder: {
		type: 'string',
	},
	width: {
		type: 'string',
	},
	textColor: {
		type: 'string',
	},
	backgroundColor: {
		type: 'string',
	},
	fontSize: {
		type: 'string',
	},
	customFontSize: {
		type: 'number',
	},
};

export const name = 'core/paragraph';

export const settings = {
>>>>>>> ef2e71b7
	title: __( 'Paragraph' ),

	description: __( 'This is a simple text only block for adding a single paragraph of content.' ),

	icon: 'editor-paragraph',

	category: 'common',

	keywords: [ __( 'text' ) ],

	supports,

	attributes: schema,

	transforms: {
		from: [
			{
				type: 'raw',
				priority: 20,
				isMatch: ( node ) => (
					node.nodeName === 'P' &&
					// Do not allow embedded content.
					! node.querySelector( 'audio, canvas, embed, iframe, img, math, object, svg, video' )
				),
			},
		],
	},

	deprecated: [
		{
			supports,
			attributes: omit( {
				...schema,
				fontSize: {
					type: 'number',
				},
			}, 'customFontSize' ),
			save( { attributes } ) {
				const { width, align, content, dropCap, backgroundColor, textColor, fontSize } = attributes;
				const className = classnames( {
					[ `align${ width }` ]: width,
					'has-background': backgroundColor,
					'has-drop-cap': dropCap,
				} );
				const styles = {
					backgroundColor: backgroundColor,
					color: textColor,
					fontSize: fontSize,
					textAlign: align,
				};

				return <p style={ styles } className={ className ? className : undefined }>{ content }</p>;
			},
			migrate( attributes ) {
				if ( isFinite( attributes.fontSize ) ) {
					return omit( {
						...attributes,
						customFontSize: attributes.fontSize,
					}, 'fontSize' );
				}
				return attributes;
			},
		},
		{
			supports,
			attributes: {
				...schema,
				content: {
					type: 'string',
					source: 'html',
				},
			},
			save( { attributes } ) {
				return <RawHTML>{ attributes.content }</RawHTML>;
			},
			migrate( attributes ) {
				return {
					...attributes,
					content: [
						<RawHTML key="html">{ attributes.content }</RawHTML>,
					],
				};
			},
		},
	],

	merge( attributes, attributesToMerge ) {
		return {
			content: concatChildren( attributes.content, attributesToMerge.content ),
		};
	},

	getEditWrapperProps( attributes ) {
		const { width } = attributes;
		if ( [ 'wide', 'full', 'left', 'right' ].indexOf( width ) !== -1 ) {
			return { 'data-align': width };
		}
	},

	edit: ParagraphBlock,

	save( { attributes } ) {
		const {
			width,
			align,
			content,
			dropCap,
			backgroundColor,
			textColor,
			fontSize,
			customFontSize,
		} = attributes;

		const className = classnames( {
			[ `align${ width }` ]: width,
			'has-background': backgroundColor,
			'has-drop-cap': dropCap,
			[ `is-${ fontSize }-text` ]: fontSize && FONT_SIZES[ fontSize ],
		} );

		const styles = {
			backgroundColor: backgroundColor,
			color: textColor,
			fontSize: ! fontSize && customFontSize ? customFontSize : undefined,
			textAlign: align,
		};

		return <p style={ styles } className={ className ? className : undefined }>{ content }</p>;
	},
} );

setDefaultBlockName( 'core/paragraph' );<|MERGE_RESOLUTION|>--- conflicted
+++ resolved
@@ -8,15 +8,11 @@
  * WordPress dependencies
  */
 import { __ } from '@wordpress/i18n';
-<<<<<<< HEAD
 import {
 	createBlock,
 	registerBlockType,
 	setDefaultBlockName,
 } from '@wordpress/blocks';
-import { concatChildren, Component } from '@wordpress/element';
-import { Autocomplete, PanelBody, PanelColor, withFallbackStyles } from '@wordpress/components';
-=======
 import { concatChildren, Component, RawHTML } from '@wordpress/element';
 import {
 	PanelBody,
@@ -27,20 +23,14 @@
 	ButtonGroup,
 	withFallbackStyles,
 } from '@wordpress/components';
->>>>>>> ef2e71b7
 
 /**
  * Internal dependencies
  */
 import './editor.scss';
 import './style.scss';
-<<<<<<< HEAD
-import { blockAutocompleter, userAutocompleter } from '../../autocompleters';
-=======
-import { createBlock } from '../../api';
 import { blockAutocompleter } from '../../autocompleters';
 import { defaultAutocompleters } from '../../hooks/default-autocompleters';
->>>>>>> ef2e71b7
 import AlignmentToolbar from '../../alignment-toolbar';
 import BlockAlignmentToolbar from '../../block-alignment-toolbar';
 import BlockControls from '../../block-controls';
@@ -284,9 +274,6 @@
 	}
 }
 
-<<<<<<< HEAD
-registerBlockType( 'core/paragraph', {
-=======
 const supports = {
 	className: false,
 };
@@ -325,10 +312,7 @@
 	},
 };
 
-export const name = 'core/paragraph';
-
-export const settings = {
->>>>>>> ef2e71b7
+registerBlockType( 'core/paragraph', {
 	title: __( 'Paragraph' ),
 
 	description: __( 'This is a simple text only block for adding a single paragraph of content.' ),
