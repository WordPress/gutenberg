--- conflicted
+++ resolved
@@ -7,6 +7,7 @@
  * WordPress dependencies
  */
 import {
+	editorMediaUpload,
 	MediaUpload,
 	ImagePlaceholder,
 	InspectorControls,
@@ -29,15 +30,6 @@
 /**
  * Internal dependencies
  */
-<<<<<<< HEAD
-=======
-import editorMediaUpload from '../../editor-media-upload';
-import MediaUpload from '../../media-upload';
-import ImagePlaceholder from '../../image-placeholder';
-import InspectorControls from '../../inspector-controls';
-import BlockControls from '../../block-controls';
-import BlockAlignmentToolbar from '../../block-alignment-toolbar';
->>>>>>> a2e78e7f
 import GalleryImage from './gallery-image';
 
 const MAX_COLUMNS = 8;
