--- conflicted
+++ resolved
@@ -6,8 +6,6 @@
 /**
  * WordPress dependencies
  */
-<<<<<<< HEAD
-import { Component } from '@wordpress/element';
 import {
 	MediaUpload,
 	ImagePlaceholder,
@@ -15,9 +13,7 @@
 	BlockControls,
 	BlockAlignmentToolbar,
 } from '@wordpress/blocks';
-=======
 import { Component, Fragment } from '@wordpress/element';
->>>>>>> 9d41b96b
 import { __ } from '@wordpress/i18n';
 import { mediaUpload } from '@wordpress/utils';
 import {
