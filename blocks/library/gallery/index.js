--- conflicted
+++ resolved
@@ -10,6 +10,7 @@
 import {
 	createBlock,
 	registerBlockType,
+	RichText,
 } from '@wordpress/blocks';
 import { mediaUpload } from '@wordpress/utils';
 
@@ -18,11 +19,6 @@
  */
 import './editor.scss';
 import './style.scss';
-<<<<<<< HEAD
-=======
-import { createBlock } from '../../api';
-import RichText from '../../rich-text';
->>>>>>> 9213b9ac
 import { default as GalleryBlock, defaultColumnsNumber } from './block';
 
 const blockAttributes = {
