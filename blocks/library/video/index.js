/**
 * External dependencies
 */

/**
 * WordPress dependencies
 */
import { __ } from '@wordpress/i18n';
import {
	Button,
	FormFileUpload,
	IconButton,
	Placeholder,
	Toolbar,
} from '@wordpress/components';
<<<<<<< HEAD
import { Component } from '@wordpress/element';
=======
import { Component, Fragment } from '@wordpress/element';
import { mediaUpload } from '@wordpress/utils';
>>>>>>> cb1b92e7

/**
 * Internal dependencies
 */
import './style.scss';
import './editor.scss';
import editorMediaUpload from '../../editor-media-upload';
import MediaUpload from '../../media-upload';
import RichText from '../../rich-text';
import BlockControls from '../../block-controls';
import BlockAlignmentToolbar from '../../block-alignment-toolbar';

export const name = 'core/video';

export const settings = {
	title: __( 'Video' ),

	description: __( 'The Video block allows you to embed video files and play them back using a simple player.' ),

	icon: 'format-video',

	category: 'common',

	attributes: {
		align: {
			type: 'string',
		},
		id: {
			type: 'number',
		},
		src: {
			type: 'string',
			source: 'attribute',
			selector: 'video',
			attribute: 'src',
		},
		caption: {
			type: 'array',
			source: 'children',
			selector: 'figcaption',
		},
	},

	getEditWrapperProps( attributes ) {
		const { align } = attributes;
		if ( 'left' === align || 'center' === align || 'right' === align || 'wide' === align || 'full' === align ) {
			return { 'data-align': align };
		}
	},

	edit: class extends Component {
		constructor() {
			super( ...arguments );
			// edit component has its own src in the state so it can be edited
			// without setting the actual value outside of the edit UI
			this.state = {
				editing: ! this.props.attributes.src,
				src: this.props.attributes.src,
			};
		}

		render() {
			const { align, caption, id } = this.props.attributes;
			const { setAttributes, isSelected, className } = this.props;
			const { editing, src } = this.state;
			const updateAlignment = ( nextAlign ) => setAttributes( { align: nextAlign } );
			const switchToEditing = () => {
				this.setState( { editing: true } );
			};
			const onSelectVideo = ( media ) => {
				if ( media && media.url ) {
					// sets the block's attribute and updates the edit component from the
					// selected media, then switches off the editing UI
					setAttributes( { src: media.url, id: media.id } );
					this.setState( { src: media.url, editing: false } );
				}
			};
			const onSelectUrl = ( event ) => {
				event.preventDefault();
				if ( src ) {
					// set the block's src from the edit component's state, and switch off the editing UI
					setAttributes( { src } );
					this.setState( { editing: false } );
				}
				return false;
			};
			const setVideo = ( [ audio ] ) => onSelectVideo( audio );
<<<<<<< HEAD
			const uploadFromFiles = ( event ) => editorMediaUpload( event.target.files, setVideo, 'video' );
			const controls = isSelected && (
				<BlockControls key="controls">
=======
			const uploadFromFiles = ( event ) => mediaUpload( event.target.files, setVideo, 'video' );
			const controls = (
				<BlockControls>
>>>>>>> cb1b92e7
					<BlockAlignmentToolbar
						value={ align }
						onChange={ updateAlignment }
					/>
					{ ! editing && (
						<Toolbar>
							<IconButton
								className="components-icon-button components-toolbar__control"
								label={ __( 'Edit video' ) }
								onClick={ switchToEditing }
								icon="edit"
							/>
						</Toolbar>
					) }
				</BlockControls>
			);

			if ( editing ) {
				return (
					<Fragment>
						{ controls }
						<Placeholder
							icon="media-video"
							label={ __( 'Video' ) }
							instructions={ __( 'Select a video file from your library, or upload a new one' ) }
							className={ className }>
							<form onSubmit={ onSelectUrl }>
								<input
									type="url"
									className="components-placeholder__input"
									placeholder={ __( 'Enter URL of video file here…' ) }
									onChange={ ( event ) => this.setState( { src: event.target.value } ) }
									value={ src || '' } />
								<Button
									isLarge
									type="submit">
									{ __( 'Use URL' ) }
								</Button>
							</form>
							<FormFileUpload
								isLarge
								className="wp-block-video__upload-button"
								onChange={ uploadFromFiles }
								accept="video/*"
							>
								{ __( 'Upload' ) }
							</FormFileUpload>
							<MediaUpload
								onSelect={ onSelectVideo }
								type="video"
								id={ id }
								render={ ( { open } ) => (
									<Button isLarge onClick={ open } >
										{ __( 'Media Library' ) }
									</Button>
								) }
							/>
						</Placeholder>
					</Fragment>
				);
			}

			/* eslint-disable jsx-a11y/no-static-element-interactions, jsx-a11y/onclick-has-role, jsx-a11y/click-events-have-key-events */
			return (
				<Fragment>
					{ controls }
					<figure className={ className }>
						<video controls src={ src } />
						{ ( ( caption && caption.length ) || isSelected ) && (
							<RichText
								tagName="figcaption"
								placeholder={ __( 'Write caption…' ) }
								value={ caption }
								onChange={ ( value ) => setAttributes( { caption: value } ) }
								inlineToolbar
							/>
						) }
					</figure>
				</Fragment>
			);
			/* eslint-enable jsx-a11y/no-static-element-interactions, jsx-a11y/onclick-has-role, jsx-a11y/click-events-have-key-events */
		}
	},

	save( { attributes } ) {
		const { src, caption, align } = attributes;
		return (

			<figure className={ align ? `align${ align }` : null }>
				{ src && <video controls src={ src } /> }
				{ caption && caption.length > 0 && <figcaption>{ caption }</figcaption> }
			</figure>
		);
	},
};<|MERGE_RESOLUTION|>--- conflicted
+++ resolved
@@ -13,12 +13,7 @@
 	Placeholder,
 	Toolbar,
 } from '@wordpress/components';
-<<<<<<< HEAD
-import { Component } from '@wordpress/element';
-=======
 import { Component, Fragment } from '@wordpress/element';
-import { mediaUpload } from '@wordpress/utils';
->>>>>>> cb1b92e7
 
 /**
  * Internal dependencies
@@ -106,15 +101,9 @@
 				return false;
 			};
 			const setVideo = ( [ audio ] ) => onSelectVideo( audio );
-<<<<<<< HEAD
 			const uploadFromFiles = ( event ) => editorMediaUpload( event.target.files, setVideo, 'video' );
-			const controls = isSelected && (
-				<BlockControls key="controls">
-=======
-			const uploadFromFiles = ( event ) => mediaUpload( event.target.files, setVideo, 'video' );
 			const controls = (
 				<BlockControls>
->>>>>>> cb1b92e7
 					<BlockAlignmentToolbar
 						value={ align }
 						onChange={ updateAlignment }
