--- conflicted
+++ resolved
@@ -8,6 +8,7 @@
 import { __ } from '@wordpress/i18n';
 import {
 	registerBlockType,
+	editorMediaUpload,
 	MediaUpload,
 	RichText,
 	BlockControls,
@@ -27,14 +28,6 @@
  */
 import './style.scss';
 import './editor.scss';
-<<<<<<< HEAD
-=======
-import editorMediaUpload from '../../editor-media-upload';
-import MediaUpload from '../../media-upload';
-import RichText from '../../rich-text';
-import BlockControls from '../../block-controls';
-import BlockAlignmentToolbar from '../../block-alignment-toolbar';
->>>>>>> a2e78e7f
 
 export const name = 'core/video';
 
