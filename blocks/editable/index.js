--- conflicted
+++ resolved
@@ -369,30 +369,15 @@
 		}
 	}
 
-<<<<<<< HEAD
-	/**
-	 * Handles any case where the content of the tinyMCE instance has changed.
-	 */
-	onChange() {
-		if ( ! this.editor.isDirty() ) {
-			return;
-		}
-
-=======
 	fireChange() {
->>>>>>> 38d0c743
 		this.savedContent = this.getContent();
 		this.editor.save();
 		this.props.onChange( this.savedContent );
 	}
 
-<<<<<<< HEAD
-	/**
-	 * Determines the DOM rectangle for the selection in the editor.
-	 *
-	 * @returns {DOMRect} The DOMRect based on the selection in the editor.
-	 */
-=======
+  /**
+	 * Handles any case where the content of the tinyMCE instance has changed.
+	 */
 	onChange() {
 		// Note that due to efficiency, speed and low cost requirements isDirty may
 		// not reflect reality for a brief period immediately after a change.
@@ -401,7 +386,11 @@
 		}
 	}
 
->>>>>>> 38d0c743
+  /**
+	 * Determines the DOM rectangle for the selection in the editor.
+	 *
+	 * @returns {DOMRect} The DOMRect based on the selection in the editor.
+	 */
 	getEditorSelectionRect() {
 		let range = this.editor.selection.getRng();
 
