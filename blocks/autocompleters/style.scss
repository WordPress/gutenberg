--- conflicted
+++ resolved
@@ -2,22 +2,6 @@
 	margin-right: 8px;
 }
 
-<<<<<<< HEAD
-.blocks-user-autocomplete img {
-	margin-right: 8px;
-}
-
-.blocks-user-autocomplete .slug {
-	margin-left: 8px;
-	color: $dark-gray-100;
-}
-
-.blocks-hashtag-autocomplete {
-	.title {
-		margin-left: 8px;
-	}
-}
-=======
 .blocks-autocompleters__user {
 	.blocks-autocompleters__user-avatar {
 		margin-right: 8px;
@@ -49,4 +33,9 @@
 		color: $blue-medium-300;
 	}
 } 
->>>>>>> 380fde1c
+
+.blocks-hashtag-autocomplete {
+	.title {
+		margin-left: 8px;
+	}
+}