PODS:
  - boost-for-react-native (1.63.0)
  - BVLinearGradient (2.5.6):
    - React
  - DoubleConversion (1.1.6)
  - FBLazyVector (0.61.5)
  - FBReactNativeSpec (0.61.5):
    - Folly (= 2018.10.22.00)
    - RCTRequired (= 0.61.5)
    - RCTTypeSafety (= 0.61.5)
    - React-Core (= 0.61.5)
    - React-jsi (= 0.61.5)
    - ReactCommon/turbomodule/core (= 0.61.5)
  - Folly (2018.10.22.00):
    - boost-for-react-native
    - DoubleConversion
    - Folly/Default (= 2018.10.22.00)
    - glog
  - Folly/Default (2018.10.22.00):
    - boost-for-react-native
    - DoubleConversion
    - glog
  - glog (0.3.5)
<<<<<<< HEAD
  - Gutenberg (1.22.1):
=======
  - Gutenberg (1.23.0):
>>>>>>> 188d21a9
    - React (= 0.61.5)
    - React-CoreModules (= 0.61.5)
    - React-RCTImage (= 0.61.5)
    - RNTAztecView
  - RCTRequired (0.61.5)
  - RCTTypeSafety (0.61.5):
    - FBLazyVector (= 0.61.5)
    - Folly (= 2018.10.22.00)
    - RCTRequired (= 0.61.5)
    - React-Core (= 0.61.5)
  - React (0.61.5):
    - React-Core (= 0.61.5)
    - React-Core/DevSupport (= 0.61.5)
    - React-Core/RCTWebSocket (= 0.61.5)
    - React-RCTActionSheet (= 0.61.5)
    - React-RCTAnimation (= 0.61.5)
    - React-RCTBlob (= 0.61.5)
    - React-RCTImage (= 0.61.5)
    - React-RCTLinking (= 0.61.5)
    - React-RCTNetwork (= 0.61.5)
    - React-RCTSettings (= 0.61.5)
    - React-RCTText (= 0.61.5)
    - React-RCTVibration (= 0.61.5)
  - React-Core (0.61.5):
    - Folly (= 2018.10.22.00)
    - glog
    - React-Core/Default (= 0.61.5)
    - React-cxxreact (= 0.61.5)
    - React-jsi (= 0.61.5)
    - React-jsiexecutor (= 0.61.5)
    - Yoga
  - React-Core/CoreModulesHeaders (0.61.5):
    - Folly (= 2018.10.22.00)
    - glog
    - React-Core/Default
    - React-cxxreact (= 0.61.5)
    - React-jsi (= 0.61.5)
    - React-jsiexecutor (= 0.61.5)
    - Yoga
  - React-Core/Default (0.61.5):
    - Folly (= 2018.10.22.00)
    - glog
    - React-cxxreact (= 0.61.5)
    - React-jsi (= 0.61.5)
    - React-jsiexecutor (= 0.61.5)
    - Yoga
  - React-Core/DevSupport (0.61.5):
    - Folly (= 2018.10.22.00)
    - glog
    - React-Core/Default (= 0.61.5)
    - React-Core/RCTWebSocket (= 0.61.5)
    - React-cxxreact (= 0.61.5)
    - React-jsi (= 0.61.5)
    - React-jsiexecutor (= 0.61.5)
    - React-jsinspector (= 0.61.5)
    - Yoga
  - React-Core/RCTActionSheetHeaders (0.61.5):
    - Folly (= 2018.10.22.00)
    - glog
    - React-Core/Default
    - React-cxxreact (= 0.61.5)
    - React-jsi (= 0.61.5)
    - React-jsiexecutor (= 0.61.5)
    - Yoga
  - React-Core/RCTAnimationHeaders (0.61.5):
    - Folly (= 2018.10.22.00)
    - glog
    - React-Core/Default
    - React-cxxreact (= 0.61.5)
    - React-jsi (= 0.61.5)
    - React-jsiexecutor (= 0.61.5)
    - Yoga
  - React-Core/RCTBlobHeaders (0.61.5):
    - Folly (= 2018.10.22.00)
    - glog
    - React-Core/Default
    - React-cxxreact (= 0.61.5)
    - React-jsi (= 0.61.5)
    - React-jsiexecutor (= 0.61.5)
    - Yoga
  - React-Core/RCTImageHeaders (0.61.5):
    - Folly (= 2018.10.22.00)
    - glog
    - React-Core/Default
    - React-cxxreact (= 0.61.5)
    - React-jsi (= 0.61.5)
    - React-jsiexecutor (= 0.61.5)
    - Yoga
  - React-Core/RCTLinkingHeaders (0.61.5):
    - Folly (= 2018.10.22.00)
    - glog
    - React-Core/Default
    - React-cxxreact (= 0.61.5)
    - React-jsi (= 0.61.5)
    - React-jsiexecutor (= 0.61.5)
    - Yoga
  - React-Core/RCTNetworkHeaders (0.61.5):
    - Folly (= 2018.10.22.00)
    - glog
    - React-Core/Default
    - React-cxxreact (= 0.61.5)
    - React-jsi (= 0.61.5)
    - React-jsiexecutor (= 0.61.5)
    - Yoga
  - React-Core/RCTSettingsHeaders (0.61.5):
    - Folly (= 2018.10.22.00)
    - glog
    - React-Core/Default
    - React-cxxreact (= 0.61.5)
    - React-jsi (= 0.61.5)
    - React-jsiexecutor (= 0.61.5)
    - Yoga
  - React-Core/RCTTextHeaders (0.61.5):
    - Folly (= 2018.10.22.00)
    - glog
    - React-Core/Default
    - React-cxxreact (= 0.61.5)
    - React-jsi (= 0.61.5)
    - React-jsiexecutor (= 0.61.5)
    - Yoga
  - React-Core/RCTVibrationHeaders (0.61.5):
    - Folly (= 2018.10.22.00)
    - glog
    - React-Core/Default
    - React-cxxreact (= 0.61.5)
    - React-jsi (= 0.61.5)
    - React-jsiexecutor (= 0.61.5)
    - Yoga
  - React-Core/RCTWebSocket (0.61.5):
    - Folly (= 2018.10.22.00)
    - glog
    - React-Core/Default (= 0.61.5)
    - React-cxxreact (= 0.61.5)
    - React-jsi (= 0.61.5)
    - React-jsiexecutor (= 0.61.5)
    - Yoga
  - React-CoreModules (0.61.5):
    - FBReactNativeSpec (= 0.61.5)
    - Folly (= 2018.10.22.00)
    - RCTTypeSafety (= 0.61.5)
    - React-Core/CoreModulesHeaders (= 0.61.5)
    - React-RCTImage (= 0.61.5)
    - ReactCommon/turbomodule/core (= 0.61.5)
  - React-cxxreact (0.61.5):
    - boost-for-react-native (= 1.63.0)
    - DoubleConversion
    - Folly (= 2018.10.22.00)
    - glog
    - React-jsinspector (= 0.61.5)
  - React-jsi (0.61.5):
    - boost-for-react-native (= 1.63.0)
    - DoubleConversion
    - Folly (= 2018.10.22.00)
    - glog
    - React-jsi/Default (= 0.61.5)
  - React-jsi/Default (0.61.5):
    - boost-for-react-native (= 1.63.0)
    - DoubleConversion
    - Folly (= 2018.10.22.00)
    - glog
  - React-jsiexecutor (0.61.5):
    - DoubleConversion
    - Folly (= 2018.10.22.00)
    - glog
    - React-cxxreact (= 0.61.5)
    - React-jsi (= 0.61.5)
  - React-jsinspector (0.61.5)
  - react-native-keyboard-aware-scroll-view (0.8.7):
    - React
  - react-native-safe-area (0.5.1):
    - React
  - react-native-slider (2.0.7):
    - React
  - react-native-video (5.0.1):
    - React
    - react-native-video/Video (= 5.0.1)
  - react-native-video/Video (5.0.1):
    - React
  - React-RCTActionSheet (0.61.5):
    - React-Core/RCTActionSheetHeaders (= 0.61.5)
  - React-RCTAnimation (0.61.5):
    - React-Core/RCTAnimationHeaders (= 0.61.5)
  - React-RCTBlob (0.61.5):
    - React-Core/RCTBlobHeaders (= 0.61.5)
    - React-Core/RCTWebSocket (= 0.61.5)
    - React-jsi (= 0.61.5)
    - React-RCTNetwork (= 0.61.5)
  - React-RCTImage (0.61.5):
    - React-Core/RCTImageHeaders (= 0.61.5)
    - React-RCTNetwork (= 0.61.5)
  - React-RCTLinking (0.61.5):
    - React-Core/RCTLinkingHeaders (= 0.61.5)
  - React-RCTNetwork (0.61.5):
    - React-Core/RCTNetworkHeaders (= 0.61.5)
  - React-RCTSettings (0.61.5):
    - React-Core/RCTSettingsHeaders (= 0.61.5)
  - React-RCTText (0.61.5):
    - React-Core/RCTTextHeaders (= 0.61.5)
  - React-RCTVibration (0.61.5):
    - React-Core/RCTVibrationHeaders (= 0.61.5)
  - ReactCommon/jscallinvoker (0.61.5):
    - DoubleConversion
    - Folly (= 2018.10.22.00)
    - glog
    - React-cxxreact (= 0.61.5)
  - ReactCommon/turbomodule/core (0.61.5):
    - DoubleConversion
    - Folly (= 2018.10.22.00)
    - glog
    - React-Core (= 0.61.5)
    - React-cxxreact (= 0.61.5)
    - React-jsi (= 0.61.5)
    - ReactCommon/jscallinvoker (= 0.61.5)
  - ReactNativeDarkMode (0.0.10):
    - React
  - RNSVG (9.13.6-gb):
    - React
<<<<<<< HEAD
  - RNTAztecView (1.22.1):
=======
  - RNTAztecView (1.23.0):
>>>>>>> 188d21a9
    - React-Core
    - WordPress-Aztec-iOS (= 1.16.0)
  - WordPress-Aztec-iOS (1.16.0)
  - Yoga (1.14.0)

DEPENDENCIES:
  - BVLinearGradient (from `../node_modules/react-native-linear-gradient`)
  - DoubleConversion (from `../node_modules/react-native/third-party-podspecs/DoubleConversion.podspec`)
  - FBLazyVector (from `../node_modules/react-native/Libraries/FBLazyVector`)
  - FBReactNativeSpec (from `../node_modules/react-native/Libraries/FBReactNativeSpec`)
  - Folly (from `../node_modules/react-native/third-party-podspecs/Folly.podspec`)
  - glog (from `../node_modules/react-native/third-party-podspecs/glog.podspec`)
  - Gutenberg (from `../Gutenberg.podspec`)
  - RCTRequired (from `../node_modules/react-native/Libraries/RCTRequired`)
  - RCTTypeSafety (from `../node_modules/react-native/Libraries/TypeSafety`)
  - React (from `../node_modules/react-native/`)
  - React-Core (from `../node_modules/react-native/`)
  - React-Core/DevSupport (from `../node_modules/react-native/`)
  - React-Core/RCTWebSocket (from `../node_modules/react-native/`)
  - React-CoreModules (from `../node_modules/react-native/React/CoreModules`)
  - React-cxxreact (from `../node_modules/react-native/ReactCommon/cxxreact`)
  - React-jsi (from `../node_modules/react-native/ReactCommon/jsi`)
  - React-jsiexecutor (from `../node_modules/react-native/ReactCommon/jsiexecutor`)
  - React-jsinspector (from `../node_modules/react-native/ReactCommon/jsinspector`)
  - react-native-keyboard-aware-scroll-view (from `../node_modules/react-native-keyboard-aware-scroll-view`)
  - react-native-safe-area (from `../node_modules/react-native-safe-area`)
  - "react-native-slider (from `../node_modules/@react-native-community/slider`)"
  - react-native-video (from `../node_modules/react-native-video`)
  - React-RCTActionSheet (from `../node_modules/react-native/Libraries/ActionSheetIOS`)
  - React-RCTAnimation (from `../node_modules/react-native/Libraries/NativeAnimation`)
  - React-RCTBlob (from `../node_modules/react-native/Libraries/Blob`)
  - React-RCTImage (from `../node_modules/react-native/Libraries/Image`)
  - React-RCTLinking (from `../node_modules/react-native/Libraries/LinkingIOS`)
  - React-RCTNetwork (from `../node_modules/react-native/Libraries/Network`)
  - React-RCTSettings (from `../node_modules/react-native/Libraries/Settings`)
  - React-RCTText (from `../node_modules/react-native/Libraries/Text`)
  - React-RCTVibration (from `../node_modules/react-native/Libraries/Vibration`)
  - ReactCommon/jscallinvoker (from `../node_modules/react-native/ReactCommon`)
  - ReactCommon/turbomodule/core (from `../node_modules/react-native/ReactCommon`)
  - ReactNativeDarkMode (from `../node_modules/react-native-dark-mode`)
  - RNSVG (from `../node_modules/react-native-svg`)
  - RNTAztecView (from `../RNTAztecView.podspec`)
  - Yoga (from `../node_modules/react-native/ReactCommon/yoga`)

SPEC REPOS:
  trunk:
    - boost-for-react-native
    - WordPress-Aztec-iOS

EXTERNAL SOURCES:
  BVLinearGradient:
    :path: "../node_modules/react-native-linear-gradient"
  DoubleConversion:
    :podspec: "../node_modules/react-native/third-party-podspecs/DoubleConversion.podspec"
  FBLazyVector:
    :path: "../node_modules/react-native/Libraries/FBLazyVector"
  FBReactNativeSpec:
    :path: "../node_modules/react-native/Libraries/FBReactNativeSpec"
  Folly:
    :podspec: "../node_modules/react-native/third-party-podspecs/Folly.podspec"
  glog:
    :podspec: "../node_modules/react-native/third-party-podspecs/glog.podspec"
  Gutenberg:
    :path: "../Gutenberg.podspec"
  RCTRequired:
    :path: "../node_modules/react-native/Libraries/RCTRequired"
  RCTTypeSafety:
    :path: "../node_modules/react-native/Libraries/TypeSafety"
  React:
    :path: "../node_modules/react-native/"
  React-Core:
    :path: "../node_modules/react-native/"
  React-CoreModules:
    :path: "../node_modules/react-native/React/CoreModules"
  React-cxxreact:
    :path: "../node_modules/react-native/ReactCommon/cxxreact"
  React-jsi:
    :path: "../node_modules/react-native/ReactCommon/jsi"
  React-jsiexecutor:
    :path: "../node_modules/react-native/ReactCommon/jsiexecutor"
  React-jsinspector:
    :path: "../node_modules/react-native/ReactCommon/jsinspector"
  react-native-keyboard-aware-scroll-view:
    :path: "../node_modules/react-native-keyboard-aware-scroll-view"
  react-native-safe-area:
    :path: "../node_modules/react-native-safe-area"
  react-native-slider:
    :path: "../node_modules/@react-native-community/slider"
  react-native-video:
    :path: "../node_modules/react-native-video"
  React-RCTActionSheet:
    :path: "../node_modules/react-native/Libraries/ActionSheetIOS"
  React-RCTAnimation:
    :path: "../node_modules/react-native/Libraries/NativeAnimation"
  React-RCTBlob:
    :path: "../node_modules/react-native/Libraries/Blob"
  React-RCTImage:
    :path: "../node_modules/react-native/Libraries/Image"
  React-RCTLinking:
    :path: "../node_modules/react-native/Libraries/LinkingIOS"
  React-RCTNetwork:
    :path: "../node_modules/react-native/Libraries/Network"
  React-RCTSettings:
    :path: "../node_modules/react-native/Libraries/Settings"
  React-RCTText:
    :path: "../node_modules/react-native/Libraries/Text"
  React-RCTVibration:
    :path: "../node_modules/react-native/Libraries/Vibration"
  ReactCommon:
    :path: "../node_modules/react-native/ReactCommon"
  ReactNativeDarkMode:
    :path: "../node_modules/react-native-dark-mode"
  RNSVG:
    :path: "../node_modules/react-native-svg"
  RNTAztecView:
    :path: "../RNTAztecView.podspec"
  Yoga:
    :path: "../node_modules/react-native/ReactCommon/yoga"

SPEC CHECKSUMS:
  boost-for-react-native: 39c7adb57c4e60d6c5479dd8623128eb5b3f0f2c
  BVLinearGradient: 60a475b2edfe7707deda00278cb8ce9bfe70e669
  DoubleConversion: 5805e889d232975c086db112ece9ed034df7a0b2
  FBLazyVector: aaeaf388755e4f29cd74acbc9e3b8da6d807c37f
  FBReactNativeSpec: 118d0d177724c2d67f08a59136eb29ef5943ec75
  Folly: 30e7936e1c45c08d884aa59369ed951a8e68cf51
  glog: 1f3da668190260b06b429bb211bfbee5cd790c28
<<<<<<< HEAD
  Gutenberg: 0516c53e8eea20f13bf9f7e29191637c9fb2c34e
=======
  Gutenberg: fd94d54ccf8605564288cc6ef0f762da70f18b01
>>>>>>> 188d21a9
  RCTRequired: b153add4da6e7dbc44aebf93f3cf4fcae392ddf1
  RCTTypeSafety: 9aa1b91d7f9310fc6eadc3cf95126ffe818af320
  React: b6a59ef847b2b40bb6e0180a97d0ca716969ac78
  React-Core: 688b451f7d616cc1134ac95295b593d1b5158a04
  React-CoreModules: d04f8494c1a328b69ec11db9d1137d667f916dcb
  React-cxxreact: d0f7bcafa196ae410e5300736b424455e7fb7ba7
  React-jsi: cb2cd74d7ccf4cffb071a46833613edc79cdf8f7
  React-jsiexecutor: d5525f9ed5f782fdbacb64b9b01a43a9323d2386
  React-jsinspector: fa0ecc501688c3c4c34f28834a76302233e29dc0
  react-native-keyboard-aware-scroll-view: 01c4b2303c4ef1c49c4d239c9c5856f0393104df
  react-native-safe-area: e8230b0017d76c00de6b01e2412dcf86b127c6a3
  react-native-slider: f81b89fa0c1f9a65742d33f889a194ca6653a985
  react-native-video: 331eaf96cb034fedcc27f4f6ada3ac3cf6c0a78a
  React-RCTActionSheet: 600b4d10e3aea0913b5a92256d2719c0cdd26d76
  React-RCTAnimation: 791a87558389c80908ed06cc5dfc5e7920dfa360
  React-RCTBlob: d89293cc0236d9cb0933d85e430b0bbe81ad1d72
  React-RCTImage: 6b8e8df449eb7c814c99a92d6b52de6fe39dea4e
  React-RCTLinking: 121bb231c7503cf9094f4d8461b96a130fabf4a5
  React-RCTNetwork: fb353640aafcee84ca8b78957297bd395f065c9a
  React-RCTSettings: 8db258ea2a5efee381fcf7a6d5044e2f8b68b640
  React-RCTText: 9ccc88273e9a3aacff5094d2175a605efa854dbe
  React-RCTVibration: a49a1f42bf8f5acf1c3e297097517c6b3af377ad
  ReactCommon: 198c7c8d3591f975e5431bec1b0b3b581aa1c5dd
  ReactNativeDarkMode: f61376360c5d983907e5c316e8e1c853a8c2f348
  RNSVG: 68a534a5db06dcbdaebfd5079349191598caef7b
<<<<<<< HEAD
  RNTAztecView: 2286c0ad9d31070e74e38276a0ea335f91368b31
=======
  RNTAztecView: 48948d6a92e3202dca86fbb3c579b0b3065c89fd
>>>>>>> 188d21a9
  WordPress-Aztec-iOS: 64a2989d25befb5ce086fac440315f696026ffd5
  Yoga: f2a7cd4280bfe2cca5a7aed98ba0eb3d1310f18b

PODFILE CHECKSUM: 2ca635b0121a10753500623fbaee9edd0fe6ef92

COCOAPODS: 1.8.4<|MERGE_RESOLUTION|>--- conflicted
+++ resolved
@@ -21,11 +21,7 @@
     - DoubleConversion
     - glog
   - glog (0.3.5)
-<<<<<<< HEAD
-  - Gutenberg (1.22.1):
-=======
   - Gutenberg (1.23.0):
->>>>>>> 188d21a9
     - React (= 0.61.5)
     - React-CoreModules (= 0.61.5)
     - React-RCTImage (= 0.61.5)
@@ -193,7 +189,7 @@
     - React-cxxreact (= 0.61.5)
     - React-jsi (= 0.61.5)
   - React-jsinspector (0.61.5)
-  - react-native-keyboard-aware-scroll-view (0.8.7):
+  - react-native-keyboard-aware-scroll-view (0.8.8):
     - React
   - react-native-safe-area (0.5.1):
     - React
@@ -243,11 +239,7 @@
     - React
   - RNSVG (9.13.6-gb):
     - React
-<<<<<<< HEAD
-  - RNTAztecView (1.22.1):
-=======
   - RNTAztecView (1.23.0):
->>>>>>> 188d21a9
     - React-Core
     - WordPress-Aztec-iOS (= 1.16.0)
   - WordPress-Aztec-iOS (1.16.0)
@@ -375,11 +367,7 @@
   FBReactNativeSpec: 118d0d177724c2d67f08a59136eb29ef5943ec75
   Folly: 30e7936e1c45c08d884aa59369ed951a8e68cf51
   glog: 1f3da668190260b06b429bb211bfbee5cd790c28
-<<<<<<< HEAD
-  Gutenberg: 0516c53e8eea20f13bf9f7e29191637c9fb2c34e
-=======
   Gutenberg: fd94d54ccf8605564288cc6ef0f762da70f18b01
->>>>>>> 188d21a9
   RCTRequired: b153add4da6e7dbc44aebf93f3cf4fcae392ddf1
   RCTTypeSafety: 9aa1b91d7f9310fc6eadc3cf95126ffe818af320
   React: b6a59ef847b2b40bb6e0180a97d0ca716969ac78
@@ -389,7 +377,7 @@
   React-jsi: cb2cd74d7ccf4cffb071a46833613edc79cdf8f7
   React-jsiexecutor: d5525f9ed5f782fdbacb64b9b01a43a9323d2386
   React-jsinspector: fa0ecc501688c3c4c34f28834a76302233e29dc0
-  react-native-keyboard-aware-scroll-view: 01c4b2303c4ef1c49c4d239c9c5856f0393104df
+  react-native-keyboard-aware-scroll-view: ffa9152671fec9a571197ed2d02e0fcb90206e60
   react-native-safe-area: e8230b0017d76c00de6b01e2412dcf86b127c6a3
   react-native-slider: f81b89fa0c1f9a65742d33f889a194ca6653a985
   react-native-video: 331eaf96cb034fedcc27f4f6ada3ac3cf6c0a78a
@@ -405,11 +393,7 @@
   ReactCommon: 198c7c8d3591f975e5431bec1b0b3b581aa1c5dd
   ReactNativeDarkMode: f61376360c5d983907e5c316e8e1c853a8c2f348
   RNSVG: 68a534a5db06dcbdaebfd5079349191598caef7b
-<<<<<<< HEAD
-  RNTAztecView: 2286c0ad9d31070e74e38276a0ea335f91368b31
-=======
   RNTAztecView: 48948d6a92e3202dca86fbb3c579b0b3065c89fd
->>>>>>> 188d21a9
   WordPress-Aztec-iOS: 64a2989d25befb5ce086fac440315f696026ffd5
   Yoga: f2a7cd4280bfe2cca5a7aed98ba0eb3d1310f18b
 
