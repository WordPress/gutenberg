--- conflicted
+++ resolved
@@ -76,7 +76,6 @@
 		const args = { isOpen, onToggle: this.toggle, onClose: this.close };
 
 		return (
-<<<<<<< HEAD
 			<div
 				className={ className }
 				ref={ this.bindContainer }
@@ -84,21 +83,6 @@
 				onDragStart={ onDragStart }
 				onDragEnd={ onDragEnd }
 			>
-				{ renderToggle( args ) }
-				<Popover
-					className={ contentClassName }
-					isOpen={ isOpen }
-					position={ position }
-					onClose={ this.close }
-					onClickOutside={ this.clickOutside }
-					expandOnMobile={ expandOnMobile }
-				>
-					<FocusManaged>
-						{ renderContent( args ) }
-					</FocusManaged>
-				</Popover>
-=======
-			<div className={ className } ref={ this.bindContainer }>
 				{ /**
 				   * This seemingly redundant wrapper node avoids root return
 				   * element styling impacting popover positioning.
@@ -118,7 +102,6 @@
 						</FocusManaged>
 					</Popover>
 				</div>
->>>>>>> 9f160d38
 			</div>
 		);
 	}
