--- conflicted
+++ resolved
@@ -1,11 +1,7 @@
 /**
  * External dependencies.
  */
-<<<<<<< HEAD
 import { isEqual, isPlainObject, map, get } from 'lodash';
-=======
-import { isEqual } from 'lodash';
->>>>>>> 657c3685
 
 /**
  * WordPress dependencies.
