--- conflicted
+++ resolved
@@ -105,9 +105,6 @@
 | @DannyCooper | @DannyCooper |
 | @burhandodhy | @burhandodhy |
 | @ZebulanStanphill | @zebulan |
-<<<<<<< HEAD
-| @sharazghouri | @sharaz |
-=======
 | @BenjaminZekavica | @benjamin_zekavica |
 | @danielbachhuber | @danielbachhuber |
 | @jorgefilipecosta | @jorgefilipecosta |
@@ -122,4 +119,4 @@
 | @luehrsen | @luehrsen |
 | @getsource | @mikeschroder |
 | @greatislander | @greatislander |
->>>>>>> 93262fa6
+| @sharazghouri | @sharaz |