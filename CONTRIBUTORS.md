--- conflicted
+++ resolved
@@ -90,9 +90,6 @@
 | | @betsela
 | | @fuyuko
 | | @msdesign21
-<<<<<<< HEAD
-| @abdullah1908 | @abdullahramzan |
-=======
 | @thrijith |
 | @Cloud887 |
->>>>>>> 07dbbb0e
+| @abdullah1908 | @abdullahramzan |