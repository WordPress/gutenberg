--- conflicted
+++ resolved
@@ -702,16 +702,13 @@
 		"settingsProperties": {
 			"allOf": [
 				{ "$ref": "#/definitions/settingsPropertiesAppearanceTools" },
-<<<<<<< HEAD
-				{ "$ref": "#/definitions/settingsPropertiesLightbox" },
-=======
 				{ "$ref": "#/definitions/settingsPropertiesBackground" },
->>>>>>> 91b86ef8
 				{ "$ref": "#/definitions/settingsPropertiesBorder" },
 				{ "$ref": "#/definitions/settingsPropertiesColor" },
 				{ "$ref": "#/definitions/settingsPropertiesDimensions" },
 				{ "$ref": "#/definitions/settingsPropertiesShadow" },
 				{ "$ref": "#/definitions/settingsPropertiesLayout" },
+     	  { "$ref": "#/definitions/settingsPropertiesLightbox" },
 				{ "$ref": "#/definitions/settingsPropertiesPosition" },
 				{ "$ref": "#/definitions/settingsPropertiesSpacing" },
 				{ "$ref": "#/definitions/settingsPropertiesTypography" },
