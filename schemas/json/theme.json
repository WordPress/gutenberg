--- conflicted
+++ resolved
@@ -1166,13 +1166,8 @@
 		"stylesProperties": {
 			"type": "object",
 			"properties": {
-<<<<<<< HEAD
 				"background": {
 					"description": "Background styles.",
-=======
-				"border": {
-					"description": "These are global border styles, applied to the `body`.",
->>>>>>> 5a098d50
 					"type": "object",
 					"properties": {
 						"backgroundImage": {
@@ -1245,7 +1240,7 @@
 					"additionalProperties": false
 				},
 				"border": {
-					"description": "Border styles.",
+					"description": "These are global border styles, applied to the `body`.",
 					"type": "object",
 					"properties": {
 						"color": {
