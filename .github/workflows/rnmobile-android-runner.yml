name: React Native E2E Tests (Android)

on:
    pull_request:
    push:
        branches: [trunk]

# Cancels all previous workflow runs for pull requests that have not completed.
concurrency:
    # The concurrency group contains the workflow name and the branch name for pull requests
    # or the commit hash for any other events.
    group: ${{ github.workflow }}-${{ github.event_name == 'pull_request' && github.head_ref || github.sha }}
    cancel-in-progress: true

jobs:
    test:
        name: Test ${{ matrix.native-test-name }} on ${{ matrix.profile }} API level ${{ matrix.api-level }}
        runs-on: macos-latest
        if: ${{ github.repository == 'WordPress/gutenberg' || github.event_name == 'pull_request' }}
        strategy:
            matrix:
                native-test-name: ['gutenberg-editor-initial-html']
                api-level: ['28']
                profile: ['pixel_xl']

        steps:
            - name: Checkout repository
              uses: actions/checkout@93ea575cb5d8a053eaa0ac8fa3b40d7e05a33cc8 # v3.1.0

            - name: Cache Gradle build
              uses: gradle/gradle-build-action@3fbe033aaae657f011f88f29be9e65ed26bd29ef # v2.3.3

            - name: Cache the Android virtual device
              uses: actions/cache@v3
              id: avd-cache
              with:
                  path: |
                      ~/.android/avd/*
                      ~/.android/adb*
                  key: avd-${{ matrix.profile }}-${{ matrix.api-level }}

            - name: Use desired version of Java
              uses: actions/setup-java@de1bb2b0c5634f0fc4438d7aa9944e68f9bf86cc # v3.6.0
              with:
                  distribution: 'temurin'
                  java-version: '11'

            - name: Use desired version of Node.js
              uses: actions/setup-node@8c91899e586c5b171469028077307d293428b516 # v3.5.1
              with:
                  node-version-file: '.nvmrc'
                  cache: npm

            - name: Install npm dependencies
              run: npm ci

            - name: Create Android virtual device snapshot for caching
              if: ${{ steps.avd-cache.outputs.cache-hit != 'true' }}
              uses: reactivecircus/android-emulator-runner@d7b53ddc6e44254e1f4cf4a6ad67345837027a66 # v2.26.0
              with:
                  api-level: ${{ matrix.api-level }}
                  profile: ${{ matrix.profile }}
                  force-avd-creation: false
                  emulator-options: -no-window -gpu swiftshader_indirect -noaudio -no-boot-anim -camera-back none
                  disable-animations: false
                  script: echo "Generated AVD snapshot for caching."

<<<<<<< HEAD
            - name: Run tests
              uses: reactivecircus/android-emulator-runner@d7b53ddc6e44254e1f4cf4a6ad67345837027a66 # v2.26.0
=======
            - uses: reactivecircus/android-emulator-runner@50986b1464923454c95e261820bc626f38490ec0 # v2.27.0
>>>>>>> 25aa4b41
              with:
                  api-level: ${{ matrix.api-level }}
                  profile: ${{ matrix.profile }}
                  force-avd-creation: false
                  emulator-options: -no-snapshot-save -no-window -gpu swiftshader_indirect -noaudio -no-boot-anim -camera-back none
                  disable-animations: true
                  script: npm run native test:e2e:android:local ${{ matrix.native-test-name }}

            - name: Upload screen recodings
              uses: actions/upload-artifact@83fd05a356d7e2593de66fc9913b3002723633cb # v3.1.1
              if: always()
              with:
                  name: android-screen-recordings
                  path: packages/react-native-editor/android-screen-recordings

            - name: Upload Appium logs
              uses: actions/upload-artifact@83fd05a356d7e2593de66fc9913b3002723633cb # v3.1.1
              if: always()
              with:
                  name: appium-logs
                  path: packages/react-native-editor/appium-out.log<|MERGE_RESOLUTION|>--- conflicted
+++ resolved
@@ -65,12 +65,8 @@
                   disable-animations: false
                   script: echo "Generated AVD snapshot for caching."
 
-<<<<<<< HEAD
             - name: Run tests
-              uses: reactivecircus/android-emulator-runner@d7b53ddc6e44254e1f4cf4a6ad67345837027a66 # v2.26.0
-=======
             - uses: reactivecircus/android-emulator-runner@50986b1464923454c95e261820bc626f38490ec0 # v2.27.0
->>>>>>> 25aa4b41
               with:
                   api-level: ${{ matrix.api-level }}
                   profile: ${{ matrix.profile }}
