name: Enforce labels on Pull Request
on:
    pull_request_target:
        types: [opened, labeled, unlabeled, synchronize]
jobs:
<<<<<<< HEAD
    type-related-labels:
        runs-on: ubuntu-latest
        permissions:
            pull-requests: write
        steps:
            - uses: mheap/github-action-required-labels@v5
              with:
                  mode: exactly
                  count: 1
                  labels: '[Type] Accessibility (a11y), [Type] Automated Testing, [Type] Breaking Change, [Type] Bug, [Type] Build Tooling, [Type] Code Quality, [Type] Copy, [Type] Developer Documentation, [Type] Enhancement, [Type] Experimental, [Type] Feature, [Type] New API, [Type] Task, [Type] Performance, [Type] Project Management, [Type] Security, [Type] WP Core Ticket'
                  add_comment: true
                  message: "## ⚠️ Type of PR label error\n To merge this PR, it requires {{ errorString }} {{ count }} label indicating the type of PR. Other labels are optional and not being checked here. \n- **Type-related labels to choose from**: {{ provided }}.\n- **Labels found**: {{ applied }}."
                  exit_type: success
=======
  type-related-labels:
    runs-on: ubuntu-latest
    permissions:
      pull-requests: write
    steps:
      - uses: mheap/github-action-required-labels@v5
        with:
          mode: exactly
          count: 1
          labels: "[Type] Accessibility (a11y), [Type] Automated Testing, [Type] Breaking Change, [Type] Bug, [Type] Build Tooling, [Type] Code Quality, [Type] Copy, [Type] Developer Documentation, [Type] Enhancement, [Type] Experimental, [Type] Feature, [Type] New API, [Type] Task, [Type] Performance, [Type] Project Management, [Type] Regression, [Type] Security, [Type] WP Core Ticket"
          add_comment: true
          message: "## ⚠️ Type of PR label error\n To merge this PR, it requires {{ errorString }} {{ count }} label indicating the type of PR. Other labels are optional and not being checked here. \n- **Type-related labels to choose from**: {{ provided }}.\n- **Labels found**: {{ applied }}.\n\nYou can learn more about the Type labels in Gutenberg [here](https://github.com/WordPress/gutenberg/labels?q=type)"
          exit_type: failure
>>>>>>> 44fb9cd0
<|MERGE_RESOLUTION|>--- conflicted
+++ resolved
@@ -3,7 +3,6 @@
     pull_request_target:
         types: [opened, labeled, unlabeled, synchronize]
 jobs:
-<<<<<<< HEAD
     type-related-labels:
         runs-on: ubuntu-latest
         permissions:
@@ -13,22 +12,7 @@
               with:
                   mode: exactly
                   count: 1
-                  labels: '[Type] Accessibility (a11y), [Type] Automated Testing, [Type] Breaking Change, [Type] Bug, [Type] Build Tooling, [Type] Code Quality, [Type] Copy, [Type] Developer Documentation, [Type] Enhancement, [Type] Experimental, [Type] Feature, [Type] New API, [Type] Task, [Type] Performance, [Type] Project Management, [Type] Security, [Type] WP Core Ticket'
+                  labels: '[Type] Accessibility (a11y), [Type] Automated Testing, [Type] Breaking Change, [Type] Bug, [Type] Build Tooling, [Type] Code Quality, [Type] Copy, [Type] Developer Documentation, [Type] Enhancement, [Type] Experimental, [Type] Feature, [Type] New API, [Type] Task, [Type] Performance, [Type] Project Management, [Type] Regression, [Type] Security, [Type] WP Core Ticket'
                   add_comment: true
-                  message: "## ⚠️ Type of PR label error\n To merge this PR, it requires {{ errorString }} {{ count }} label indicating the type of PR. Other labels are optional and not being checked here. \n- **Type-related labels to choose from**: {{ provided }}.\n- **Labels found**: {{ applied }}."
-                  exit_type: success
-=======
-  type-related-labels:
-    runs-on: ubuntu-latest
-    permissions:
-      pull-requests: write
-    steps:
-      - uses: mheap/github-action-required-labels@v5
-        with:
-          mode: exactly
-          count: 1
-          labels: "[Type] Accessibility (a11y), [Type] Automated Testing, [Type] Breaking Change, [Type] Bug, [Type] Build Tooling, [Type] Code Quality, [Type] Copy, [Type] Developer Documentation, [Type] Enhancement, [Type] Experimental, [Type] Feature, [Type] New API, [Type] Task, [Type] Performance, [Type] Project Management, [Type] Regression, [Type] Security, [Type] WP Core Ticket"
-          add_comment: true
-          message: "## ⚠️ Type of PR label error\n To merge this PR, it requires {{ errorString }} {{ count }} label indicating the type of PR. Other labels are optional and not being checked here. \n- **Type-related labels to choose from**: {{ provided }}.\n- **Labels found**: {{ applied }}.\n\nYou can learn more about the Type labels in Gutenberg [here](https://github.com/WordPress/gutenberg/labels?q=type)"
-          exit_type: failure
->>>>>>> 44fb9cd0
+                  message: "## ⚠️ Type of PR label error\n To merge this PR, it requires {{ errorString }} {{ count }} label indicating the type of PR. Other labels are optional and not being checked here. \n- **Type-related labels to choose from**: {{ provided }}.\n- **Labels found**: {{ applied }}.\n\nYou can learn more about the Type labels in Gutenberg [here](https://github.com/WordPress/gutenberg/labels?q=type)"
+                  exit_type: failure