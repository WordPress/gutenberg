name: Performance Tests

on:
    pull_request:
    release:
        types: [published]
    push:
        branches: [trunk]
    workflow_dispatch:
        inputs:
            branches:
                description: 'branches or commits to compare (comma separated)'
                required: true
            wpversion:
                description: 'The base WP version to use for the tests (latest or 6.0, 6.1...)'
                required: false
                default: 'latest'

# Cancels all previous workflow runs for pull requests that have not completed.
concurrency:
    # The concurrency group contains the workflow name and the branch name for pull requests
    # or the commit hash for any other events.
    group: ${{ github.workflow }}-${{ github.event_name == 'pull_request' && github.head_ref || github.sha }}
    cancel-in-progress: true

jobs:
    performance:
        name: Run performance tests
        runs-on: ubuntu-latest
        if: ${{ github.repository == 'WordPress/gutenberg' }}
        env:
            WP_ARTIFACTS_PATH: ${{ github.workspace }}/artifacts

        steps:
            - uses: actions/checkout@ac593985615ec2ede58e132d2e21d2b1cbd6127c # v3.3.0

<<<<<<< HEAD
            - name: Use desired version of NodeJS
              uses: actions/setup-node@64ed1c7eab4cce3362f8c340dee64e5eaeef8f7c # v3.6.0
              with:
                  node-version-file: '.nvmrc'
                  cache: npm

            - name: Npm install
              run: |
                  npm ci
=======
            - name: Setup Node.js and install dependencies
              uses: ./.github/setup-node
>>>>>>> 43338de4

            - name: Compare performance with trunk
              if: github.event_name == 'pull_request'
              run: ./bin/plugin/cli.js perf $GITHUB_SHA trunk --tests-branch $GITHUB_SHA

            - name: Compare performance with current WordPress Core and previous Gutenberg versions
              if: github.event_name == 'release'
              env:
                  PLUGIN_VERSION: ${{ github.event.release.name }}
              shell: bash
              run: |
                  IFS=. read -ra PLUGIN_VERSION_ARRAY <<< "$PLUGIN_VERSION"
                  CURRENT_RELEASE_BRANCH="release/${PLUGIN_VERSION_ARRAY[0]}.${PLUGIN_VERSION_ARRAY[1]}"
                  PREVIOUS_VERSION_BASE_10=$((PLUGIN_VERSION_ARRAY[0] * 10 + PLUGIN_VERSION_ARRAY[1] - 1))
                  PREVIOUS_RELEASE_BRANCH="release/$((PREVIOUS_VERSION_BASE_10 / 10)).$((PREVIOUS_VERSION_BASE_10 % 10))"
                  WP_VERSION=$(awk -F ': ' '/^Tested up to/{print $2}' readme.txt)
                  IFS=. read -ra WP_VERSION_ARRAY <<< "$WP_VERSION"
                  WP_MAJOR="${WP_VERSION_ARRAY[0]}.${WP_VERSION_ARRAY[1]}"
                  ./bin/plugin/cli.js perf "wp/$WP_MAJOR" "$PREVIOUS_RELEASE_BRANCH" "$CURRENT_RELEASE_BRANCH" --wp-version "$WP_MAJOR"

            - name: Compare performance with base branch
              if: github.event_name == 'push'
              # The base hash used here need to be a commit that is compatible with the current WP version
              # The current one is debd225d007f4e441ceec80fbd6fa96653f94737 and it needs to be updated every WP major release.
              # It is used as a base comparison point to avoid fluctuation in the performance metrics.
              run: |
                  WP_VERSION=$(awk -F ': ' '/^Tested up to/{print $2}' readme.txt)
                  IFS=. read -ra WP_VERSION_ARRAY <<< "$WP_VERSION"
                  WP_MAJOR="${WP_VERSION_ARRAY[0]}.${WP_VERSION_ARRAY[1]}"
                  ./bin/plugin/cli.js perf $GITHUB_SHA debd225d007f4e441ceec80fbd6fa96653f94737 --tests-branch $GITHUB_SHA --wp-version "$WP_MAJOR"

            - name: Compare performance with custom branches
              if: github.event_name == 'workflow_dispatch'
              env:
                  BRANCHES: ${{ github.event.inputs.branches }}
                  WP_VERSION: ${{ github.event.inputs.wpversion }}
              run: |
                  ./bin/plugin/cli.js perf $(echo $BRANCHES | tr ',' ' ') --tests-branch $GITHUB_SHA --wp-version "$WP_VERSION"

            - name: Archive performance results
              if: success()
              uses: actions/upload-artifact@83fd05a356d7e2593de66fc9913b3002723633cb # v3.1.1
              with:
                  name: performance-results
                  path: ${{ env.WP_ARTIFACTS_PATH }}/*.performance-results.json

            - name: Publish performance results
              if: github.event_name == 'push'
              env:
                  CODEHEALTH_PROJECT_TOKEN: ${{ secrets.CODEHEALTH_PROJECT_TOKEN }}
              run: |
                  COMMITTED_AT=$(git show -s $GITHUB_SHA --format="%ct")
                  ./bin/log-performance-results.js $CODEHEALTH_PROJECT_TOKEN trunk $GITHUB_SHA debd225d007f4e441ceec80fbd6fa96653f94737 $COMMITTED_AT

            - name: Archive debug artifacts (screenshots, HTML snapshots)
              uses: actions/upload-artifact@0b7f8abb1508181956e8e162db84b466c27e18ce # v3.1.2
              if: failure()
              with:
                  name: failures-artifacts
                  path: ${{ env.WP_ARTIFACTS_PATH }}
                  if-no-files-found: ignore<|MERGE_RESOLUTION|>--- conflicted
+++ resolved
@@ -34,20 +34,8 @@
         steps:
             - uses: actions/checkout@ac593985615ec2ede58e132d2e21d2b1cbd6127c # v3.3.0
 
-<<<<<<< HEAD
-            - name: Use desired version of NodeJS
-              uses: actions/setup-node@64ed1c7eab4cce3362f8c340dee64e5eaeef8f7c # v3.6.0
-              with:
-                  node-version-file: '.nvmrc'
-                  cache: npm
-
-            - name: Npm install
-              run: |
-                  npm ci
-=======
             - name: Setup Node.js and install dependencies
               uses: ./.github/setup-node
->>>>>>> 43338de4
 
             - name: Compare performance with trunk
               if: github.event_name == 'pull_request'
