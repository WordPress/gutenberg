--- conflicted
+++ resolved
@@ -29,20 +29,13 @@
 
 # Tooling
 /bin                                            @youknowriad @gziolo @aduth @ntwb @nerrad @ajitbohra
-<<<<<<< HEAD
-=======
 /docs/tool                                      @youknowriad @gziolo @chrisvanpatten @mkaz @ajitbohra @nosolosw @notnownikki                      
->>>>>>> 2c1fe1a5
 /packages/babel-plugin-import-jsx-pragma        @youknowriad @gziolo @aduth @ntwb @nerrad @ajitbohra @nosolosw
 /packages/babel-plugin-makepot                  @youknowriad @gziolo @aduth @ntwb @nerrad @ajitbohra
 /packages/babel-preset-default                  @youknowriad @gziolo @aduth @ntwb @nerrad @ajitbohra @nosolosw
 /packages/browserslist-config                   @youknowriad @gziolo @aduth @ntwb @nerrad @ajitbohra
 /packages/custom-templated-path-webpack-plugin  @youknowriad @gziolo @aduth @ntwb @nerrad @ajitbohra
-<<<<<<< HEAD
-/packages/docgen                                @nosolosw @mkaz
-=======
 /packages/docgen                                @nosolosw @mkaz @gziolo
->>>>>>> 2c1fe1a5
 /packages/e2e-test-utils                        @youknowriad @gziolo @aduth @ntwb @nerrad @ajitbohra
 /packages/e2e-tests                             @youknowriad @gziolo @aduth @ntwb @nerrad @ajitbohra @talldan
 /packages/eslint-plugin                         @youknowriad @gziolo @aduth @ntwb @nerrad @ajitbohra @nosolosw
@@ -91,12 +84,6 @@
 # PHP
 /lib                                            @youknowriad @gziolo @aduth
 
-<<<<<<< HEAD
-# Documentation
-/docs                                           @youknowriad @gziolo @chrisvanpatten @mkaz @ajitbohra @nosolosw @notnownikki
-
-=======
->>>>>>> 2c1fe1a5
 # Styles
 *.scss                                          @chrisvanpatten
 
